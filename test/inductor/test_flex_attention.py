--- conflicted
+++ resolved
@@ -3460,34 +3460,32 @@
         torch.testing.assert_close(out_eager, out_compiled, atol=3e-3, rtol=2e-3)
 
     @supported_platform
-<<<<<<< HEAD
+    def test_dynamic_shapes_with_max_autotune(self, device):
+        make_tensor = functools.partial(
+            torch.ones,
+            (8, 8, 1024, 64),
+            device=device,
+            dtype=torch.float if device == "cpu" else torch.bfloat16,
+        )
+        query, key, value = make_tensor(), make_tensor(), make_tensor()
+        block_mask = create_block_mask(
+            _causal_mask, None, None, 1024, 1024, device=device
+        )
+
+        out_eager = flex_attention(query, key, value, block_mask=block_mask)
+
+        flex_compile = torch.compile(
+            flex_attention, fullgraph=True, dynamic=True, mode="max-autotune"
+        )
+        out_compiled = flex_compile(query, key, value, block_mask=block_mask)
+
+        torch.testing.assert_close(out_eager, out_compiled, atol=3e-3, rtol=2e-3)
+
+    @supported_platform
     def test_causal_block_non_divisible_with_captured_buffer(
         self,
         device,
     ):
-=======
-    def test_dynamic_shapes_with_max_autotune(self):
-        make_tensor = functools.partial(
-            torch.ones,
-            (8, 8, 1024, 64),
-            device="cuda",
-            dtype=torch.bfloat16,
-        )
-        query, key, value = make_tensor(), make_tensor(), make_tensor()
-        block_mask = create_block_mask(_causal_mask, None, None, 1024, 1024)
-
-        out_eager = flex_attention(query, key, value, block_mask=block_mask)
-
-        flex_compile = torch.compile(
-            flex_attention, fullgraph=True, dynamic=True, mode="max-autotune"
-        )
-        out_compiled = flex_compile(query, key, value, block_mask=block_mask)
-
-        torch.testing.assert_close(out_eager, out_compiled, atol=3e-3, rtol=2e-3)
-
-    @supported_platform
-    def test_causal_block_non_divisible_with_captured_buffer(self):
->>>>>>> 9c78fb92
         Q_S = S - 3
         KV_S = S - 3
         offset_q = torch.randn(Q_S, device=device, dtype=torch.bfloat16)
