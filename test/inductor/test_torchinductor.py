--- conflicted
+++ resolved
@@ -6453,23 +6453,6 @@
             )
             return input_tensor
 
-<<<<<<< HEAD
-        for dynamic_shapes in [True, False]:
-            with torch._dynamo.config.patch(dynamic_shapes=dynamic_shapes):
-                torch._dynamo.reset()
-                args = [
-                    ((4, 1024, 12, 64), (768, 3072, 64, 1), torch.float32, self.device),
-                    (
-                        (48, 3, 512, 513),
-                        (787968, 262656, 513, 1),
-                        torch.float32,
-                        self.device,
-                    ),
-                ]
-                args = [rand_strided(sh, st, dt, dev) for (sh, st, dt, dev) in args]
-                opt_fn = torch._dynamo.optimize("inductor")(fn)
-                same(fn(*args, 256), opt_fn(*args, 256))
-=======
         args = [
             ((4, 1024, 12, 64), (768, 3072, 64, 1), torch.float32, "cpu"),
             ((48, 3, 512, 513), (787968, 262656, 513, 1), torch.float32, "cpu"),
@@ -6495,7 +6478,6 @@
         res = opt(x)
         ref = fn(x)
         self.assertEqual(res, ref, atol=0, rtol=0)
->>>>>>> 64f76531
 
     def test_slice(self):
         def fn(a, b):
