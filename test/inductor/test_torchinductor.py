--- conflicted
+++ resolved
@@ -12445,7 +12445,6 @@
 
         torch.testing.assert_close(ref, act, atol=1e-3, rtol=1e-3)
 
-<<<<<<< HEAD
         if is_dynamic_shape_enabled():
             size_assert_pattern = r"assert_size_stride.[a-z]+[0-9]+, .2, 3, s1, s2, s2., .3\*s1\*s2\*s2, s1\*s2\*s2, 1, s1\*s2, s1.."  # noqa: B950
         else:
@@ -12473,7 +12472,7 @@
             FileCheck().check("assert_size_stride(buf1, (16, 32), (32, 1))").check(
                 "assert_size_stride(buf2, (16, 32), (32, 1))"
             ).run(code)
-=======
+
     @requires_cuda
     @config.patch(use_fast_math=True)
     def test_prepare_softmax_with_fast_math(self):
@@ -12517,7 +12516,6 @@
 
             ms = do_bench(lambda: opt_f(x))
             print(f"{ms=:.3f}")
->>>>>>> 554f3e05
 
 
 @dataclasses.dataclass
