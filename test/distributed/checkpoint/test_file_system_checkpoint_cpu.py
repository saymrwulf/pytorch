--- conflicted
+++ resolved
@@ -21,11 +21,7 @@
     load_state_dict,
     save_state_dict,
 )
-<<<<<<< HEAD
-from torch.distributed.checkpoint.extension import Rot13, ZStandard
-=======
-from torch.distributed.checkpoint._extension import Rot13
->>>>>>> 7655236c
+from torch.distributed.checkpoint._extension import Rot13, ZStandard
 from torch.testing._internal.common_utils import (
     instantiate_parametrized_tests,
     parametrize,
