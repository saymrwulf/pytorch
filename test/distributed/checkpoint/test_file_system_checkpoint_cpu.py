--- conflicted
+++ resolved
@@ -20,11 +20,7 @@
     load_state_dict,
     save_state_dict,
 )
-<<<<<<< HEAD
-from torch.distributed.checkpoint._extension import Rot13, ZStandard
-=======
-from torch.distributed.checkpoint._extension import Rot13Example
->>>>>>> d8f25c3a
+from torch.distributed.checkpoint._extension import Rot13Example, ZStandard
 from torch.testing._internal.common_utils import (
     instantiate_parametrized_tests,
     parametrize,
@@ -179,14 +175,12 @@
             fs_writer = FileSystemWriter(
                 path=path,
                 thread_count=thread_count,
-            )
-            save_planner = DefaultSavePlanner(extensions=[ZStandard()])
-
+                _extensions=[ZStandard()],
+            )
             save_state_dict(
                 state_dict=state_dict_to_save,
                 storage_writer=fs_writer,
                 no_dist=True,
-                planner=save_planner,
             )
 
             state_dict_to_load_to = MyTestModule().state_dict()
