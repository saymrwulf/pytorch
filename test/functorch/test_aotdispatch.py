--- conflicted
+++ resolved
@@ -2349,25 +2349,11 @@
             torch.ones(3, 3, requires_grad=True),
             torch.ones(3, 3, requires_grad=True),
         ]
-        inp_grad_ref = [
-            torch.ones(3, 3, requires_grad=True),
-            torch.ones(3, 3, requires_grad=True),
-        ]
-
         f_compiled = aot_function(f, nop)
-<<<<<<< HEAD
-        out = f_compiled(*inp_grad)
-        out.mul(2).sum().backward()
-        out_ref = f(*inp_grad_ref)
-        out_ref.mul(2).sum().backward()
-        self.assertEqual(inp_grad[0].grad, inp_grad_ref[0].grad)
-        self.assertEqual(inp_grad[1].grad, inp_grad_ref[1].grad)
-=======
         with self.assertRaisesRegex(
             AssertionError, "input to the backward that was mutated during the backward"
         ):
             f_compiled(*inp_grad)
->>>>>>> b0be30dd
 
     def test_backward_mutation_forward_inputs(self):
         @torch.library.custom_op("_test::_clone", mutates_args={})
