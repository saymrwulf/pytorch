# Owner(s): ["module: dynamo"]
import dataclasses
import pprint
from unittest import mock

import torch
import torch._dynamo.config as dynamo_config
import torch._inductor.config as inductor_config
from torch._dynamo import utils
from torch._inductor.test_case import TestCase


class TestUtils(TestCase):
    def test_nan(self):
        a = torch.Tensor([float("nan")])
        b = torch.Tensor([float("nan")])
        fp64_ref = torch.DoubleTensor([5.0])
        res = utils.same(a, b, fp64_ref=fp64_ref, equal_nan=True)
        self.assertTrue(res)

    def test_larger_multiplier_for_smaller_tensor(self):
        """
        Tensor numel between (10, 500]
        """
        N = 100
        fp64_ref = torch.full([N], 0.0, dtype=torch.double)
        a = torch.full([N], 1.0)
        tol = 4 * 1e-2
        self.assertTrue(utils.same(a, a * 2, fp64_ref=fp64_ref, tol=tol))
        self.assertFalse(utils.same(a, a * 4, fp64_ref=fp64_ref, tol=tol))
        self.assertTrue(
            utils.same(
                a,
                a * 4,
                fp64_ref=fp64_ref,
                use_larger_multiplier_for_smaller_tensor=True,
                tol=tol,
            )
        )
        self.assertFalse(
            utils.same(
                a,
                a * 6,
                fp64_ref=fp64_ref,
                use_larger_multiplier_for_smaller_tensor=True,
                tol=tol,
            )
        )

    def test_larger_multiplier_for_even_smaller_tensor(self):
        """
        Tesnor numel <=10
        """
        fp64_ref = torch.DoubleTensor([0.0])
        a = torch.Tensor([1.0])
        tol = 4 * 1e-2
        self.assertTrue(utils.same(a, a * 2, fp64_ref=fp64_ref, tol=tol))
        self.assertFalse(utils.same(a, a * 7, fp64_ref=fp64_ref, tol=tol))
        self.assertTrue(
            utils.same(
                a,
                a * 7,
                fp64_ref=fp64_ref,
                use_larger_multiplier_for_smaller_tensor=True,
                tol=tol,
            )
        )
        self.assertFalse(
            utils.same(
                a,
                a * 20,
                fp64_ref=fp64_ref,
                use_larger_multiplier_for_smaller_tensor=True,
                tol=tol,
            )
        )


class TestModel(torch.nn.Module):
    def __init__(self):
        super().__init__()
        self.linear = torch.nn.Linear(3, 1)

    def forward(self, x):
        return self.linear(x)


class TestDynamoTimed(TestCase):
    """
    Test utilities surrounding dynamo_timed.
    """

    def run_forward_backward(self):
        model = torch.compile(TestModel())
        x = torch.rand([3], requires_grad=True)
        output = model(x)
        loss_fn = torch.nn.MSELoss()
        target = torch.tensor([1.0])
        loss = loss_fn(output, target)
        loss.backward()

    def warmup(self):
        # Helper to make sure any process-global lru_caches (e.g., torch_key())
        # have already executed. Just compile something.
        @torch.compile
        def add(x, y):
            return x + y

        add(torch.rand([10]), torch.rand([10]))
        utils.reset_frame_count()

    @dynamo_config.patch(
        {
            "log_compilation_metrics": True,
            "inline_inbuilt_nn_modules": False,
        }
    )
    @inductor_config.patch(
        {
            "bundle_triton_into_fx_graph_cache": False,
            "bundled_autotune_remote_cache": False,
        }
    )
    # We can't easily test that timing is actually accurate. Mock time to always
    # return the same value; all durations will be zero.
    @mock.patch("time.time", return_value=0.001)
    @mock.patch("time.time_ns", return_value=100000)
    @dynamo_config.patch(specialize_float=False)
    def test_dynamo_timed(self, mock_time, mock_time_ns):
        """
        Run a compilation that includes a forward and a backward and validate
        various recorded metrics. This test could be broken into several, but the
        compilation is somewhat expensive. Instead of resetting and compiling the
        same thing multiple times, we may as well compile once and just check all
        the things that are affected by dynamo_timed.
        """
        self.warmup()

        # The logging function is different for OSS vs. internal. Let's just mock
        # and capture all the CompilationMetric objects logged.
        compilation_events = []
        with mock.patch("torch._dynamo.utils.log_compilation_event") as log_event:
            self.run_forward_backward()
            compilation_events = [arg[0][0] for arg in log_event.call_args_list]

        # Validate utils.compile_times(). Unfortunately, we can't test the output
        # reliably because it depends on whether 'tabulate' is installed. So we'll
        # directly inspect the dict it prints instead:
        self.assertExpectedInline(
            pprint.pformat(utils.compilation_time_metrics),
            """\
{'GraphLowering.codegen': [0.0, 0.0],
 'GraphLowering.compile_to_fn': [0.0, 0.0],
 'GraphLowering.compile_to_module': [0.0, 0.0],
 'GraphLowering.run': [0.0, 0.0],
 'OutputGraph.call_user_compiler': [0.0],
 'PyCodeCache.load_by_key_path': [0.0, 0.0],
 'PythonWrapperCodegen.generate': [0.0, 0.0],
 'Scheduler.__init__': [0.0, 0.0],
 'Scheduler.codegen': [0.0, 0.0],
 'Scheduler.fused_nodes': [0.0, 0.0],
 '_compile.compile_inner': [0.0],
 '_recursive_joint_graph_passes': [0.0],
 '_recursive_post_grad_passes': [0.0, 0.0],
 '_recursive_pre_grad_passes': [0.0],
 'async_compile.wait': [0.0, 0.0],
 'backward._backward_impl': [0.0],
 'compile_file': [0.0, 0.0],
 'compile_fx.<locals>.bw_compiler': [0.0],
 'compile_fx.<locals>.fw_compiler_base': [0.0],
 'compile_fx_inner': [0.0, 0.0],
 'create_aot_dispatcher_function': [0.0],
 'gc': [0.0]}""",  # noqa: B950
        )

        # Now validate utils.calculate_time_spent(). Formatting the return
        # value makes reading diffs much easier.
        time_spent = utils.calculate_time_spent()
        self.assertExpectedInline(
            pprint.pformat(time_spent),
            """\
{'_recursive_joint_graph_passes': 0.0,
 '_recursive_post_grad_passes': 0.0,
 '_recursive_pre_grad_passes': 0.0,
 'async_compile.wait': 0.0,
 'backend_compile': 0.0,
 'code_gen': 0.0,
 'entire_backward_compile': 0.0,
 'entire_frame_compile': 0.0,
 'gc': 0.0,
 'inductor_compile': 0.0,
 'total_wall_time': 0.0}""",  # noqa: B950
        )

        # Now validate the CompilationMetrics logs. We expect a log for the
        # forward and a log for the backward.
        self.assertTrue(len(compilation_events) == 2)
        self.assertTrue(
            all(isinstance(e, utils.CompilationMetrics) for e in compilation_events)
        )

        # Remove a few fields that aren't helpful for test stability.
        for e in compilation_events:
            e.dynamo_config = None
            e.co_filename = None
            e.co_firstlineno = None
            e.inductor_config = None
            e.cuda_version = None
            e.triton_version = None

        # First event is for the forward. Formatting makes reading diffs
        # much easier.
        raw = dataclasses.asdict(compilation_events[0])
        del raw["feature_usage"]
        self.assertExpectedInline(
            pprint.pformat(raw),
            """\
{'accumulated_cache_size': 0,
 'aot_autograd_cumulative_compile_time_us': 0,
 'backend_compile_time_s': 0.0,
 'backward_cumulative_compile_time_us': None,
 'cache_size': 0,
 'co_filename': None,
 'co_firstlineno': None,
 'co_name': 'forward',
 'code_gen_time_s': 0.0,
 'compile_id': '1/0',
 'compile_time_autotune_time_us': None,
 'compliant_custom_ops': set(),
 'config_inline_inbuilt_nn_modules': False,
 'config_suppress_errors': False,
 'cuda_synchronize_time_us': None,
 'cuda_version': None,
 'distributed_ephemeral_timeout_us': None,
 'duration_us': 0,
 'dynamo_compile_time_before_restart_us': 0,
 'dynamo_config': None,
 'dynamo_cumulative_compile_time_us': 0,
 'dynamo_time_before_restart_s': 0.0,
 'end_time_us': 100,
 'entire_frame_compile_time_s': 0.0,
 'fail_reason': None,
 'fail_type': None,
 'fail_user_frame_filename': None,
 'fail_user_frame_lineno': None,
 'frame_key': '1',
 'gc_time_us': 0,
 'graph_input_count': 1,
 'graph_node_count': 3,
 'graph_op_count': 1,
 'guard_count': 8,
 'has_guarded_code': True,
 'inductor_code_gen_cumulative_compile_time_us': 0,
 'inductor_compile_time_s': 0.0,
 'inductor_config': None,
 'inductor_cumulative_compile_time_us': 0,
 'inductor_fx_remote_cache_backend_type': None,
 'inductor_fx_remote_cache_hit_count': None,
 'inductor_fx_remote_cache_hit_keys': None,
 'inductor_fx_remote_cache_miss_count': None,
 'inductor_fx_remote_cache_miss_keys': None,
 'is_forward': True,
 'is_runtime': False,
 'joint_graph_pass_time_us': 0,
 'log_format_version': 3,
 'non_compliant_ops': set(),
 'num_triton_bundles': None,
 'post_grad_pass_time_us': 0,
 'pre_grad_pass_time_us': 0,
 'remote_cache_time_saved_s': None,
 'remote_cache_version': None,
 'remote_fx_graph_cache_get_time_ms': None,
 'remote_fx_graph_cache_get_time_us': None,
 'remote_fx_graph_cache_put_time_ms': None,
 'remote_fx_graph_cache_put_time_us': None,
 'restart_reasons': set(),
 'runtime_cudagraphify_time_us': None,
 'runtime_triton_autotune_time_us': None,
 'shape_env_guard_count': 0,
 'specialize_float': False,
 'start_time': 0.0001,
 'start_time_us': 100,
 'structured_logging_overhead_s': 0.0,
 'structured_logging_overhead_us': 0,
 'tensorify_float_attempt': None,
 'tensorify_float_failure': None,
 'tensorify_float_success': None,
 'triton_compile_time_us': 0,
 'triton_version': None}""",  # noqa: B950
        )

        # Second event is for the backward
        raw = dataclasses.asdict(compilation_events[1])
        del raw["feature_usage"]
        self.assertExpectedInline(
            pprint.pformat(raw),
            """\
{'accumulated_cache_size': None,
 'aot_autograd_cumulative_compile_time_us': None,
 'backend_compile_time_s': None,
 'backward_cumulative_compile_time_us': 0,
 'cache_size': None,
 'co_filename': None,
 'co_firstlineno': None,
 'co_name': None,
 'code_gen_time_s': 0.0,
 'compile_id': '1/0',
 'compile_time_autotune_time_us': None,
 'compliant_custom_ops': None,
 'config_inline_inbuilt_nn_modules': None,
 'config_suppress_errors': None,
 'cuda_synchronize_time_us': None,
 'cuda_version': None,
 'distributed_ephemeral_timeout_us': None,
 'duration_us': 0,
 'dynamo_compile_time_before_restart_us': None,
 'dynamo_config': None,
 'dynamo_cumulative_compile_time_us': None,
 'dynamo_time_before_restart_s': None,
 'end_time_us': 100,
 'entire_frame_compile_time_s': None,
 'fail_reason': None,
 'fail_type': None,
 'fail_user_frame_filename': None,
 'fail_user_frame_lineno': None,
 'frame_key': None,
 'gc_time_us': None,
 'graph_input_count': None,
 'graph_node_count': None,
 'graph_op_count': None,
 'guard_count': None,
 'has_guarded_code': None,
 'inductor_code_gen_cumulative_compile_time_us': 0,
 'inductor_compile_time_s': 0.0,
 'inductor_config': None,
 'inductor_cumulative_compile_time_us': 0,
 'inductor_fx_remote_cache_backend_type': None,
 'inductor_fx_remote_cache_hit_count': None,
 'inductor_fx_remote_cache_hit_keys': None,
 'inductor_fx_remote_cache_miss_count': None,
 'inductor_fx_remote_cache_miss_keys': None,
 'is_forward': False,
 'is_runtime': False,
 'joint_graph_pass_time_us': None,
 'log_format_version': 3,
 'non_compliant_ops': None,
 'num_triton_bundles': None,
 'post_grad_pass_time_us': 0,
 'pre_grad_pass_time_us': None,
 'remote_cache_time_saved_s': None,
 'remote_cache_version': None,
 'remote_fx_graph_cache_get_time_ms': None,
 'remote_fx_graph_cache_get_time_us': None,
 'remote_fx_graph_cache_put_time_ms': None,
 'remote_fx_graph_cache_put_time_us': None,
 'restart_reasons': None,
 'runtime_cudagraphify_time_us': None,
 'runtime_triton_autotune_time_us': None,
 'shape_env_guard_count': None,
 'specialize_float': None,
 'start_time': 0.0001,
 'start_time_us': 100,
 'structured_logging_overhead_s': 0.0,
 'structured_logging_overhead_us': 0,
 'tensorify_float_attempt': None,
 'tensorify_float_failure': None,
 'tensorify_float_success': None,
 'triton_compile_time_us': 0,
 'triton_version': None}""",  # noqa: B950
        )


class TestInductorConfigParsingForLogging(TestCase):
    """
    Test for parsing inductor config for logging in CompilationMetrics.
    """

    class TestObject:
        def __init__(self, a, b):
            self.a = a
            self.b = b

    def test_inductor_config_jsonify(self):
        """
        Sanity check if the actual inductor config is parsed correctly
        """

        inductor_config_json = utils._scrubbed_inductor_config_for_logging()
        self.assertTrue(isinstance(inductor_config_json, str))

    @mock.patch("torch._dynamo.utils.torch._inductor.config")
    def test_inductor_config_parsing_non_conforming_items(self, mocked_inductor_config):
        """
        Test if the inductor config is parsed correctly when the config is
            - None
            - not a dict
            - not json serializable
            - complex unserializable objects
        """
        obj = TestCase
        test_mock_config = {
            "some": {"name": obj, "some": True},
            "data": {"name": obj, "some": True},
            "list": [
                {"name": obj, "some": True},
                {"name": obj, "some": True},
            ],
            "object": {
                "name": obj,
                "some": True,
                "data": {"name": obj, "some": True},
            },
        }
        expected = (
<<<<<<< HEAD
            """{"data": {"name": "Value is not JSON serializable", "some": true}, """
            """"list": [{"name": "Value is not JSON serializable", "some": true}, """
            """{"name": "Value is not JSON serializable", "some": true}], """
            """"object": {"data": {"name": "Value is not JSON serializable", "some": true}, """
            """"name": "Value is not JSON serializable", "some": true}, """
            """"some": {"name": "Value is not JSON serializable", "some": true}}"""
=======
            """{"some": {"name": "Value is not JSON serializable", "some": true}, """
            """"data": {"name": "Value is not JSON serializable", "some": true}, """
            """"list": [{"name": "Value is not JSON serializable", "some": true}, """
            """{"name": "Value is not JSON serializable", "some": true}], """
            """"object": {"name": "Value is not JSON serializable", "some": true, """
            """"data": {"name": "Value is not JSON serializable", "some": true}}}"""
>>>>>>> 0e1675a8
        )
        mocked_inductor_config.get_config_copy.return_value = test_mock_config
        inductor_config_json = utils._scrubbed_inductor_config_for_logging()
        self.assertEqual(inductor_config_json, expected)

        expected = "{}"
        mocked_inductor_config.get_config_copy.return_value = {obj: obj}
        inductor_config_json = utils._scrubbed_inductor_config_for_logging()
        self.assertEqual(inductor_config_json, expected)

        expected = "Inductor Config is not JSON serializable"
        mocked_inductor_config.get_config_copy.return_value = obj
        inductor_config_json = utils._scrubbed_inductor_config_for_logging()
        self.assertEqual(inductor_config_json, expected)

        expected = None
        mocked_inductor_config.get_config_copy.return_value = None
        inductor_config_json = utils._scrubbed_inductor_config_for_logging()
        self.assertEqual(inductor_config_json, expected)


if __name__ == "__main__":
    from torch._dynamo.test_case import run_tests

    run_tests()<|MERGE_RESOLUTION|>--- conflicted
+++ resolved
@@ -412,21 +412,12 @@
             },
         }
         expected = (
-<<<<<<< HEAD
             """{"data": {"name": "Value is not JSON serializable", "some": true}, """
             """"list": [{"name": "Value is not JSON serializable", "some": true}, """
             """{"name": "Value is not JSON serializable", "some": true}], """
             """"object": {"data": {"name": "Value is not JSON serializable", "some": true}, """
             """"name": "Value is not JSON serializable", "some": true}, """
             """"some": {"name": "Value is not JSON serializable", "some": true}}"""
-=======
-            """{"some": {"name": "Value is not JSON serializable", "some": true}, """
-            """"data": {"name": "Value is not JSON serializable", "some": true}, """
-            """"list": [{"name": "Value is not JSON serializable", "some": true}, """
-            """{"name": "Value is not JSON serializable", "some": true}], """
-            """"object": {"name": "Value is not JSON serializable", "some": true, """
-            """"data": {"name": "Value is not JSON serializable", "some": true}}}"""
->>>>>>> 0e1675a8
         )
         mocked_inductor_config.get_config_copy.return_value = test_mock_config
         inductor_config_json = utils._scrubbed_inductor_config_for_logging()
