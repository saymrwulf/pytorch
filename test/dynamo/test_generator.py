# Owner(s): ["module: dynamo"]
import itertools
import sys
import unittest
from collections import OrderedDict

import torch
import torch._dynamo.test_case
import torch._dynamo.testing
from torch._dynamo.exc import Unsupported
from torch._dynamo.testing import EagerAndRecordGraphs, normalize_gm
from torch.testing._internal.common_utils import (
    instantiate_parametrized_tests,
    parametrize,
)


class GeneratorTestsBase(torch._dynamo.test_case.TestCase):
    def setUp(self):
        super().setUp()
        self._old = torch._dynamo.config.enable_faithful_generator_behavior
        torch._dynamo.config.enable_faithful_generator_behavior = True

    def tearDown(self):
        super().tearDown()
        torch._dynamo.config.enable_faithful_generator_behavior = self._old

    def _compile_check(self, fn, args=None, fullgraph=True):
        eager = EagerAndRecordGraphs()
        if args is None:
            args = (torch.randn(2),)
        r = torch.compile(fn, backend=eager, fullgraph=fullgraph)(*args)
        self.assertGreater(len(eager.graphs), 0)
        return r


class GeneratorTests(GeneratorTestsBase):
    expected_failures = []

    def run(self, result=None):
        # Override the run method to inject the "expectingFailure" marker
        # when the test case runs.
        marker = "__unittest_expecting_failure__"
        for test_name in dir(self):
            test_method = getattr(self, test_name)
            if test_name.startswith("test_") and not getattr(
                test_method, marker, False
            ):
                getattr(self, test_name).__dict__[marker] = (
                    test_name in self.expected_failures
                )
        return super().run(result=result)

    def test_generator_simple(self):
        def whoo():
            yield 1
            yield 2
            yield 3

        @torch.compile(backend="eager", fullgraph=True)
        def fn(t):
            gen = whoo()
            t = t + next(gen)
            t = t + next(gen)
            t = t + next(gen)
            return t

        t = torch.randn(2)
        y = fn(t)
        self.assertEqual(y, t + 6)

    def test_infinite_generator(self):
        def whoo():
            i = 0
            while True:
                yield i
                i += 1

        @torch.compile(backend="eager", fullgraph=True)
        def fn(t):
            gen = whoo()
            t = t + next(gen)
            t = t + next(gen)
            t = t + next(gen)
            return t

        t = torch.randn(2)
        y = fn(t)
        self.assertEqual(y, t + 3)

    def test_infinite_generator_2(self):
        def whoo(t):
            i = 0
            while True:
                yield t + i
                i += 1

        @torch.compile(backend="eager", fullgraph=True)
        def fn(t):
            return list(zip(range(3), whoo(t)))

        t = torch.randn(2)
        y = fn(t)
        self.assertEqual(y, list(zip(range(3), whoo(t))))

    def test_infinite_generator_3(self):
        def whoo(i):
            while True:
                yield i

        @torch.compile(backend="eager", fullgraph=True)
        def fn(t):
            return list(zip(range(3), whoo(1))), t.sin()

        t = torch.randn(2)
        y, _ = fn(t)
        self.assertEqual(y, list(zip(range(3), whoo(1))))

    def test_graph_break_in_generator(self):
        def whoo():
            yield 1
            torch._dynamo.graph_break()
            yield 2

        eager = EagerAndRecordGraphs()

        @torch.compile(backend=eager, fullgraph=False)
        def fn(t):
            gen = whoo()
            s = next(gen)
            s += next(gen)
            return t + s

        t = torch.randn(2)
        y = fn(t)
        self.assertEqual(y, t + 3)
        self.assertEqual(len(eager.graphs), 0)

    def test_graph_break_in_generator_2(self):
        def whoo(x):
            yield x.sin()
            torch._dynamo.graph_break()
            yield x.cos()

        def call_whoo(x):
            gen = whoo(x)
            sin = next(gen)
            cos = next(gen)
            return sin, cos

        eager = EagerAndRecordGraphs()

        @torch.compile(backend=eager, fullgraph=False)
        def fn(t):
            sin, cos = call_whoo(t)
            return sin + cos

        t = torch.randn(2)
        y = fn(t)
        self.assertEqual(y, t.sin() + t.cos())
        self.assertEqual(len(eager.graphs), 1)
        self.assertExpectedInline(
            normalize_gm(eager.graphs[0].print_readable(False)),
            """\
class GraphModule(torch.nn.Module):
    def forward(self, L_stack0_0_: "f32[2]", L_stack0_1_: "f32[2]"):
        l_stack0_0_ = L_stack0_0_
        l_stack0_1_ = L_stack0_1_

        add: "f32[2]" = l_stack0_0_ + l_stack0_1_;  l_stack0_0_ = l_stack0_1_ = None
        return (add,)
""",
        )

    def test_generator_as_argument(self):
        # The inline tracer needs to be kept in sync if an already advanced generator
        # is given to a compiled function.
        def whoo():
            yield 1
            yield 2
            yield 3

        eager = EagerAndRecordGraphs()

        @torch.compile(backend=eager, fullgraph=True)
        def fn(t, ctx):
            return t + next(ctx)

        t = torch.randn(2)
        ctx = whoo()
        next(ctx)
        with self.assertRaisesRegex(
            Unsupported, "Generator as graph argument is not supported"
        ):
            fn(t, ctx)

    def test_generator_as_argument_2(self):
        def whoo(x):
            yield x.sin()
            yield x.cos()

        eager = EagerAndRecordGraphs()

        @torch.compile(backend=eager, fullgraph=True)
        def fn(t, ctx):
            return t + next(ctx)

        t = torch.randn(2)
        ctx = whoo(t)
        next(ctx)
        with self.assertRaisesRegex(
            Unsupported, "Generator as graph argument is not supported"
        ):
            fn(t, ctx)

    def test_generator_as_argument_3(self):
        # The inline tracer needs to be kept in sync if an already advanced generator
        # is given to a compiled function.
        def whoo():
            yield 1
            yield 2
            yield 3

        eager = EagerAndRecordGraphs()

        @torch.compile(backend=eager, fullgraph=True)
        def fn(t, ctx):
            return t + next(ctx)

        t = torch.randn(2)
        ctx = whoo()
        with self.assertRaisesRegex(
            Unsupported, "Generator as graph argument is not supported"
        ):
            fn(t, ctx)

    def test_generator_as_argument_4(self):
        def whoo(x):
            yield x.sin()
            yield x.cos()

        eager = EagerAndRecordGraphs()

        @torch.compile(backend=eager, fullgraph=True)
        def fn(t, ctx):
            return t + next(ctx)

        t = torch.randn(2)
        ctx = whoo(t)
        with self.assertRaisesRegex(
            Unsupported, "Generator as graph argument is not supported"
        ):
            fn(t, ctx)

    def test_islice_chain(self):
        eager = EagerAndRecordGraphs()

        @torch.compile(backend=eager, fullgraph=True)
        def fn(t):
            tmp1 = [t + 1, t + 2]
            tmp2 = [t + 3, t + 4]
            return list(itertools.chain(tmp1, tmp2))

        t = torch.tensor([1.0])
        y = fn(t)
        self.assertEqual(y, [t + 1, t + 2, t + 3, t + 4])

    def test_zip_generator(self):
        def whoo(t):
            yield t + 1
            yield t + 2
            yield t + 3

        def fn(t):
            return zip(range(3), whoo(t)), t.sin()

        t = torch.randn(2)
        z, _ = self._compile_check(fn, args=(t,))
        self.assertEqual(list(z), list(zip(range(3), whoo(t))))

    @unittest.expectedFailure
    def test_zip_generator_2(self):
        def bar(t, i):
            return t + i

        def whoo(t):
            yield bar(t, 1)
            yield bar(t, 2)
            yield bar(t, 3)

        def fn(t):
            return zip(range(3), whoo(t))

        t = torch.randn(3)
        y = self._compile_check(fn, args=(t,), fullgraph=False)
        expected = list(zip(range(3), whoo(t)))
        self.assertEqual(expected, list(y))

    def test_zip_subgenerator(self):
        def subgen(t):
            yield t + 1
            yield t + 2

        def whoo(t):
            yield from subgen(t)
            yield t + 3

        def fn(t):
            return zip(range(3), whoo(t)), t.sin()

        t = torch.randn(2)
        z, _ = self._compile_check(fn, args=(t,))
        self.assertEqual(list(z), list(zip(range(3), whoo(t))))

    def test_list_zip_generator(self):
        def whoo(t):
            yield t + 1
            yield t + 2
            yield t + 3

        @torch.compile(backend="eager", fullgraph=True)
        def fn(t):
            return list(zip(range(3), whoo(t)))

        t = torch.randn(3)
        y = fn(t)
        expected = list(zip(range(3), whoo(t)))
        self.assertEqual(expected, y)

    def test_zip_infinite_generator(self):
        def whoo(t):
            i = 0
            while True:
                yield t + i
                i += 1

        @torch.compile(backend="eager", fullgraph=True)
        def fn(t):
            return list(zip(range(3), whoo(t)))

        t = torch.randn(3)
        y = fn(t)
        expected = list(zip(range(3), whoo(t)))
        self.assertEqual(expected, y)

    @parametrize("container", [list, tuple, dict, OrderedDict])
    def test_dict_tuple_list_generator(self, container):
        def whoo(t):
            yield 1, t + 1
            yield 2, t + 2
            yield 3, t + 3

        def fn(t):
            gen = whoo(t)
            return container(gen)

        t = torch.randn(2)
        expected = fn(t)
        got = torch.compile(backend="eager", fullgraph=True)(fn)(t)
        self.assertEqual(expected, got)

    def test_return_generator(self):
        def whoo(t):
            yield t + 1
            yield t + 2
            yield t + 3

        @torch.compile(backend="eager", fullgraph=True)
        def fn(t):
            gen = whoo(t)
            return gen

        t = torch.tensor([1.0])
        gen = fn(t)
        self.assertEqual(list(gen), [t + 1, t + 2, t + 3])

    def test_return_tuple_generator(self):
        def whoo(t):
            yield t.sin()
            yield t.cos()

        @torch.compile(backend="eager", fullgraph=True)
        def fn(t):
            g1, g2 = whoo(t), whoo(t + 1)
            return (g1, g2), t.sin()

        t = torch.randn(2)
        (g1, g2), _ = fn(t)
        self.assertEqual(list(g1), [t.sin(), t.cos()])
        self.assertEqual(list(g2), [(t + 1).sin(), (t + 1).cos()])

    def test_return_advanced_generator(self):
        def whoo(t):
            yield t + 1
            yield t + 2
            yield t + 3

        @torch.compile(backend="eager", fullgraph=True)
        def fn(t):
            gen = whoo(t)
            next(gen)
            return gen

        t = torch.tensor([1.0])
        gen = fn(t)
        self.assertEqual(list(gen), [t + 2, t + 3])

    def test_return_exhaust_generator(self):
        def whoo(t):
            yield t + 1

        @torch.compile(backend="eager", fullgraph=True)
        def fn(t):
            gen = whoo(t)
            next(gen)
            return gen

        t = torch.tensor([1.0])
        gen = fn(t)
        with self.assertRaises(StopIteration):
            next(gen)

    def test_subgenerator(self):
        def subgen(t):
            yield t + 1
            yield t + 2

        def main_gen(t):
            yield from subgen(t)
            yield t + 3

        @torch.compile(backend="eager", fullgraph=True)
        def fn(t):
            gen = main_gen(t)
            return list(gen)

        t = torch.randn(2)
        y = fn(t)
        self.assertEqual(y, [t + 1, t + 2, t + 3])

    def test_return_subgenerator(self):
        def subgen(t):
            yield t + 1
            yield t + 2

        def main_gen(t):
            yield from subgen(t)
            yield t + 3

        @torch.compile(backend="eager", fullgraph=True)
        def fn(t):
            gen = main_gen(t)
            next(gen)
            return gen

        t = torch.randn(2)
        gen = fn(t)
        self.assertEqual(list(gen), [t + 2, t + 3])

    def test_dynamo_disable_generator(self):
        @torch._dynamo.disable
        def main_gen(t):
            yield t + 1
            yield t + 2
            yield t + 3

        @torch.compile(backend="eager", fullgraph=False)
        def fn(t):
            gen = main_gen(t)
            return list(gen)

        t = torch.randn(2)
        y = fn(t)
        self.assertEqual(y, [t + 1, t + 2, t + 3])

    def test_dynamo_disable_sub_generator(self):
        @torch._dynamo.disable
        def subgen(t):
            yield t + 2
            yield t + 3

        def main_gen(t):
            yield t + 1
            yield from subgen(t)

        @torch.compile(backend="eager", fullgraph=False)
        def fn(t):
            gen = main_gen(t)
            return list(gen)

        t = torch.randn(2)
        y = fn(t)
        self.assertEqual(y, [t + 1, t + 2, t + 3])

    def test_graph_break_outside_generator(self):
        def whoo(t):
            yield t + 1
            yield t + 2

        @torch.compile(backend="eager", fullgraph=False)
        def fn(t):
            gen = whoo(t)
            x = next(gen)
            torch._dynamo.graph_break()
            y = next(gen)
            return x + y

        t = torch.randn(2)
        y = fn(t)
        self.assertEqual(y, (t + 1) + (t + 2))

    def test_graph_break_before_calling_generator(self):
        def whoo(t):
            for perm in itertools.product(itertools.permutations((0, 1, 2)), repeat=1):
                yield sum(perm[0])

        def fn(t):
            s = 0
            for b, p in itertools.product(whoo(t), itertools.permutations((4, 5))):
                s += b
            return s

        t = torch.randn(2)
        expected = fn(t)
        got = torch.compile(backend="eager", fullgraph=False)(fn)(t)
        self.assertEqual(expected, got)

    @unittest.expectedFailure
    def test_generator_with_side_effects(self):
        i = 0

        def whoo(t):
            nonlocal i
            for j in range(5):
                i += 1
                yield t + j

        def fn(t):
            return whoo(t), t.sin()

        t = torch.randn(2)
        with self.assertRaises(Unsupported):
            fn(t)

    @unittest.expectedFailure
    def test_subgenerator_with_side_effects(self):
        i = 0

        def subgen(t):
            nonlocal i
            i += 1
            yield t
            i += 1
            yield t + 1

        def whoo(t):
            nonlocal i
            yield from subgen(t)
            i += 1
            yield t + 2
            i += 1
            yield t + 3
            i += 1
            yield t + 4

        def fn(t):
            return whoo(t), t.sin()

        with self.assertRaises(Unsupported):
            self._compile_check(fn)

    @unittest.expectedFailure
    def test_generator_with_side_effects_graph_break(self):
        i = 0

        def whoo(t):
            nonlocal i
            for j in range(5):
                i += 1
                yield t + j

        @torch.compile(backend="eager", fullgraph=False)
        def fn(t):
            gen = whoo(t)
            torch._dynamo.graph_break()
            return list(zip(range(3), gen))

        t = torch.randn(2)
        with self.assertRaises(Unsupported):
            fn(t)

    def test_generator_with_side_effects_graph_break_2(self):
        i = 0

        def whoo(t):
            nonlocal i
            for j in range(5):
                i += 1
                yield t + j
                torch._dynamo.graph_break()

        @torch.compile(backend="eager", fullgraph=False)
        def fn(t):
            gen = whoo(t)
            return list(zip(range(3), gen))

        t = torch.randn(2)
        y = fn(t)
        self.assertEqual(i, 3)
        self.assertEqual(y, [(0, t), (1, t + 1), (2, t + 2)])

    @unittest.skipIf(sys.version_info < (3, 12), "Test CLEANUP_THROW")
    @unittest.expectedFailure
    def test_cleanup_throw(self):
        def nested_generator():
            try:
                yield 1
                yield 2
            except StopIteration:
                return 123  # noqa: B901

        def outer_generator():
            yield from nested_generator()
            yield 3

        @torch.compile(backend="eager", fullgraph=True)
        def fn(t):
            gen = outer_generator()
            next(gen)  # Start the outer generator and enter the nested generato

            i = 0
            try:
                # Force an exception while the generator is running
                i = gen.throw(StopIteration("stop"))
            except RuntimeError:
                pass
            return (i, t.sin())

        t = torch.randn(2)
        i, y = self._compile_check(fn, args=(t,))
        self.assertEqual(i, 3)
        self.assertEqual(y, t.sin())

    def test_iter(self):
        def whoo():
            i = 0
            while True:
                yield i
                i += 1

        @torch.compile(backend="eager", fullgraph=True)
        def fn(t):
            s = 0
            for i in whoo():
                if i > 5:
                    break
                s += i
            return t + s

        t = torch.randn(2)
        y = fn(t)
        self.assertEqual(y, t + sum(range(6)))


class TestGeneratorSend(GeneratorTestsBase):
    def test_send(self):
        def double():
            x = yield
            yield x * 2

        @torch.compile(backend="eager", fullgraph=True)
        def fn(t):
            gen = double()
            next(gen)
            return gen.send(t)

        t = torch.randn(2)
        y = fn(t)
        self.assertEqual(y, t * 2)

    def test_send_stop_iteration(self):
        def double():
            x = yield
            yield x * 2

        @torch.compile(backend="eager", fullgraph=True)
        def fn(t):
            gen = double()
            next(gen)
            a = gen.send(t)
            b = gen.send(t)  # should result in StopIteration
            return a + b

        t = torch.randn(2)
        with self.assertRaisesRegex(Unsupported, "Observed exception"):
            fn(t)


class TestGeneratorClose(GeneratorTestsBase):
    def test_close(self):
        def whoo(t):
            yield t.sin()
            yield t.cos()

        @torch.compile(backend="eager", fullgraph=True)
        def fn(t):
            gen = whoo(t)
            i = next(gen)
            gen.close()
            return i

        t = torch.randn(2)
        y = fn(t)
        self.assertEqual(y, t.sin())

    def test_close_subgen(self):
        z = 0

        def subgen(t):
            nonlocal z
            z = 1
            yield t.sin()
            z = 3
            yield t.cos()

        def whoo(t):
            yield from subgen(t)
            yield t.tan()

        @torch.compile(backend="eager", fullgraph=True)
        def fn(t):
            gen = whoo(t)
            i = next(gen)
            gen.close()
            return i

        t = torch.randn(2)
        y = fn(t)
        self.assertEqual(y, t.sin())
        self.assertEqual(z, 1)

    def test_close_with_side_effects(self):
        L = []
        z = 0

        def whoo(t):
            nonlocal z
            try:
                L.append(1)
                yield t.sin()
                L.append(2)
                yield t.cos()
            finally:
                L.append(z)

        @torch.compile(backend="eager", fullgraph=True)
        def fn(t):
            nonlocal z
            gen = whoo(t)
            i = next(gen)
            z = -123
            gen.close()
            L.append(len(L))
            return i

        t = torch.randn(2)
        y = fn(t)
        self.assertEqual(y, t.sin())
        self.assertEqual(L, [1, -123, 2])

    def test_close_capture_GeneratorExit_return(self):
        z = 0

        def whoo(t):
            nonlocal z
            try:
                z += 1
                yield t.sin()
                yield t.cos()
            except GeneratorExit:
                z += 10
                return t.tan()  # noqa: B901
            finally:
                z += 100

        @torch.compile(backend="eager", fullgraph=True)
        def fn(t):
            nonlocal z
            gen = whoo(t)
            i = next(gen)
            y = gen.close()
            return (i, y)

        t = torch.randn(2)
        (i, y) = fn(t)
        self.assertEqual(i, t.sin())
        self.assertEqual(y, t.tan())
        self.assertEqual(z, 111)

    def test_close_capture_GeneratorExit(self):
        z = 0

        def whoo(t):
            nonlocal z
            try:
                yield t.sin()
                yield t.cos()
            except GeneratorExit:
                yield t.tan()
            finally:
                z = 1

        @torch.compile(backend="eager", fullgraph=True)
        def fn(t):
            nonlocal z
            gen = whoo(t)
            i = next(gen)
            gen.close()
            return i

        t = torch.randn(2)
        # This should actually be RuntimeError("generator ignored GeneratorExit")
        # but Dynamo swallow the exception and raises Unsupported instead
        with self.assertRaisesRegex(Unsupported, "Observed exception"):
            fn(t)

    def test_close_capture_and_reraise_GeneratorExit(self):
        L = []
        z = 0

        def whoo(t):
            nonlocal z
            try:
                L.append(1)
                yield t.sin()
                yield t.cos()
            except GeneratorExit:
                L.append(z)
                z = -1
                raise
            finally:
                L.append(z)

        @torch.compile(backend="eager", fullgraph=True)
        def fn(t):
            nonlocal z
            gen = whoo(t)
            i = next(gen)
            z = -123
            gen.close()
            L.append(456)
            return i

        t = torch.randn(2)
        y = fn(t)
        self.assertEqual(y, t.sin())
        self.assertEqual(L, [1, -123, -1, 456])

    def test_close_capture_and_reraise_RuntimeError(self):
        def whoo(t):
            try:
                yield t.sin()
                yield t.cos()
            except GeneratorExit as e:
                raise RuntimeError from e
            finally:
                pass

        @torch.compile(backend="eager", fullgraph=True)
        def fn(t):
            gen = whoo(t)
            i = next(gen)
            gen.close()
            return i

        t = torch.randn(2)
        with self.assertRaises(RuntimeError):
            fn(t)

<<<<<<< HEAD
=======
    @unittest.expectedFailure
    @unittest.skipIf(sys.version_info < (3, 11), "Python 3.11+")
>>>>>>> 95b6474e
    def test_close_with_subgen(self):
        L = []
        z = 0

        def subgen(t):
            yield t.sin()
            yield t.cos()

        def whoo(t):
            nonlocal z
            L.append(10)
            yield from subgen(t)
            L.append(20)
            try:
                L.append(1)
                z = 4
                yield t.tan()
            finally:
                L.append(z)

        @torch.compile(backend="eager", fullgraph=True)
        def fn(t):
            nonlocal z
            gen = whoo(t)
            i = next(gen)
            z = -123
            gen.close()
            L.append(456)
            return i, t.sin()

        t = torch.randn(2)
        y, _ = fn(t)
        self.assertEqual(y, t.sin())
        self.assertEqual(L, [10, 456])
        self.assertEqual(z, -123)

    def test_close_after_close(self):
        z = 0

        def whoo(t):
            nonlocal z
            try:
                z += 1
                yield t.sin()
                yield t.cos()
            finally:
                # finally should only be executed once
                z += 1

        @torch.compile(backend="eager", fullgraph=True)
        def fn(t):
            gen = whoo(t)
            i = next(gen)
            gen.close()
            return (i, gen.close())

        t = torch.randn(2)
        (i, y) = fn(t)
        self.assertEqual(i, t.sin())
        self.assertEqual(y, None)
        self.assertEqual(z, 2)


class TestGeneratorThrow(GeneratorTestsBase):
    def test_throw(self):
        def whoo(t):
            try:
                yield t.sin()
            except ValueError:
                yield t.cos()

        @torch.compile(backend="eager", fullgraph=True)
        def fn(t):
            gen = whoo(t)
            a = next(gen)
            b = gen.throw(ValueError)
            return a + b

        t = torch.randn(2)
        y = fn(t)
        self.assertEqual(y, t.sin() + t.cos())

    def test_throw_no_yield_after_throw(self):
        z = 0

        def whoo(t):
            nonlocal z
            try:
                z += 1
                yield t.sin()
            except ValueError:
                z += 10
            finally:
                z += 100

        @torch.compile(backend="eager", fullgraph=True)
        def fn(t):
            gen = whoo(t)
            a = next(gen)
            try:
                gen.throw(ValueError)
            except StopIteration:
                return a

        t = torch.randn(2)
        y = fn(t)
        self.assertEqual(z, 111)
        self.assertEqual(y, t.sin())

    def test_throw_not_catch(self):
        z = 0

        def whoo(t):
            nonlocal z
            try:
                z += 1
                yield t.sin()
            except ValueError:
                z += 10
                yield t.cos()
            finally:
                z += 100

        @torch.compile(backend="eager", fullgraph=True)
        def fn(t):
            gen = whoo(t)
            a = next(gen)
            b = gen.throw(RuntimeError)
            return a + b

        t = torch.randn(2)
        with self.assertRaises(RuntimeError):
            fn(t)

    def test_throw_raise_difference_exc(self):
        z = 0

        def whoo(t):
            nonlocal z
            try:
                z += 1
                yield t.sin()
            except ValueError as e:
                z += 10
                raise RuntimeError from e
            finally:
                z += 100

        @torch.compile(backend="eager", fullgraph=True)
        def fn(t):
            gen = whoo(t)
            a = next(gen)
            b = gen.throw(ValueError)
            return a + b

        t = torch.randn(2)
        with self.assertRaises(RuntimeError):
            fn(t)

    def test_throw_yield_finally(self):
        z = 0

        def whoo(t):
            nonlocal z
            try:
                z += 1
                yield t.sin()
            except ValueError:
                z += 10
                yield t.cos()
            finally:
                z += 100
                yield t.tan()

        @torch.compile(backend="eager", fullgraph=True)
        def fn(t):
            gen = whoo(t)
            a = next(gen)
            b = gen.throw(ValueError)
            return a + b

        t = torch.randn(2)
        with self.assertRaises(Unsupported):
            fn(t)

    def test_throw_try_except_finally(self):
        z = 0

        def whoo(t):
            nonlocal z
            try:
                z += 1
                yield t.sin()
            except ValueError:
                z += 10
                yield t.cos()
            except RuntimeError:
                z += 100
                yield t.tan()
            finally:
                z += 1000

        @torch.compile(backend="eager", fullgraph=True)
        def fn(t):
            gen = whoo(t)
            a = next(gen)
            b = gen.throw(RuntimeError)
            return a + b

        t = torch.randn(2)
        y = fn(t)
        self.assertEqual(y, t.sin() + t.tan())
        self.assertEqual(z, 1101)

    def test_exception_context_with_yield(self):
        def f():
            yield

        def fn(t):
            gen = f()
            gen.send(None)
            try:
                gen.throw(ValueError)
            except ValueError:
                z = 1
            except Exception as e:
                raise AssertionError from e
            assert z == 1
            return t.sin()

        self._compile_check(fn)


class GeneratorCloseCPythonTests(GeneratorTestsBase):
    # Taken from commit
    # https://github.com/python/cpython/blob/d51a4ca1123e3e49e5cae4273355bdfd9e419a10
    # changed the tests a little bit to run them inside dynamo
    # + replaced all self.assert* calls to plain assert statements

    def test_close_no_return_value(self):
        def f():
            yield

        @torch.compile(backend="eager", fullgraph=True)
        def fn(t):
            gen = f()
            gen.send(None)
            assert gen.close() is None
            return t.sin()

        t = torch.randn(2)
        fn(t)

    def test_close_return_value(self):
        def f():
            try:
                yield
                # close() raises GeneratorExit here, which is caught
            except GeneratorExit:
                return 0  # noqa: B901

        @torch.compile(backend="eager", fullgraph=True)
        def fn(t):
            gen = f()
            gen.send(None)
            assert gen.close() == 0
            return t.sin()

        t = torch.randn(2)
        fn(t)

    def test_close_not_catching_exit(self):
        def f():
            yield
            # close() raises GeneratorExit here, which isn't caught and
            # therefore propagates -- no return value
            return 0  # noqa: B901

        @torch.compile(backend="eager", fullgraph=True)
        def fn(t):
            gen = f()
            gen.send(None)
            assert gen.close() is None
            return t.sin()

        t = torch.randn(2)
        fn(t)

    def test_close_not_started(self):
        def f():
            try:
                yield
            except GeneratorExit:
                return 0  # noqa: B901

        @torch.compile(backend="eager", fullgraph=True)
        def fn(t):
            gen = f()
            assert gen.close() is None
            return t.sin()

        t = torch.randn(2)
        fn(t)

    def test_close_exhausted(self):
        def f():
            try:
                yield
            except GeneratorExit:
                return 0  # noqa: B901

        @torch.compile(backend="eager", fullgraph=True)
        def fn(t):
            gen = f()
            next(gen)
            z = 0
            try:
                next(gen)  # -> StopIteration
            except StopIteration:
                z = 1
            except Exception as e:
                # anything other than StopIteration should fail
                raise AssertionError from e
            assert z == 1
            assert gen.close() is None
            return t.sin()

        t = torch.randn(2)
        fn(t)

    def test_close_closed(self):
        def f():
            try:
                yield
            except GeneratorExit:
                return 0  # noqa: B901

        @torch.compile(backend="eager", fullgraph=True)
        def fn(t):
            gen = f()
            gen.send(None)
            assert gen.close() == 0
            assert gen.close() is None
            return t.sin()

        t = torch.randn(2)
        fn(t)

    def test_close_raises(self):
        def f():
            try:
                yield
            except GeneratorExit:
                pass
            raise RuntimeError

        @torch.compile(backend="eager", fullgraph=True)
        def fn(t):
            gen = f()
            gen.send(None)
            z = 0
            try:
                gen.close()  # -> RuntimeError
            except RuntimeError:
                z = 1
            except Exception as e:
                raise AssertionError from e
            assert z == 1
            return t.sin()

        t = torch.randn(2)
        fn(t)


class GeneratorThrowCpythonTests(GeneratorTestsBase):
    # Taken from commit
    # https://github.com/python/cpython/blob/d51a4ca1123e3e49e5cae4273355bdfd9e419a10
    # changed the tests a little bit to run them inside dynamo
    # + replaced all self.assert* calls to plain assert statements

    @unittest.expectedFailure
    def test_exception_context_with_yield(self):
        def f():
            try:
                raise KeyError("a")
            except Exception:
                yield

        def fn(t):
            gen = f()
            gen.send(None)
            try:
                gen.throw(ValueError)
            except ValueError as e:
                context = e.__context__
                assert (type(context), context.args) == (KeyError, ("a",))
            except Exception as e:
                raise AssertionError from e
            return t.sin()

        self._compile_check(fn)

    @unittest.expectedFailure
    def test_exception_context_with_yield_inside_generator(self):
        # Check that the context is also available from inside the generator
        # with yield, as opposed to outside.
        def f():
            z = 0
            try:
                raise KeyError("a")
            except Exception:
                try:
                    yield
                except Exception as exc:
                    z = 1
                    assert type(exc) == ValueError
                    context = exc.__context__
                    assert (type(context), context.args) == (KeyError, ("a",))
                    yield "b"
                finally:
                    assert z == 1

        def fn(t):
            gen = f()
            gen.send(None)
            actual = gen.throw(ValueError)
            # This ensures that the assertions inside were executed.
            assert actual == "b"
            return t.sin()

        self._compile_check(fn)

    @unittest.expectedFailure
    def test_exception_context_with_yield_from(self):
        def f():
            yield

        def g():
            try:
                raise KeyError("a")
            except Exception:
                yield from f()

        def fn(t):
            gen = g()
            gen.send(None)
            try:
                gen.throw(ValueError)
            except ValueError as e:
                context = e.__context__
                assert (type(context), context.args) == (KeyError, ("a",))
            except Exception as e:
                raise AssertionError from e
            return t.sin()

        self._compile_check(fn)

    def test_exception_context_with_yield_from_with_context_cycle(self):
        # Check trying to create an exception context cycle:
        # https://bugs.python.org/issue40696
        has_cycle = None

        def f():
            yield

        def g(exc):
            nonlocal has_cycle
            try:
                raise exc
            except Exception:
                try:
                    yield from f()
                except Exception as exc:
                    has_cycle = exc is exc.__context__
            yield

        def fn(t):
            exc = KeyError("a")
            gen = g(exc)
            gen.send(None)
            gen.throw(exc)
            # This also distinguishes from the initial has_cycle=None.
            assert has_cycle is False
            return t.sin()

        self._compile_check(fn)

    def test_throw_after_none_exc_type(self):
        def g():
            try:
                raise KeyError
            except KeyError:
                pass

            try:
                yield
            except Exception:
                raise RuntimeError  # noqa: B904

        def fn(t):
            gen = g()
            gen.send(None)
            z = 0
            try:
                gen.throw(ValueError)
            except RuntimeError:
                z += 1
            except Exception:
                raise AssertionError  # noqa: B904
            assert z == 1
            return t.sin()

        self._compile_check(fn)


class GeneratorCPythonTests(GeneratorTestsBase):
    # Taken from commit
    # https://github.com/python/cpython/blob/d51a4ca1123e3e49e5cae4273355bdfd9e419a10
    # changed the tests a little bit to run them inside dynamo
    # + replaced all self.assert* calls to plain assert statements

    def test_send_non_none_to_new_gen(self):
        def f():
            yield 1

        def fn(t):
            g = f()
            z = 0
            try:
                g.send(0)
            except TypeError:
                z += 1
            except Exception as e:
                raise AssertionError from e
            assert z == 1
            assert next(g) == 1
            return t.sin()

        self._compile_check(fn)

    def test_issue103488(self):
        def gen_raises():
            yield 1
            raise ValueError

        def loop():
            try:
                for _ in gen_raises():
                    if True is False:  # noqa: PLR0133
                        return
            except ValueError:
                pass

        def fn(t):
            # This should not raise
            loop()
            return t.sin()

        self._compile_check(fn)


instantiate_parametrized_tests(GeneratorTests)


if __name__ == "__main__":
    from torch._dynamo.test_case import run_tests

    run_tests()<|MERGE_RESOLUTION|>--- conflicted
+++ resolved
@@ -877,11 +877,6 @@
         with self.assertRaises(RuntimeError):
             fn(t)
 
-<<<<<<< HEAD
-=======
-    @unittest.expectedFailure
-    @unittest.skipIf(sys.version_info < (3, 11), "Python 3.11+")
->>>>>>> 95b6474e
     def test_close_with_subgen(self):
         L = []
         z = 0
