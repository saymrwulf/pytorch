# Owner(s): ["module: dynamo"]

<<<<<<< HEAD
import contextlib
=======
>>>>>>> 9a88786f
import sys
import unittest

import torch
import torch._dynamo.config
import torch._dynamo.test_case
import torch._functorch.config
import torch.nn
import torch.utils.checkpoint
from torch._dynamo.bytecode_transformation import Instruction
from torch._dynamo.symbolic_convert import SpeculationLog, SpeculationLogDivergence

from .utils import make_dynamo_test


class ExceptionTests(torch._dynamo.test_case.TestCase):
    def test_exception(self):
        def fn(x):
            x = torch.cos(x)
            try:
                x = torch.sin(x)
                raise NotImplementedError
            except Exception:
                x = torch.sigmoid(x)

            return x

        x = torch.randn(4)
        ref = fn(x)
        opt_fn = torch.compile(fn, backend="eager", fullgraph=True)
        res = opt_fn(x)
        self.assertEqual(ref, res)

    def test_exception2(self):
        def fn(x):
            x = torch.cos(x)
            try:
                x = torch.sin(x)
                raise NotImplementedError
            except (NotImplementedError, AttributeError):
                x = torch.sigmoid(x)

            return x

        x = torch.randn(4)
        ref = fn(x)
        opt_fn = torch.compile(fn, backend="eager", fullgraph=True)
        res = opt_fn(x)
        self.assertEqual(ref, res)

    def test_exception3(self):
        def fn(x):
            x = torch.cos(x)
            try:
                x = torch.sin(x)
                raise NotImplementedError("Not implemented")
            except AssertionError:
                x = torch.sigmoid(x)
            except NotImplementedError:
                x = torch.cos(x)
            finally:
                x = torch.cos(x)

            return x

        x = torch.randn(4)
        ref = fn(x)
        opt_fn = torch.compile(fn, backend="eager", fullgraph=True)
        res = opt_fn(x)
        self.assertEqual(ref, res)

    def test_exception4(self):
        def fn(x):
            for i in range(10):
                if i == 5:
                    return x
                try:
                    x = torch.sin(x)
                    raise NotImplementedError
                except Exception:
                    x = torch.sigmoid(x)

            return x

        x = torch.randn(4)
        ref = fn(x)
        opt_fn = torch.compile(fn, backend="eager", fullgraph=True)
        res = opt_fn(x)
        self.assertEqual(ref, res)

    def test_exception_with_another_exception(self):
        def fn(x):
            x = torch.cos(x)
            try:
                x = torch.sin(x)
                raise NotImplementedError("Not implemented")
            except NotImplementedError:
                x = torch.sigmoid(x)
                try:
                    x = torch.cos(x)
                    raise AssertionError
                except AssertionError:
                    x = torch.cos(x)

        x = torch.randn(4)
        ref = fn(x)
        opt_fn = torch.compile(fn, backend="eager", fullgraph=True)
        res = opt_fn(x)
        self.assertEqual(ref, res)

    def test_exception_else(self):
        def gn(x):
            return torch.cos(x)

        def fn(x):
            x = torch.cos(x)
            try:
                x = torch.sin(x)
                x = gn(x)
            except Exception:
                x = torch.sigmoid(x)
            else:
                x = torch.cos(x)

            return x

        x = torch.randn(4)
        ref = fn(x)
        opt_fn = torch.compile(fn, backend="eager", fullgraph=True)
        res = opt_fn(x)
        self.assertEqual(ref, res)

    # TODO(anijain2305) - does not work with fullgraph=True
    def test_exception_with_another_exception2(self):
        def gn(x):
            try:
                x = torch.cos(x)
                raise NotImplementedError("Not implemented")
            except NotImplementedError:
                x = torch.sigmoid(x)
                raise

        def fn(x):
            try:
                x = torch.cos(x)
                gn(x)
            except Exception:
                pass
            return x

        x = torch.randn(4)
        fn(x)
        # Cant use fullgraph=True because RERAISE is not supported
        opt_fn = torch.compile(fn, backend="eager")
        opt_fn(x)

    # TODO(anijain2305) - does not work with fullgraph=True
    def test_exception_with_ctx_manager(self):
        def fn(x):
            x = torch.cos(x)
            try:
                with torch.no_grad():
                    x = torch.sin(x)
                    raise NotImplementedError("Not implemented")
            except NotImplementedError:
                x = torch.sigmoid(x)
            return x

        x = torch.randn(4)
        ref = fn(x)
        # Cant use fullgraph=True because WITH_EXCEPT_START is not supported
        opt_fn = torch.compile(fn, backend="eager")
        res = opt_fn(x)
        self.assertEqual(ref, res)

    def test_exception_raised_from_child(self):
        def gn():
            raise NotImplementedError("foo")

        def fn(x):
            x = torch.cos(x)
            try:
                x = torch.sin(x)
                gn()
                x = torch.sin(x)
            except Exception:
                x = torch.sigmoid(x)

            return x

        x = torch.randn(4)
        ref = fn(x)
        opt_fn = torch.compile(fn, backend="eager", fullgraph=True)
        res = opt_fn(x)
        self.assertEqual(ref, res)

    def test_dynamo_undo_kw_names(self):
        def g(x, k=None):
            if k:
                raise TypeError("error")
            return x.sin()

        def fn(x):
            d = {"a": x}
            try:
                g(x, k=True)
            except Exception:
                y = 0
                for _, b in d.items():  # noqa: PERF102
                    y += b.sum()
            return y

        x = torch.randn(2, 3)
        expected = fn(x)
        opt_fn = torch.compile(fn, backend="eager", fullgraph=True)
        got = opt_fn(x)
        self.assertEqual(expected, got)

    def test_nn_module_getattr(self):
        class A:
            def __init__(self) -> None:
                self._b = 20

            def __getattr__(self, name):
                fixed_name = "_" + name
                if fixed_name in self.__dict__:
                    return self.__dict__[fixed_name]
                raise AttributeError(f"{name} absent")

        class B(A):
            def __init__(self) -> None:
                self.a = 10

            def __getattr__(self, name):
                try:
                    return super().__getattr__(name)
                except AttributeError:
                    return 30

        obj = B()

        def fn(x):
            return x * obj.a * obj.b * obj.c

        x = torch.ones(4)
        ref = fn(x)
        print(ref)
        opt_fn = torch.compile(fn, backend="eager", fullgraph=True)
        res = opt_fn(x)
        self.assertEqual(ref, res)

    @torch._dynamo.config.patch(inline_inbuilt_nn_modules=True)
    def test_custom_getattr_on_module_exception(self):
        class Foo(torch.nn.Module):
            def __init__(self, a=3):
                super().__init__()
                self.register_parameter("a", torch.nn.Parameter(torch.ones(4) * 2))

            def __getattr__(self, name):
                try:
                    return super().__getattr__(name)  # defer to nn.Module's logic
                except AttributeError:
                    if name == "a_copy":
                        return self.a
                    raise

            def forward(self, x):
                return x * self.a * self.a_copy

        mod = Foo()
        opt_mod = torch.compile(mod, backend="eager", fullgraph=True)

        x = torch.ones(4)
        self.assertEqual(mod(x), opt_mod(x))

    def test_attribute_error_from_getattr(self):
        class Mock:
            def __init__(self):
                self.a = 5

            def __getattr__(self, name):
                if name != "a":
                    raise AttributeError("missing")
                return self.__dict__["a"]

        mock = Mock()

        def fn(x):
            if hasattr(mock, "b"):
                return torch.cos(x)
            return torch.sin(x)

        opt_fn = torch.compile(fn, backend="eager", fullgraph=True)
        x = torch.randn(4)
        ref = fn(x)
        res = opt_fn(x)
        self.assertEqual(ref, res)

    def test_stop_iteration(self):
        def zip_longest(*iterables, fillvalue=None):
            # Get the iterators for each iterable
            iterators = [iter(it) for it in iterables]

            result = []
            while True:
                for it in iterators:
                    try:
                        value = next(it)
                    except StopIteration:
                        result.append(fillvalue)
                        return result
                    result.append(value)

        def fn(x, y):
            torch.cos(torch.randn(4))
            return tuple(zip_longest(x, y))

        x = [1, 2, 3, 4]
        y = [10, 11, 12]

        opt_fn = torch.compile(fn, backend="eager", fullgraph=True)
        ref = fn(x, y)
        res = opt_fn(x, y)
        self.assertEqual(ref, res)

    def test_nn_reraise(self):
        class M(torch.nn.Module):
            def forward(self, x):
                raise ValueError("woof")
                return x + 2

        m = M()
        m.register_forward_pre_hook(lambda m, go: None)

        torch._dynamo.utils.clear_compilation_metrics()
        opt_call = torch.compile(lambda x: m(x), backend="eager")
        self.assertRaises(ValueError, lambda: opt_call(torch.randn(3)))
        metrics = torch._dynamo.utils.get_compilation_metrics()
        self.assertEqual(metrics[0].fail_reason, "Observed exception")

    def test_key_error(self):
        def fn(x, d):
            try:
                a = d["b"]
            except KeyError:
                a = 2
            return x * a

        opt_fn = torch.compile(fn, backend="eager", fullgraph=True)
        x = torch.randn(4)
        d = {"a": 1}
        ref = fn(x, d)
        res = opt_fn(x, d)
        self.assertEqual(ref, res)

    def test_atrribute_error(self):
        class Mock:
            def __init__(self):
                self.a = 1

        mock = Mock()

        def fn(x):
            try:
                c = 2
                mock.b
            except AttributeError:
                c = 3
            return torch.sin(x) * c

        opt_fn = torch.compile(fn, backend="eager")
        x = torch.randn(4)
        ref = fn(x)
        res = opt_fn(x)
        self.assertEqual(ref, res)

    def test_raise_from_None(self):
        # Inspired from os.environ
        class MyMapping:
            def __init__(self, d):
                self._d = d

            def __getitem__(self, key):
                try:
                    value = self._d[key]
                except KeyError:
                    raise KeyError(key) from None
                return value

        d = MyMapping({"a": 10, "b": 20})

        def mapping_get(obj, key, value=None):
            try:
                return obj.__getitem__(key)
            except KeyError:
                return value

        def fn(x, d, key):
            x = torch.sin(x + 1)
            return x, mapping_get(d, key)

        opt_fn = torch.compile(fn, backend="eager", fullgraph=True)

        x = torch.rand(2, 3)
        ref = fn(x, d, "m")
        res = opt_fn(x, d, "m")
        self.assertEqual(ref[0], res[0])
        self.assertEqual(ref[1], res[1])

    def test_speculation_exception(self):
        log = SpeculationLog()
        log.next("fake", 555, "fake", Instruction(1, "fake", 1, 1))
        log.restart()
        with self.assertRaises(SpeculationLogDivergence):
            log.next("bad", 58, "bad", Instruction(2, "different", 2, 2))

    def test_dict_pop(self):
        # Pattern from inspect.bind
        def fn(dt, x):
            try:
                dt.pop("b")
            except KeyError:
                return torch.sin(x)
            else:
                return torch.cos(x)

        d = {"a": 1}
        opt_fn = torch.compile(fn, backend="eager", fullgraph=True)

        x = torch.randn(4)
        self.assertEqual(fn(d, x), opt_fn(d, x))
        self.assertEqual(fn({"a": 1, "b": 2}, x), opt_fn({"a": 1, "b": 2}, x))

    def test_block_stack_cleanup(self):
        params = {
            "a": 3,
            "b": 4,
            "c": 5,
        }

        dt = {
            "c": 5,
        }

        def fn(x):
            for name in params:
                try:
                    x = x * dt[name]
                except KeyError:
                    x = x * torch.sin(x)
            return x

        opt_fn = torch.compile(fn, backend="eager", fullgraph=True)
        x = torch.randn(4)
        self.assertEqual(fn(x), opt_fn(x))

    @make_dynamo_test
    def test_raise_set___context__(self):
        try:
            raise TypeError
        except TypeError as e:
            exc = e

        self.assertIsNone(exc.__context__)

        try:
            raise ValueError
        except ValueError as e:
            exc2 = e

        self.assertIsNone(exc2.__context__)

    @make_dynamo_test
    def test_raise_match(self):
        a = AttributeError
        b = BytesWarning
        c = ConnectionError
        d = DeprecationWarning
        e = Exception

        def fn(a, b):
            try:
                raise a
            finally:
                raise b

        def fix_exc_context(frame_exc, new_exc, old_exc):
            # slightly change from ExitStack.fix_exc_context function
            while 1:
                exc_context = new_exc.__context__
                if exc_context is None or exc_context is old_exc:
                    return
                if exc_context is frame_exc:
                    break
                new_exc = exc_context
            new_exc.__context__ = old_exc

        @contextlib.contextmanager
        def ctx():
            try:
                yield
            finally:
                frame_exc = prev_exc = sys.exc_info()
                args = [(d, c), (b, a)]
                for x, y in args:
                    try:
                        fn(x, y)
                    except BaseException:
                        new_exc = sys.exc_info()
                        fix_exc_context(frame_exc[1], new_exc[1], prev_exc[1])
                        prev_exc = new_exc

                try:
                    fixed_ctx = prev_exc[1].__context__
                    raise prev_exc[1]
                except BaseException:
                    prev_exc[1].__context__ = fixed_ctx
                    raise

        try:
            with ctx():
                raise e
        except Exception as exc:
            self.assertIsInstance(exc, a)
            self.assertIsInstance(exc.__context__, b)
            self.assertIsInstance(exc.__context__.__context__, c)
            self.assertIsInstance(exc.__context__.__context__.__context__, d)
            self.assertIsInstance(
                exc.__context__.__context__.__context__.__context__, e
            )


class CPythonExceptionTests(torch._dynamo.test_case.TestCase):
    # Tests taken from CPython source code in cpython/Lib/test/test_exceptions.py
    # https://github.com/pytorch/pytorch/blob/1c290912e4a2a1c981e2b2ad8fd63596f4ad4cd6/test/dynamo/test_exceptions.py

    @unittest.expectedFailure
    @make_dynamo_test
    def testChainingAttrs(self):
        e = Exception()
        self.assertIsNone(e.__context__)
        self.assertIsNone(e.__cause__)  # we don't track __cause__

        e = TypeError()
        self.assertIsNone(e.__context__)
        self.assertIsNone(e.__cause__)

        class MyException(OSError):
            pass

        e = MyException()
        self.assertIsNone(e.__context__)
        self.assertIsNone(e.__cause__)

    @make_dynamo_test
    def testChainingDescriptors(self):
        try:
            raise Exception  # noqa: TRY002
        except Exception as exc:
            e = exc

        self.assertIsNone(e.__context__)
        self.assertIsNone(e.__cause__)
        self.assertFalse(e.__suppress_context__)

        e.__context__ = NameError()
        e.__cause__ = None
        self.assertIsInstance(e.__context__, NameError)
        self.assertIsNone(e.__cause__)
        self.assertTrue(e.__suppress_context__)
        e.__suppress_context__ = False
        self.assertFalse(e.__suppress_context__)

    @make_dynamo_test
    def test_context_of_exception_in_try_and_finally(self):
        try:
            try:
                te = TypeError(1)
                raise te
            finally:
                ve = ValueError(2)
                raise ve
        except Exception as e:
            exc = e

        self.assertIs(exc, ve)
        self.assertIs(exc.__context__, te)

    @make_dynamo_test
    def test_context_of_exception_in_except_and_finally(self):
        try:
            try:
                te = TypeError(1)
                raise te
            except Exception:  # noqa: E722
                ve = ValueError(2)
                raise ve  # noqa: B904
            finally:
                oe = OSError(3)
                raise oe
        except Exception as e:
            exc = e

        self.assertIs(exc, oe)
        self.assertIs(exc.__context__, ve)
        self.assertIs(exc.__context__.__context__, te)

    @make_dynamo_test
    def test_context_of_exception_in_else_and_finally(self):
        try:
            try:
                pass
            except Exception:  # noqa: E722
                pass
            else:
                ve = ValueError(1)
                raise ve
            finally:
                oe = OSError(2)
                raise oe
        except Exception as e:
            exc = e

        self.assertIs(exc, oe)
        self.assertIs(exc.__context__, ve)

    @unittest.skipIf(sys.version_info < (3, 11), "Python 3.11+")
    @make_dynamo_test
    def test_raise_does_not_create_context_chain_cycle(self):
        A = AssertionError
        B = BytesWarning
        C = ConnectionError

        # Create a context chain:
        # C -> B -> A
        # Then raise A in context of C.
        try:
            try:
                raise A
            except A as a_:
                a = a_
                try:
                    raise B
                except B as b_:
                    b = b_
                    try:
                        raise C
                    except C as c_:
                        c = c_
                        self.assertIsInstance(a, A)
                        self.assertIsInstance(b, B)
                        self.assertIsInstance(c, C)
                        self.assertIsNone(a.__context__)
                        self.assertIs(b.__context__, a)
                        self.assertIs(c.__context__, b)
                        raise a  # noqa: B904
        except A as e:
            exc = e

        # Expect A -> C -> B, without cycle
        self.assertIs(exc, a)
        self.assertIs(a.__context__, c)
        self.assertIs(c.__context__, b)
        self.assertIsNone(b.__context__)

    @unittest.skipIf(sys.version_info < (3, 11), "Python 3.11+")
    @make_dynamo_test
    def test_no_hang_on_context_chain_cycle1(self):
        # See issue 25782. Cycle in context chain.

        def cycle():
            try:
                raise ValueError(1)
            except ValueError as ex:
                ex.__context__ = ex
                raise TypeError(2)  # noqa: B904

        try:
            cycle()
        except Exception as e:
            exc = e

        self.assertIsInstance(exc, TypeError)
        self.assertIsInstance(exc.__context__, ValueError)
        self.assertIs(exc.__context__.__context__, exc.__context__)

    @unittest.expectedFailure
    @make_dynamo_test
    def test_no_hang_on_context_chain_cycle2(self):
        # See issue 25782. Cycle at head of context chain.

        A = AssertionError
        B = BytesWarning
        C = ConnectionError

        # Context cycle:
        # +-----------+
        # V           |
        # C --> B --> A
        with self.assertRaises(C) as cm:
            try:
                raise A()  # noqa: RSE102
            except A as _a:
                a = _a
                try:
                    raise B()  # noqa: RSE102
                except B as _b:
                    b = _b
                    try:
                        raise C()  # noqa: RSE102
                    except C as _c:
                        c = _c
                        a.__context__ = c
                        raise c  # noqa: B904

        self.assertIs(cm.exception, c)
        # Verify the expected context chain cycle
        self.assertIs(c.__context__, b)
        self.assertIs(b.__context__, a)
        self.assertIs(a.__context__, c)

    @unittest.skipIf(sys.version_info < (3, 11), "Python 3.11+")
    @make_dynamo_test
    def test_no_hang_on_context_chain_cycle3(self):
        # See issue 25782. Longer context chain with cycle.
        A = AssertionError
        B = BytesWarning
        C = ConnectionError
        D = DeprecationWarning
        E = Exception

        # Context cycle:
        #             +-----------+
        #             V           |
        # E --> D --> C --> B --> A
        with self.assertRaises(E) as cm:
            try:
                raise A
            except A as _a:
                a = _a
                try:
                    raise B
                except B as _b:
                    b = _b
                    try:
                        raise C
                    except C as _c:
                        c = _c
                        a.__context__ = c
                        try:
                            raise D
                        except D as _d:
                            d = _d
                            e = E()
                            raise e  # noqa: B904

        self.assertIs(cm.exception, e)
        # Verify the expected context chain cycle
        self.assertIs(e.__context__, d)
        self.assertIs(d.__context__, c)
        self.assertIs(c.__context__, b)
        self.assertIs(b.__context__, a)
        self.assertIs(a.__context__, c)


if __name__ == "__main__":
    from torch._dynamo.test_case import run_tests

    run_tests()<|MERGE_RESOLUTION|>--- conflicted
+++ resolved
@@ -1,9 +1,6 @@
 # Owner(s): ["module: dynamo"]
 
-<<<<<<< HEAD
 import contextlib
-=======
->>>>>>> 9a88786f
 import sys
 import unittest
 
@@ -476,6 +473,7 @@
 
         self.assertIsNone(exc2.__context__)
 
+    @unittest.skipIf(sys.version_info < (3, 11), "Python 3.11+")
     @make_dynamo_test
     def test_raise_match(self):
         a = AttributeError
