--- conflicted
+++ resolved
@@ -1390,15 +1390,6 @@
         self.assertEqual(serialized_spec, saved_spec)
         self.assertEqual(complicated_spec, py_pytree.treespec_loads(saved_spec))
 
-<<<<<<< HEAD
-=======
-    def test_tree_map_with_path(self):
-        tree = [{i: i for i in range(10)}]
-        all_zeros = py_pytree.tree_map_with_path(
-            lambda kp, val: val - kp[1].key + kp[0].idx, tree
-        )
-        self.assertEqual(all_zeros, [dict.fromkeys(range(10), 0)])
-
     def test_dataclass(self):
         @dataclass
         class Point:
@@ -1424,156 +1415,6 @@
         self.assertEqual(elements, [])
         self.assertEqual(spec.context.value, config)
 
-    def test_tree_map_with_path_multiple_trees(self):
-        @dataclass
-        class ACustomPytree:
-            x: Any
-            y: Any
-            z: Any
-
-        tree1 = [ACustomPytree(x=12, y={"cin": [1, 4, 10], "bar": 18}, z="leaf"), 5]
-        tree2 = [ACustomPytree(x=2, y={"cin": [2, 2, 2], "bar": 2}, z="leaf"), 2]
-
-        py_pytree.register_pytree_node(
-            ACustomPytree,
-            flatten_fn=lambda f: ([f.x, f.y], f.z),
-            unflatten_fn=lambda xy, z: ACustomPytree(xy[0], xy[1], z),
-            flatten_with_keys_fn=lambda f: ((("x", f.x), ("y", f.y)), f.z),
-        )
-        from_two_trees = py_pytree.tree_map_with_path(
-            lambda kp, a, b: a + b, tree1, tree2
-        )
-        from_one_tree = py_pytree.tree_map(lambda a: a + 2, tree1)
-        self.assertEqual(from_two_trees, from_one_tree)
-
-    @skipIfTorchDynamo("dynamo pytree tracing doesn't work here")
-    def test_tree_flatten_with_path_is_leaf(self):
-        leaf_dict = {"foo": [(3)]}
-        pytree = (["hello", [1, 2], leaf_dict],)
-        key_leaves, _ = py_pytree.tree_flatten_with_path(
-            pytree, is_leaf=lambda x: isinstance(x, dict)
-        )
-        self.assertTrue(key_leaves[-1][1] is leaf_dict)
-
-    def test_tree_flatten_with_path_roundtrip(self):
-        class ANamedTuple(NamedTuple):
-            x: torch.Tensor
-            y: int
-            z: str
-
-        @dataclass
-        class ACustomPytree:
-            x: Any
-            y: Any
-            z: Any
-
-        py_pytree.register_pytree_node(
-            ACustomPytree,
-            flatten_fn=lambda f: ([f.x, f.y], f.z),
-            unflatten_fn=lambda xy, z: ACustomPytree(xy[0], xy[1], z),
-            flatten_with_keys_fn=lambda f: ((("x", f.x), ("y", f.y)), f.z),
-        )
-
-        SOME_PYTREES = [
-            (None,),
-            ["hello", [1, 2], {"foo": [(3)]}],
-            [ANamedTuple(x=torch.rand(2, 3), y=1, z="foo")],
-            [ACustomPytree(x=12, y={"cin": [1, 4, 10], "bar": 18}, z="leaf"), 5],
-        ]
-        for pytree in SOME_PYTREES:
-            key_leaves, spec = py_pytree.tree_flatten_with_path(pytree)
-            actual = py_pytree.tree_unflatten([leaf for _, leaf in key_leaves], spec)
-            self.assertEqual(actual, pytree)
-
-    def test_tree_leaves_with_path(self):
-        class ANamedTuple(NamedTuple):
-            x: torch.Tensor
-            y: int
-            z: str
-
-        @dataclass
-        class ACustomPytree:
-            x: Any
-            y: Any
-            z: Any
-
-        py_pytree.register_pytree_node(
-            ACustomPytree,
-            flatten_fn=lambda f: ([f.x, f.y], f.z),
-            unflatten_fn=lambda xy, z: ACustomPytree(xy[0], xy[1], z),
-            flatten_with_keys_fn=lambda f: ((("x", f.x), ("y", f.y)), f.z),
-        )
-
-        SOME_PYTREES = [
-            (None,),
-            ["hello", [1, 2], {"foo": [(3)]}],
-            [ANamedTuple(x=torch.rand(2, 3), y=1, z="foo")],
-            [ACustomPytree(x=12, y={"cin": [1, 4, 10], "bar": 18}, z="leaf"), 5],
-        ]
-        for pytree in SOME_PYTREES:
-            flat_out, _ = py_pytree.tree_flatten_with_path(pytree)
-            leaves_out = py_pytree.tree_leaves_with_path(pytree)
-            self.assertEqual(flat_out, leaves_out)
-
-    def test_key_str(self):
-        class ANamedTuple(NamedTuple):
-            x: str
-            y: int
-
-        tree = (["hello", [1, 2], {"foo": [(3)], "bar": [ANamedTuple(x="baz", y=10)]}],)
-        flat, _ = py_pytree.tree_flatten_with_path(tree)
-        paths = [f"{py_pytree.keystr(kp)}: {val}" for kp, val in flat]
-        self.assertEqual(
-            paths,
-            [
-                "[0][0]: hello",
-                "[0][1][0]: 1",
-                "[0][1][1]: 2",
-                "[0][2]['foo'][0]: 3",
-                "[0][2]['bar'][0].x: baz",
-                "[0][2]['bar'][0].y: 10",
-            ],
-        )
-
-    @skipIfTorchDynamo("AssertionError in dynamo")
-    def test_flatten_flatten_with_key_consistency(self):
-        """Check that flatten and flatten_with_key produces consistent leaves/context."""
-        reg = py_pytree.SUPPORTED_NODES
-
-        EXAMPLE_TREE = {
-            list: [1, 2, 3],
-            tuple: (1, 2, 3),
-            dict: {"foo": 1, "bar": 2},
-            namedtuple: collections.namedtuple("ANamedTuple", ["x", "y"])(1, 2),
-            OrderedDict: OrderedDict([("foo", 1), ("bar", 2)]),
-            defaultdict: defaultdict(int, {"foo": 1, "bar": 2}),
-            deque: deque([1, 2, 3]),
-            torch.Size: torch.Size([1, 2, 3]),
-            immutable_dict: immutable_dict({"foo": 1, "bar": 2}),
-            immutable_list: immutable_list([1, 2, 3]),
-        }
-
-        for typ in reg:
-            example = EXAMPLE_TREE.get(typ)
-            if example is None:
-                continue
-            flat_with_path, spec1 = py_pytree.tree_flatten_with_path(example)
-            flat, spec2 = py_pytree.tree_flatten(example)
-
-            self.assertEqual(flat, [x[1] for x in flat_with_path])
-            self.assertEqual(spec1, spec2)
-
-    def test_key_access(self):
-        class ANamedTuple(NamedTuple):
-            x: str
-            y: int
-
-        tree = (["hello", [1, 2], {"foo": [(3)], "bar": [ANamedTuple(x="baz", y=10)]}],)
-        flat, _ = py_pytree.tree_flatten_with_path(tree)
-        for kp, val in flat:
-            self.assertEqual(py_pytree.key_get(tree, kp), val)
-
->>>>>>> 883b2179
 
 class TestCxxPytree(TestCase):
     def setUp(self):
