# Copyright (c) Meta Platforms, Inc. and affiliates

import abc
import io
import os
from collections.abc import Sequence
from typing import cast, IO, Optional, Type

# introduced as collections.abc.Buffer in Python 3.12
from typing_extensions import Buffer

import zstandard

<<<<<<< HEAD

__all__ = [
    "Extension",
    "StreamTransformExtension",
    "Rot13Example",
    "ZStandard",
    "ExtensionRegistry",
]
=======
# NOTE: everything in this file is experimental, and subject to
# change.  Feedback and bug fixes are always welcome.


__all__ = ["Extension", "StreamTransformExtension", "Rot13Example", "ExtensionRegistry"]
>>>>>>> a379eec4


class Extension(abc.ABC):
    """
    Extensions provide modular additions to functionality within distributed checkpointing,
    which affect the layout or format of the written artifacts.  Extensions may be
    built into pytorch, or provided externally.

    When writing, the caller provides a list of extension instances of the appropriate
    type.  Each extension can output a descriptor which is used to reconstitute the
    extension at read-time.
    """

    @staticmethod
    @abc.abstractmethod
    def registry_name() -> str:
        """
        See ExtensionRegistry.from_descriptor_list
        """

    @staticmethod
    @abc.abstractmethod
    def from_descriptor(version: str) -> "Extension":
        """
        See ExtensionRegistry.from_descriptor_list
        """

    @abc.abstractmethod
    def get_descriptor(self) -> str:
        """
        Return descriptor name to be included in metadata.  The form should be
        "extension_name[@local-domain][/version]".
        """


class StreamTransformExtension(Extension):
    """
    An extension which performs transformation on a byte stream, such as compression
    or encryption.

    Implementations should try to be memory friendly and performant.  For example, don't
    read the whole input, then transform it, and write it back.  If at all possible, do it in
    chunks.  But, don't read/transform/write one byte at a time, either.
    """

    @abc.abstractmethod
    def transform_to(self, output: IO[bytes]) -> IO[bytes]:
        """
        Takes a writeable output stream, and generates a new stream which implements the
        output transform.  Input data written to the returned stream will be transformed
        and written to the `output` argument stream.
        """

    @abc.abstractmethod
    def transform_from(self, input: IO[bytes]) -> IO[bytes]:
        """
        Takes a readable input stream, and generates a new stream which implements the
        input transform.  When the returned stream is read, data will be read from the
        'input' stream, transformed, and returned.
        """


class Rot13Example(StreamTransformExtension):
    """
    This is an example stream transform extension which just does rot13 on each
    alphanumeric character of the stream.  It is mainly intended as a demonstration
    and for testing; there isn't a production use case for this.
    """

    def __init__(self, chunk_size: int = io.DEFAULT_BUFFER_SIZE) -> None:
        super().__init__()
        self._chunk_size = chunk_size

    @staticmethod
    def from_descriptor(version: str) -> "Rot13Example":
        if version.partition(".")[0] != "1":
            raise ValueError(f"Unknown extension {version=}")
        return Rot13Example()

    @staticmethod
    def registry_name() -> str:
        return "stream.rot13"

    def get_descriptor(self) -> str:
        return f"{self.registry_name()}/1"

    @staticmethod
    def _rot13bytes(b: Buffer, count: int) -> None:
        b = memoryview(b)
        for i in range(count):
            ch = b[i]
            if ch >= ord("A") and ch <= ord("Z"):
                ch += ord("a") - ord("A")
            elif ch >= ord("a") and ch <= ord("z"):
                ch += ord("A") - ord("a")
            b[i] = ch

    def transform_to(self, output: IO[bytes]) -> IO[bytes]:
        class Writer(io.RawIOBase):
            def __init__(self, output: IO[bytes]) -> None:
                self.output = output

            def writeable(self) -> bool:
                return True

            def write(self, b: Buffer) -> Optional[int]:
                # Don't mutate the input
                chunk = bytearray(b)
                Rot13Example._rot13bytes(chunk, len(chunk))
                return self.output.write(chunk)

            def flush(self) -> None:
                self.output.flush()

        return cast(IO[bytes], Writer(output))

    def transform_from(self, input: IO[bytes]) -> IO[bytes]:
        class Reader(io.RawIOBase):
            def __init__(self, input: IO[bytes]) -> None:
                self.input = input

            def readable(self) -> bool:
                return True

            def readinto(self, b: Buffer) -> Optional[int]:
                if hasattr(self.input, "readinto"):
                    count = self.input.readinto(b)
                else:
                    # It's possible self.input is an IO[bytes] with no readinto method.
                    # In that case, we emulate with a read and copy.  In practice,
                    # all of the current concrete extensions have readinto.
                    # 0 as a flags value is janky, but the flag values aren't available
                    # in python until 3.12.
                    view = b.__buffer__(0)
                    r = self.input.read(len(view))
                    if r is None:
                        count = None
                    else:
                        count = len(r)
                        view[:count] = r
                if count == 0 or count is None:
                    return count

                Rot13Example._rot13bytes(b, count)
                return count

            def seekable(self) -> bool:
                return self.input.seekable()

            def seek(self, offset: int, whence: int = os.SEEK_SET) -> int:
                return self.input.seek(offset, whence)

            def tell(self) -> int:
                return self.input.tell()

        return cast(IO[bytes], Reader(input))


class ZStandard(StreamTransformExtension):
    def __init__(self) -> None:
        super().__init__()

    @staticmethod
    def from_descriptor(version: str) -> "ZStandard":
        if version.partition(".")[0] != "1":
            raise ValueError(f"Unknown extension {version=}")
        return ZStandard()

    @staticmethod
    def registry_name() -> str:
        return "stream.zstd"

    def get_descriptor(self) -> str:
        return f"{self.registry_name()}/1"

    def transform_to(self, output: IO[bytes]) -> IO[bytes]:
        compressor = zstandard.ZstdCompressor()
        return compressor.stream_writer(output)

    def transform_from(self, input: IO[bytes]) -> IO[bytes]:
        decompressor = zstandard.ZstdDecompressor()
        return decompressor.stream_reader(input)


class ExtensionRegistry:
    def __init__(self) -> None:
        # Populate default registry contents
        self.extensions: dict[str, Type[Extension]] = {
            cls.registry_name(): cls for cls in (Rot13Example, ZStandard)
        }

    def register(self, cls: Type[Extension]) -> None:
        self.extensions[cls.registry_name()] = cls

    def from_descriptor_list(self, descriptors: Sequence[str]) -> Sequence[Extension]:
        """
        Given a seuquence of descriptor strings as returned by
        Extension.get_descriptor at save time, creates a sequence of
        Extension instances.  The name[@local-domain] preceding the
        version number is used to look up an implementation class in
        the registry, and the version is passed to the class's
        from_descriptor static method.  If the registry contains no
        match, this will throw ValueError.  If the from_descriptor
        method raises an exception, that will pass through to the
        caller.
        """

        def from_descriptor(desc: str) -> Extension:
            name, _, version = desc.partition("/")
            if version is None:
                version = 0
            ext = self.extensions.get(name)
            if not ext:
                raise ValueError(f"Unknown extension {name=}")
            return ext.from_descriptor(version)

        return [from_descriptor(desc) for desc in descriptors]<|MERGE_RESOLUTION|>--- conflicted
+++ resolved
@@ -1,17 +1,32 @@
 # Copyright (c) Meta Platforms, Inc. and affiliates
 
 import abc
+import importlib.util
 import io
 import os
+import sys
 from collections.abc import Sequence
 from typing import cast, IO, Optional, Type
 
 # introduced as collections.abc.Buffer in Python 3.12
 from typing_extensions import Buffer
 
-import zstandard
-
-<<<<<<< HEAD
+
+# NOTE: everything in this file is experimental, and subject to
+# change.  Feedback and bug fixes are always welcome.
+
+
+zstandard_module_name = "zstandard"
+
+if (zstandard := sys.modules.get(zstandard_module_name, None)) is not None:
+    pass
+elif (zstandard_spec := importlib.util.find_spec(zstandard_module_name)) is not None:
+    zstandard = importlib.util.module_from_spec(zstandard_spec)
+    sys.modules[zstandard_module_name] = zstandard
+    zstandard_spec.loader.exec_module(zstandard)  # type: ignore[union-attr]
+else:
+    zstandard = None
+
 
 __all__ = [
     "Extension",
@@ -20,13 +35,6 @@
     "ZStandard",
     "ExtensionRegistry",
 ]
-=======
-# NOTE: everything in this file is experimental, and subject to
-# change.  Feedback and bug fixes are always welcome.
-
-
-__all__ = ["Extension", "StreamTransformExtension", "Rot13Example", "ExtensionRegistry"]
->>>>>>> a379eec4
 
 
 class Extension(abc.ABC):
@@ -186,28 +194,40 @@
 
 
 class ZStandard(StreamTransformExtension):
-    def __init__(self) -> None:
-        super().__init__()
+    @staticmethod
+    def is_available() -> bool:
+        return zstandard is not None
 
     @staticmethod
     def from_descriptor(version: str) -> "ZStandard":
         if version.partition(".")[0] != "1":
             raise ValueError(f"Unknown extension {version=}")
+        if not ZStandard.is_available():
+            raise ValueError(
+                f"Stream with ZStandard compression cannot be processed because no module named '{zstandard_module_name}'"
+            )
         return ZStandard()
 
     @staticmethod
     def registry_name() -> str:
         return "stream.zstd"
 
+    def __init__(self) -> None:
+        super().__init__()
+        if not ZStandard.is_available():
+            raise ValueError(
+                f"ZStandard extension is unavailable because no module named '{zstandard_module_name}'"
+            )
+
     def get_descriptor(self) -> str:
         return f"{self.registry_name()}/1"
 
     def transform_to(self, output: IO[bytes]) -> IO[bytes]:
-        compressor = zstandard.ZstdCompressor()
+        compressor = zstandard.ZstdCompressor()  # type: ignore[union-attr]
         return compressor.stream_writer(output)
 
     def transform_from(self, input: IO[bytes]) -> IO[bytes]:
-        decompressor = zstandard.ZstdDecompressor()
+        decompressor = zstandard.ZstdDecompressor()  # type: ignore[union-attr]
         return decompressor.stream_reader(input)
 
 
