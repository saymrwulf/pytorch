# mypy: allow-untyped-defs
import functools
import math
import operator
from typing import *  # noqa: F403
from typing import Optional

import torch
import torch.nn.functional as F
from torch.fx.operator_schemas import normalize_function
from torch.nested._internal.sdpa import jagged_scaled_dot_product_attention

from .nested_tensor import NestedTensor


__all__: list[Any] = []

JAGGED_OPS_TABLE: Dict[Any, Any] = {}


def _outer_to_inner_dim(ndim, dim, ragged_dim, canonicalize=False):
    from torch._prims_common import canonicalize_dims

    if isinstance(dim, (tuple, list)):
        output = type(dim)(_outer_to_inner_dim(ndim, d, ragged_dim) for d in dim)
        # ensure no duplicates, which can result from both batch and ragged mapping to 0
        return type(output)(dict.fromkeys(output))

    if canonicalize:
        dim = canonicalize_dims(ndim, dim)

    assert dim >= 0 and dim < ndim

    # Map dim=0 (AKA batch dim) -> packed dim i.e. outer ragged dim - 1.
    # For other dims, subtract 1 to convert to inner space.
    return ragged_dim - 1 if dim == 0 else dim - 1


def _wrap_jagged_dim(
    ndim,
    dim,
    ragged_dim,
    op_name,
    convert_to_inner_dim=True,
    allow_ragged_dim=False,
    allow_batch_dim=False,
):
    from torch._prims_common import canonicalize_dims

    wrapped = canonicalize_dims(ndim, dim)
    if wrapped == ragged_dim and not allow_ragged_dim:
        raise RuntimeError(f"{op_name}(): not supported for NestedTensor on ragged dim")
    elif wrapped == 0 and not allow_batch_dim:
        raise RuntimeError(f"{op_name}(): not supported for NestedTensor on dim=0")
    ret = (
        _outer_to_inner_dim(ndim, wrapped, ragged_dim)
        if convert_to_inner_dim
        else wrapped
    )
    if allow_batch_dim:
        # Need to disambiguate whether we're operating on the batch dim or not.
        # Operating on dim=1 -> dim=0 after the inner dim conversion.
        operating_on_batch = wrapped == 0
        return (ret, operating_on_batch)
    return ret


def _wrap_jagged_dims(ndim, dims, op_name, ragged_idx=1):
    """
    For NestedTensor operators,
    wraps dimensions to non-negative values,
    and returns metadata related to reduction dimension(s).
    """
    from torch._prims_common import canonicalize_dims

    assert isinstance(
        dims, (tuple, list)
    ), f"_wrap_jagged_dims(): cannot iterate over dimensions of type {type(dims)}"

    wrapped_dims = [
        canonicalize_dims(ndim, d) for d in dims
    ]  # convert all indices to non-negative values

    operate_on_batch = 0 in wrapped_dims
    operate_on_ragged = ragged_idx in wrapped_dims
    operate_on_non_batch = any(d != 0 and d != ragged_idx for d in wrapped_dims)

    # ensure no duplicates, which can result from both batch and ragged mapping to 0
    outer_to_inner_dim = tuple(
        dict.fromkeys(_outer_to_inner_dim(ndim, d, ragged_idx) for d in wrapped_dims)
    )

    return outer_to_inner_dim, operate_on_batch, operate_on_ragged, operate_on_non_batch


def check_schema(schema_str: str, func, *args, **kwargs) -> None:
    named_arg_types = schema_str.split(", ")
    num_optional_args = [x.endswith("?") for x in named_arg_types].count(True)
    min_args = len(named_arg_types) - num_optional_args

    # special case: ellipses allows for any number of unchecked args at the end
    if named_arg_types[-1] == "...":
        named_arg_types = named_arg_types[:-1]
    else:
        if not (len(args) >= min_args and len(args) <= len(named_arg_types)):
            raise ValueError(
                f"NestedTensor {func.__name__}({schema_str}): expected at least {min_args} "
                f"arguments and at most {len(named_arg_types)} arguments, but got: "
                f"{len(args)} arguments"
            )

    arg_type_check_fns = {
        "t": lambda x: isinstance(x, torch.Tensor) and not isinstance(x, NestedTensor),
        "jt": lambda x: isinstance(x, NestedTensor)
        and x._lengths is None
        and x._ragged_idx == 1,  # ops with "jt" require contiguous JT only
        "jt_all": lambda x: isinstance(
            x, NestedTensor
        ),  # ops with "jt_all" can accept all kinds of JT
        "any": lambda x: True,
    }
    for i, named_arg_type in enumerate(named_arg_types):
        name, arg_type = named_arg_type.split(": ")
        is_optional = arg_type.endswith("?")
        normalized_arg_type = arg_type[:-1] if is_optional else arg_type
        if normalized_arg_type not in arg_type_check_fns.keys():
            raise AssertionError(f"Unknown arg type: {normalized_arg_type}")

        if i >= len(args):
            if not is_optional:
                raise ValueError(
                    f"NestedTensor {func.__name__}({schema_str}) "
                    f"missing required argument: {name}"
                )
            continue

        _check_fn = arg_type_check_fns[normalized_arg_type]

        def check_fn(x, is_optional=is_optional):
            if is_optional:
                return x is None or _check_fn(x)
            else:
                return _check_fn(x)

        if not check_fn(args[i]):
            type_to_desc = {
                "t": "tensor",
                "t?": "optional tensor",
                "jt": "contiguous jagged layout NestedTensor",
                "jt_all": "jagged layout NestedTensor",
                "any": "<any type>",
            }

            raise ValueError(
                f"NestedTensor {func.__name__}({schema_str}): expected {name} to be a "
                f"{type_to_desc[arg_type]}"
            )


def check_ragged_dim_same(
    func, a: NestedTensor, a_name: str, b: NestedTensor, b_name: str
) -> None:
    # Calling into .shape here
    if a._size[a._ragged_idx] != b._size[b._ragged_idx]:
        raise RuntimeError(
            f"NestedTensor {func.__name__}: expected {a_name} and {b_name} to have the "
            "same exact offsets tensor."
        )


# returns True if the raggedness-relevant portions of the NT shape
# match those of the specified size
def raggedness_matches(nt, size):
    end = nt._ragged_idx + 1
    nt_ragged = nt._size[:end]
    size_ragged = size[:end]
    return len(nt_ragged) == len(size_ragged) and (
        all(ns == s or s == -1 for ns, s in zip(nt_ragged, size_ragged))
    )


def squeeze_leading_ones(t):
    # Note: [ Squeezing leading ones ]
    #
    # Squeeze leading ones from t.
    #
    # We want:
    #   (B, j0, ?, ?) + (1, 1, ?, ?) -> (B, j0, ?, ?)
    #   (B, j0, ?, ?) + (1, 1, 1, ?, ?) -> (1, B, j0, ?, ?)  (not yet supported)
    #
    # 1) Squeeze extra ones and grab values from NT
    #   (1, 1, ?, ?) -> (?, ?)   and   (sum(*), ?, ?) -> (B, j0, ?, ?)
    # 2) Do dense broadcasting:
    #   (sum(*), ?, ?) + (?, ?) -> (sum(*), ?, ?)
    # 3) Construct nested tensor
    #   (sum(*), ?, ?) -> (B, j0, ?, ?)
    #
    # If unsqueezing on the 0th dim becomes supported, we would unsqueeze
    # at step (4) and we would need to update this function to record how
    # many ones we unsqueezed.
    while t.dim() > 0 and t.shape[0] == 1:
        t = t.squeeze(0)
    return t


def register_func(tables, aten_ops, schema_str):
    if not isinstance(aten_ops, list):
        aten_ops = [aten_ops]
    if not isinstance(tables, list):
        tables = [tables]

    def wrapper(func):
        for aten_op in aten_ops:

            def get_inner(aten_op):
                def inner(*args, **kwargs):
                    check_schema(schema_str, func, *args, **kwargs)
                    return func(aten_op, *args, **kwargs)

                return inner

            for table in tables:
                table[aten_op] = get_inner(aten_op)
        return func

    return wrapper


register_jagged_func = functools.partial(register_func, JAGGED_OPS_TABLE)


def lookup_jagged(func, *args, **kwargs) -> Optional[Callable]:
    dispatch_func = JAGGED_OPS_TABLE.get(func, None)
    if dispatch_func is not None:
        return dispatch_func

    # Handle pointwise fallbacks
    if torch.Tag.pointwise in func.tags:
        from torch.fx.experimental.symbolic_shapes import is_nested_int

        # No pointwise ops legitimately accept nested int inputs. Without this check,
        # they will be incorrectly interpreted as tensors.
        # See https://github.com/pytorch/pytorch/issues/138496
        for arg in args:
            if is_nested_int(arg):
                raise RuntimeError(
                    f"NestedTensor {func.__name__}: invalid argument {arg}"
                )

        # Assume there aren't additional tensors that aren't the "unary/binary" args
        num_tensor_args = sum(isinstance(x, torch.Tensor) for x in args)
        if num_tensor_args == 1:
            # Build up the check schema string. The first tensor arg is assumed to be
            # an NJT and other args are sent through as-is.
            schema_parts = []
            for arg in func._schema.arguments:
                if isinstance(arg.type, torch.TensorType):
                    schema_parts.append(f"{arg.name}: jt_all")
                    break
                else:
                    schema_parts.append(f"{arg.name}: any")
            schema_parts.append("...")
            check_schema_str = ", ".join(schema_parts)
            check_schema(check_schema_str, func, *args, **kwargs)
            return functools.partial(jagged_unary_pointwise, func)
        elif num_tensor_args == 2:
            check_schema("lhs: any, rhs: any, ...", func, *args, **kwargs)
            return functools.partial(jagged_binary_pointwise, func)

    return None


def extract_kwargs(arg):
    kwargs = {
        "offsets": arg.offsets(),
        "lengths": arg.lengths(),
        "_metadata_cache": arg._metadata_cache,
        "_ragged_idx": arg._ragged_idx,
    }
    return kwargs


def jagged_unary_pointwise(func, *args, **kwargs):
    # assume if we get here that there is a single NJT input in the args
    njt = next(arg for arg in args if isinstance(arg, NestedTensor))
    return NestedTensor(
        func(*(arg._values if arg is njt else arg for arg in args), **kwargs),
        **extract_kwargs(njt),
    )


def jagged_binary_pointwise(func, *args, **kwargs):
    a, b = args[0], args[1]
    assert isinstance(a, NestedTensor) or isinstance(b, NestedTensor)

    mismatch_error_msg = (
        "cannot call binary pointwise function {} with inputs of shapes {} and {}"
    )
    # a is NT, b is NT
    if isinstance(a, NestedTensor) and isinstance(b, NestedTensor):
        # ex: (B, j0, D) + (B, j0, D)
        # ex: (B, j0, D) + (B, j0, 1)
        if raggedness_matches(a, b._size):
            return NestedTensor(
                func(a._values, b._values, *args[2:], **kwargs), **extract_kwargs(a)
            )
        raise RuntimeError(mismatch_error_msg.format(func.__name__, a._size, b._size))
    # either a is NT or b is NT at this point
    a_is_nt = isinstance(a, NestedTensor)
    extracted_kwargs = extract_kwargs(a) if a_is_nt else extract_kwargs(b)

    # === Handle broadcasting across the batch / ragged dims ===

    # Easy case: take advantage of pre-existing broadcasting logic
    # ex: (B, j0, ?, ?) + (?) -> (B, j0, ?, ?)
    # ex: (B, j0, ?, ?) + (?, ?) -> (B, j0, ?, ?)
    # ex: (B, j0, ?, ?) + (1, 1, ?, ?) -> (B, j0, ?, ?)
    nt, t = (a, b) if a_is_nt else (b, a)
    # See Note: [ Squeezing leading ones ]
    if t.dim() > nt.dim():
        raise NotImplementedError("NYI: broadcasting NT with T with larger dim")
    t_squeezed = squeeze_leading_ones(t)
    if nt.dim() >= t_squeezed.dim() + 2:
        lhs, rhs = (nt._values, t_squeezed) if a_is_nt else (t_squeezed, nt._values)
        return NestedTensor(func(lhs, rhs, *args[2:], **kwargs), **extracted_kwargs)

    # Harder case: do manual broadcasting when NT dim == non-NT dim
    # ex: (B, j0, D_0, D_1) + (B, 1, D_0, D_1) -> (B, j0, D_0, D_1)
    if a.dim() == b.dim():
        # ex: (B, j0, D_0, D_1) + (1, 1, D_0, D_1) -> should
        # be (B, j0, D_0, D_1) but not yet supported
        if a.shape[0] != b.shape[0]:
            raise RuntimeError(
                mismatch_error_msg.format(func.__name__, a.shape, b.shape)
            )

        from .nested_tensor import nested_from_padded

        # handle broadcasting via padded dense -> jagged conversion
        min_seqlen = nt._maybe_min_seqlen
        max_seqlen = nt._maybe_max_seqlen
        padded_max_S = max_seqlen
        total_L = nt._values.shape[nt._ragged_idx - 1]
        if padded_max_S is None:
            # use upper bound on max seqlen if it's not present
            padded_max_S = total_L

        # convert dense tensor -> jagged
        t = t.expand(
            [x if i != nt._ragged_idx else padded_max_S for i, x in enumerate(t.shape)]
        )
        t_as_nt = nested_from_padded(
            t,
            offsets=nt._offsets,
            ragged_idx=nt._ragged_idx,
            sum_S=total_L,
            min_seqlen=min_seqlen,
            max_seqlen=max_seqlen,
        )

        # function call with two NJTs
        lhs, rhs = (nt, t_as_nt) if a_is_nt else (t_as_nt, nt)
        return func(lhs, rhs, *args[2:], **kwargs)

    # ex: (B, j0, D_0, D_1) + (A, B, 1, D_0, D_1) -> error because this breaks the invariant
    # that ragged dim is wrt left-most batch dim
    raise RuntimeError(mismatch_error_msg.format(func.__name__, a.shape, b.shape))


def jagged_torch_function(func, *args, **kwargs):
    # SDPA has special kernels that handle nested tensors.
    # Dispatch to the correct implementation here
    if func is torch._C._nn.scaled_dot_product_attention:
        return jagged_scaled_dot_product_attention(*args, **kwargs)

    if func.__name__ == "apply_":
        func(args[0]._values, *args[1:], **kwargs)
        return args[0]

    # Handle flatten() here because it's CompositeImplicit.
    if func.__name__ == "flatten":

        def _flatten_sig(input, start_dim=0, end_dim=-1):
            pass

        _, new_kwargs = normalize_function(  # type: ignore[misc]
            _flatten_sig, args=args, kwargs=kwargs, normalize_to_only_use_kwargs=True
        )

        inp = new_kwargs.pop("input")

        # NB: stay in outer dim space because we're going to redispatch on a NT input
        start_dim = _wrap_jagged_dim(
            inp.dim(),
            new_kwargs["start_dim"],
            inp._ragged_idx,
            "flatten",
            convert_to_inner_dim=False,
        )
        end_dim = _wrap_jagged_dim(
            inp.dim(),
            new_kwargs["end_dim"],
            inp._ragged_idx,
            "flatten",
            convert_to_inner_dim=False,
        )

        if start_dim == end_dim:
            return inp

        product = functools.reduce(operator.mul, inp.shape[start_dim : end_dim + 1])
        new_shape = (*inp.shape[:start_dim], product, *inp.shape[end_dim + 1 :])

        return inp.reshape(*new_shape)

    # Handle nested-specific input validation for CompositeImplicit rms_norm
    if func.__name__ == "rms_norm":

        def _rms_norm_sig(input, normalized_shape, weight=None, eps=None):
            pass

        _, new_kwargs = normalize_function(  # type: ignore[misc]
            _rms_norm_sig, args=args, kwargs=kwargs, normalize_to_only_use_kwargs=True
        )

        inp = new_kwargs.pop("input")
        normalized_shape = new_kwargs.pop("normalized_shape")

        # can't normalize over the ragged dim (yet)
        max_normalizable = inp.dim() - inp._ragged_idx - 1
        if len(normalized_shape) > max_normalizable:
            raise ValueError(
                "rms_norm(): Normalization over the ragged dim not supported for nested tensors"
            )

        with torch._C.DisableTorchFunctionSubclass():
            return func(*args, **kwargs)

    raise NotImplementedError(func)


@register_jagged_func(
    [
        torch.ops.aten.is_non_overlapping_and_dense.default,
        torch.ops.aten.sym_size.default,
        torch.ops.aten.dim.default,
        torch.ops.aten.numel.default,
        torch.ops.aten.sym_numel.default,
        torch.ops.aten.sym_stride.default,
        torch.ops.aten.sym_storage_offset.default,
    ],
    "self: jt_all",
)
def tensor_attr_supported_getter(func, *args, **kwargs):
    if func == torch.ops.aten.is_non_overlapping_and_dense.default:
        return False

    if func == torch.ops.aten.sym_size.default:
        return args[0]._size

    if func == torch.ops.aten.dim.default:
        return len(args[0]._size)

    if func in (torch.ops.aten.sym_numel.default, torch.ops.aten.numel.default):
        if args[0]._lengths is not None:
            return int(sum(args[0]._lengths) * math.prod(args[0]._size[2:]))
        return args[0]._values.numel()

    if func == torch.ops.aten.sym_stride.default:
        return args[0]._strides

    if func == torch.ops.aten.sym_storage_offset.default:
        return args[0]._values.storage_offset()


@register_jagged_func(torch.ops.prim.layout.default, "self: jt_all")
def prim_layout_default(func, *args, **kwargs):
    return torch.jagged


@register_jagged_func(
    [torch.ops.aten.size.default],
    "self: jt_all",
)
def tensor_attr_unsupported_getter(func, *args, **kwargs):
    if func == torch.ops.aten.size.default:
        raise RuntimeError(
            "NestedTensor does not support directly calling torch.ops.aten.size; "
            "please use `nested_tensor.size()` instead."
        )


@register_jagged_func(torch.ops.aten.is_contiguous.default, "self: jt_all")
def is_contiguous_general(func, *args, **kwargs):
    from torch._prims_common import is_contiguous_for_memory_format

    _, new_kwargs = normalize_function(  # type: ignore[misc]
        func, args=args, kwargs=kwargs, normalize_to_only_use_kwargs=True
    )
    inp = new_kwargs.pop("input")

    # If created from narrow() check for lengths
    if inp.lengths() is not None:
        return False

    new_kwargs["memory_format"] = new_kwargs.get(
        "memory_format", torch.contiguous_format
    )
    if new_kwargs["memory_format"] == torch.preserve_format:
        return True
    return is_contiguous_for_memory_format(inp._values, **new_kwargs)


register_jagged_func(
    torch.ops.aten.is_contiguous.memory_format, "self: jt_all, memory_format: any?"
)(is_contiguous_general)


@register_jagged_func(
    torch.ops.aten.clone.default, "input: jt_all, memory_format: any?"
)
def clone_default(func, *args, **kwargs):
    _, new_kwargs = normalize_function(  # type: ignore[misc]
        func, args=args, kwargs=kwargs, normalize_to_only_use_kwargs=True
    )

    inp = new_kwargs.pop("input")

    new_meta = extract_kwargs(inp)

    if inp._lengths is not None:
        if new_kwargs["memory_format"] == torch.contiguous_format:
            # need to copy to remove "holes" non-contiguity / lengths metadata
            # TODO: write a kernel for this
            from .nested_tensor import jagged_from_list

            # TODO: We probably want the output to have the same ragged structure / nested int.
            assert (
                inp._ragged_idx == 1
            ), "NJT with ragged_idx != 1 not supported for contiguous clone"
            contig, _ = jagged_from_list(inp.unbind(), offsets=None)
            return contig

    return NestedTensor(func(inp._values, **new_kwargs), **new_meta)


@register_jagged_func(torch.ops.aten.linear.default, "input: jt, weight: t, bias: t?")
def linear_default(func, *args, **kwargs):
    _, new_kwargs = normalize_function(  # type: ignore[misc]
        func, args=args, kwargs=kwargs, normalize_to_only_use_kwargs=True
    )

    inp = new_kwargs.pop("input")

    return NestedTensor(func(inp._values, **new_kwargs), **extract_kwargs(inp))


@register_jagged_func(
    torch.ops.aten.linear_backward.default,
    "self: jt, grad_output: jt, weight: t, output_mask: any",
)
def linear_backward_default(func, *args, **kwargs):
    _, new_kwargs = normalize_function(  # type: ignore[misc]
        func, args=args, kwargs=kwargs, normalize_to_only_use_kwargs=True
    )

    inp = new_kwargs.pop("input")
    grad_output = new_kwargs.pop("grad_output")
    weight = new_kwargs.pop("weight")
    output_mask = new_kwargs.pop("output_mask")

    ds, dw, db = None, None, None
    check_ragged_dim_same(func, inp, "self", grad_output, "grad_output")
    if output_mask[0]:
        ds = NestedTensor(
            torch.matmul(grad_output._values, weight), **extract_kwargs(grad_output)
        )
    if output_mask[1]:
        # NB: Fold dims of values for input and grad_output to treat them as 2D. This
        # trick avoids materializing large intermediates and immediately reducing over
        # them via sum(). This is equivalent to computing:
        #     torch.matmul(grad_output._values.transpose(-2, -1), inp._values)
        # and then summing over the leading dimensions to get a 2D weight grad.
        grad_2d = grad_output._values.reshape(-1, weight.size(0))
        input_2d = inp._values.reshape(-1, weight.size(1))
        dw = torch.matmul(grad_2d.t(), input_2d)
    if output_mask[2]:
        # NB: autograd engine will sum over all but the last dim to get a 1D bias grad.
        db = grad_output._values.detach()
    return (ds, dw, db)


@register_jagged_func(torch.ops.aten.to.dtype, "input: jt_all, dtype: any")
def to_dtype(func, *args, **kwargs):
    _, new_kwargs = normalize_function(  # type: ignore[misc]
        func, args=args, kwargs=kwargs, normalize_to_only_use_kwargs=True
    )

    inp = new_kwargs.pop("input")

    return NestedTensor(func(inp._values, **new_kwargs), **extract_kwargs(inp))


@register_jagged_func(torch.ops.aten._to_copy.default, "self: jt_all")
def to_copy_default(func, *args, **kwargs):
    from .nested_tensor import _tensor_symint_registry

    _, new_kwargs = normalize_function(  # type: ignore[misc]
        func, args=args, kwargs=kwargs, normalize_to_only_use_kwargs=True
    )

    inp = new_kwargs.pop("input")
    # don't change layout
    new_kwargs.pop("layout")

    new_values = func(inp._values, **new_kwargs)
    new_offsets = inp._offsets.to(device=new_values.device)
    new_lengths = None
    if inp._lengths is not None:
        new_lengths = inp._lengths.to(device=new_values.device)

    from torch._subclasses.fake_tensor import FakeTensor
    from torch._subclasses.functional_tensor import (
        FunctionalTensor,
        mb_unwrap_functional_tensor,
    )

    ragged_source = inp._offsets if inp._lengths is None else inp._lengths
    new_thing = new_offsets if new_lengths is None else new_lengths
    if isinstance(new_thing, (FakeTensor, FunctionalTensor)):
        # Temporary hack until we have the union find
        tgt = mb_unwrap_functional_tensor(new_thing)
        src = mb_unwrap_functional_tensor(ragged_source)
        tgt.nested_int_memo = src.nested_int_memo
    else:
        _tensor_symint_registry[new_thing] = _tensor_symint_registry[ragged_source]
    inp_kwargs = extract_kwargs(inp)
    inp_kwargs["offsets"] = new_offsets
    inp_kwargs["lengths"] = new_lengths

    output = NestedTensor(new_values, **inp_kwargs)
    return output


@register_jagged_func(
    torch.ops.aten.copy_.default, "self: jt_all, src: jt_all, non_blocking: any?"
)
def copy_default(func, *args, **kwargs):
    _, new_kwargs = normalize_function(  # type: ignore[misc]
        func, args=args, kwargs=kwargs, normalize_to_only_use_kwargs=True
    )
    inp = new_kwargs.pop("input")
    src = new_kwargs.pop("src")
    if inp._size != src._size:
        # try to recursively copy_ on unbound components to get around nested int mismatch
        # TODO: eventually do a direct copy when this is possible
        inp_comps = inp.unbind()
        inp_comp_shapes = [c.shape for c in inp_comps]
        src_comps = src.unbind()
        src_comp_shapes = [c.shape for c in src_comps]
        if inp_comp_shapes != src_comp_shapes:
            raise RuntimeError(
                "copy_(): expected compatible input and src shapes, but got: "
                f"{inp.shape} and {src.shape}"
            )
        for inp_comp, src_comp in zip(inp_comps, src_comps):
            inp_comp.copy_(src_comp)

    # AOTD allows mutations of inputs only, (not views of the inputs).
    # NJT.values() returns _values.detach() to workaround some issues.
    # To keep mutation in the graph, AOTD manually calls copy_ on the input (NJT).
    # Here we directly mutate self._values to not emit .detach() in the graph, which would make it non-compilable.
    inp._values.copy_(src._values)
    return inp


register_jagged_func(torch.ops.aten.detach.default, "self: jt_all")(
    jagged_unary_pointwise
)


@register_jagged_func(
    [
        torch.ops.aten.empty_like.default,
        torch.ops.aten.ones_like.default,
        torch.ops.aten.zeros_like.default,
        torch.ops.aten.randn_like.default,
    ],
    "self: jt_all",
)
def like_factory_default(func, *args, **kwargs):
    _, new_kwargs = normalize_function(  # type: ignore[misc]
        func, args=args, kwargs=kwargs, normalize_to_only_use_kwargs=True
    )

    inp = new_kwargs.pop("input")

    # Default layout is technically torch.strided but only jagged is supported here.
    # Rather than force users to specify the layout, assume jagged.
    # This should be set to strided for redispatching on values.
    new_kwargs["layout"] = torch.strided

    return NestedTensor(func(inp._values, **new_kwargs), **extract_kwargs(inp))


@register_jagged_func(torch.ops.aten.zero_.default, "self: jt_all")
def zero__default(func, *args, **kwargs):
    _, new_kwargs = normalize_function(  # type: ignore[misc]
        func, args=args, kwargs=kwargs, normalize_to_only_use_kwargs=True
    )

    inp = new_kwargs.pop("input")
    func(inp._values)
    return inp


@register_jagged_func(
    torch.ops.aten._softmax.default, "self: jt_all, dim: any, half_to_float: any"
)
def _softmax_default(func, *args, **kwargs):
    _, new_kwargs = normalize_function(  # type: ignore[misc]
        func, args=args, kwargs=kwargs, normalize_to_only_use_kwargs=True
    )

    if isinstance(new_kwargs["dim"], tuple):
        raise RuntimeError(
            "softmax(): not supported for dimensions of type 'tuple' for NestedTensor"
        )

    inp = new_kwargs.pop("input")

    (
        new_kwargs["dim"],
        reduce_on_batch,
        reduce_on_ragged,
        _reduce_on_non_batch,
    ) = _wrap_jagged_dims(
        inp.dim(),
        (new_kwargs["dim"],),
        "softmax",
        inp._ragged_idx,
    )

    if reduce_on_batch:
        raise RuntimeError(
            "softmax(): not supported when reducing across the batch dimension for NestedTensor"
        )

    if reduce_on_ragged and inp._ragged_idx > 1:
        raise RuntimeError(
            "softmax(): not supported when reducing along the ragged dimension for ragged_idx > 1 for NestedTensor"
        )

    if reduce_on_ragged and inp._lengths is not None:
        raise RuntimeError(
            "softmax(): not supported where lengths is not None "
            + "if reducing across the ragged dimension for NestedTensor"
        )

    new_kwargs["dim"] = new_kwargs["dim"][
        0
    ]  # torch.softmax takes in the reduction dimension as an integer

    if reduce_on_ragged:
        padded_softmax_values = torch.nn.functional.softmax(
            torch.ops.aten._jagged_to_padded_dense_forward(
                inp._values.reshape(
                    inp._values.shape[0], -1
                ),  # values are required to be 2D tensors for j2pd
                [inp._offsets],
                max_lengths=[inp._max_seqlen],  # max length of ragged dimension
                padding_value=float("-inf"),  # e^-inf = 0
            ),
            dim=inp._ragged_idx,
        )

        softmax_values = torch.ops.aten._padded_dense_to_jagged_forward(
            padded_softmax_values,
            [inp._offsets],
            total_L=inp._values.shape[
                0
            ],  # providing this parameter helps avoid a GPU/CPU sync
        ).reshape(
            -1, *inp._values.shape[1:]
        )  # expand softmax_values back to original shape (inp._values.shape)

        return NestedTensor(softmax_values, **extract_kwargs(inp))

    return NestedTensor(func(inp._values, **new_kwargs), **extract_kwargs(inp))


@register_jagged_func(
    torch.ops.aten._softmax_backward_data.default,
    "grad_output: jt, output: jt, dim: any, input_dtype: any",
)
def _softmax_backward(func, *args, **kwargs):
    _, new_kwargs = normalize_function(  # type: ignore[misc]
        func, args=args, kwargs=kwargs, normalize_to_only_use_kwargs=True
    )
    grad_out = new_kwargs.pop("grad_output")
    output = new_kwargs.pop("output")
    return NestedTensor(
        func(grad_out._values, output._values, **new_kwargs), **extract_kwargs(grad_out)
    )


@register_jagged_func(
    torch.ops.aten.native_dropout.default, "self: jt, float: any, train: any?"
)
def native_dropout_default(func, *args, **kwargs):
    _, new_kwargs = normalize_function(  # type: ignore[misc]
        func, args=args, kwargs=kwargs, normalize_to_only_use_kwargs=True
    )

    inp = new_kwargs.pop("input")
    out1, out2 = func(inp._values, **new_kwargs)
    return (
        NestedTensor(out1, **extract_kwargs(inp)),
        NestedTensor(out2, **extract_kwargs(inp)),
    )


@register_jagged_func(
    torch.ops.aten.native_dropout_backward.default,
    "grad_output: jt, mask: jt, scale: any",
)
def native_dropout_backward_default(func, *args, **kwargs):
    _, new_kwargs = normalize_function(  # type: ignore[misc]
        func, args=args, kwargs=kwargs, normalize_to_only_use_kwargs=True
    )
    grad_output = new_kwargs.pop("grad_output")
    mask = new_kwargs.pop("mask")
    return NestedTensor(
        func(grad_output._values, mask._values, **new_kwargs),
        **extract_kwargs(grad_output),
    )


@register_jagged_func(
    torch.ops.aten.prod.dim_int,
    "self: jt_all, dim: any, keepdim: any?, dtype: any?",
)
def prod_dim_int(func, *args, **kwargs):
    return _apply_reduction(func, "prod", 1, *args, **kwargs)


@register_jagged_func(torch.ops.aten.prod.default, "self: jt_all, dtype: any?")
def prod_default(func, *args, **kwargs):
    _, new_kwargs = normalize_function(  # type: ignore[misc]
        func, args=args, kwargs=kwargs, normalize_to_only_use_kwargs=True
    )

    inp = new_kwargs.pop("input")

    return func(inp._values, **new_kwargs)


@register_jagged_func(
    torch.ops.aten.split.Tensor, "self: jt, split_size: any, dim: any?"
)
def split_tensor(func, *args, **kwargs):
    _, new_kwargs = normalize_function(  # type: ignore[misc]
        func, args=args, kwargs=kwargs, normalize_to_only_use_kwargs=True
    )

    inp = new_kwargs.pop("input")

    new_kwargs["dim"] = _wrap_jagged_dim(
        inp.dim(), new_kwargs["dim"], inp._ragged_idx, "split"
    )

    return tuple(
        NestedTensor(values=x, **extract_kwargs(inp))
        for x in func(inp._values, **new_kwargs)
    )


@register_jagged_func(
    torch.ops.aten.split_with_sizes.default, "self: jt, split_sizes: any, dim: any?"
)
def split_with_sizes_default(func, *args, **kwargs):
    _, new_kwargs = normalize_function(  # type: ignore[misc]
        func, args=args, kwargs=kwargs, normalize_to_only_use_kwargs=True
    )

    inp = new_kwargs.pop("input")

    new_kwargs["dim"] = _wrap_jagged_dim(
        inp.dim(), new_kwargs["dim"], inp._ragged_idx, "split_with_sizes"
    )

    return [
        NestedTensor(values=x, **extract_kwargs(inp))
        for x in func(inp._values, **new_kwargs)
    ]


@register_jagged_func(
    torch.ops.aten.narrow.default, "self: jt, dim: any, start: any, length: any"
)
def narrow(func, *args, **kwargs):
    _, new_kwargs = normalize_function(  # type: ignore[misc]
        func, args=args, kwargs=kwargs, normalize_to_only_use_kwargs=True
    )
    inp = new_kwargs.pop("input")

    dim = _wrap_jagged_dim(inp.dim(), new_kwargs["dim"], inp._ragged_idx, "narrow")
    values = func(
        inp._values,
        dim=dim,
        start=new_kwargs["start"],
        length=new_kwargs["length"],
    )
    return NestedTensor(values, **extract_kwargs(inp))


@register_jagged_func(torch.ops.aten.chunk.default, "self: jt, chunks: any, dim: any?")
def chunk_default(func, *args, **kwargs):
    _, new_kwargs = normalize_function(  # type: ignore[misc]
        func, args=args, kwargs=kwargs, normalize_to_only_use_kwargs=True
    )

    inp = new_kwargs.pop("input")

    new_kwargs["dim"], operating_on_batch = _wrap_jagged_dim(
        inp.dim(), new_kwargs["dim"], inp._ragged_idx, "chunk", allow_batch_dim=True
    )

    if operating_on_batch:
        chunks = new_kwargs["chunks"]

        # get _offsets of the chunks
        lengths = inp._offsets.diff()
        chunked_lengths = lengths.chunk(chunks)
        chunked_offsets = [torch.cumsum(x, dim=0) for x in chunked_lengths]
        chunked_offsets = [F.pad(x, (1, 0), value=0) for x in chunked_offsets]  # type: ignore[arg-type]
        nested_kwargs = [
            {"offsets": per_offsets, "_ragged_idx": inp._ragged_idx}
            for per_offsets in chunked_offsets
        ]

        # get _values of the chunks
        split_sizes = [x.sum().item() for x in chunked_lengths]
        chunk_values = inp._values.split(split_sizes)

        # Note that the actual number of chunks returned is not necessarily the same as
        # the input number; it can be counter-intuitive, but it matches dense behavior.
        return [
            NestedTensor(values=chunk_values[i], **(nested_kwargs[i]))
            for i in range(0, len(chunk_values))
        ]
    else:
        return [
            NestedTensor(values=x, **extract_kwargs(inp))
            for x in func(inp._values, **new_kwargs)
        ]


@register_jagged_func(torch.ops.aten.unbind.int, "self: jt_all, dim: any?")
def unbind_int(func, *args, **kwargs):
    # Note that this specializes on the length of the offsets
    _, new_kwargs = normalize_function(  # type: ignore[misc]
        func, args=args, kwargs=kwargs, normalize_to_only_use_kwargs=True
    )

    dim = new_kwargs["dim"]
    if dim != 0:
        raise RuntimeError("unbind(): only supported for NestedTensor on dim=0")

    inp = new_kwargs.pop("input")
    values = inp.values()
    offsets = inp.offsets()
    lengths = inp.lengths()
    ragged_idx = inp._ragged_idx

    def _torch_check(_lengths: list[int], _offsets: Optional[list[int]] = None):
        # This torch._check and torch._check_is_size are needed for torch.compile
        # symbolic shapes processing.
        # offsets and lengths are symbolic variables during compilation,
        # we guarantee the correct offsets/lengths correspondence:
        # sum of lengths <= total ragged_dim_size
        # every length and offset are size-like variable (allows sym shapes to reason it as [2, inf))
        # offset[i] + length[i] <= ragged_dim_size, for unbind and split dim correctness
        # offsets[i] <= ragged_dim_size

        lengths_sum = 0
        ragged_dim_size = values.shape[ragged_idx - 1]
        for i in range(len(_lengths)):
            torch._check_is_size(_lengths[i])
            torch._check(_lengths[i] <= ragged_dim_size)

            lengths_sum += _lengths[i]
            if _offsets is not None:
                torch._check(
                    _offsets[i] + _lengths[i] <= ragged_dim_size,
                    lambda: "unbind(): nested tensor offsets and lengths do not match ragged_idx dimension",
                )
        torch._check(lengths_sum <= ragged_dim_size)

        if _offsets is not None:
            for i in range(len(_offsets)):
                torch._check_is_size(_offsets[i])
                torch._check(_offsets[i] <= ragged_dim_size)

    if lengths is None:
        lengths_scalars = offsets.diff().tolist()
        _torch_check(lengths_scalars)

        return torch.split(values, lengths_scalars, dim=(ragged_idx - 1))

    if ragged_idx <= 0:
        raise RuntimeError(
            "unbind(): nested tensor ragged_idx out of bounds (should be >= 1)"
        )

    lengths_scalars = lengths.tolist()
    offsets_scalars = offsets.tolist()

    _torch_check(lengths_scalars, offsets_scalars)

    return [
        torch.narrow(
            values,
            dim=(ragged_idx - 1),
            start=offsets_scalars[i],
            length=lengths_scalars[i],
        )
        for i in range(lengths.shape[0])
    ]


@register_jagged_func(torch.ops.aten.squeeze.dim, "self: jt, dim: any")
def squeeze_dim(func, *args, **kwargs):
    _, new_kwargs = normalize_function(  # type: ignore[misc]
        func, args=args, kwargs=kwargs, normalize_to_only_use_kwargs=True
    )

    inp = new_kwargs.pop("input")
    values = inp._values

    new_kwargs["dim"] = _wrap_jagged_dim(
        len(inp._size), new_kwargs["dim"], inp._ragged_idx, "squeeze"
    )
    return NestedTensor(func(values, **new_kwargs), **extract_kwargs(inp))


@register_jagged_func(torch.ops.aten.unsqueeze.default, "self: jt_all, dim: any")
def unsqueeze_default(func, *args, **kwargs):
    _, new_kwargs = normalize_function(  # type: ignore[misc]
        func, args=args, kwargs=kwargs, normalize_to_only_use_kwargs=True
    )

    inp = new_kwargs.pop("input")
    values = inp._values

    # Account for collapsed jagged dim
    dim = new_kwargs["dim"]
    new_kwargs["dim"] = _wrap_jagged_dim(
        len(inp._size) + 1, dim, inp._ragged_idx, "unsqueeze", allow_ragged_dim=True
    )

    # ragged_idx changes if a dimension is added before it
    output_kwargs = extract_kwargs(inp)
    if new_kwargs["dim"] <= inp._ragged_idx - 1:
        output_kwargs["_ragged_idx"] += 1

    return NestedTensor(func(values, **new_kwargs), **output_kwargs)


@register_jagged_func(torch.ops.aten.cat.default, "tensors: any, dim: any")
def cat_default(func, *args, **kwargs):
    _, new_kwargs = normalize_function(  # type: ignore[misc]
        func, args=args, kwargs=kwargs, normalize_to_only_use_kwargs=True
    )

    tensors = new_kwargs.pop("tensors")

    # Convert any non-nested to nested
    nested = [t for t in tensors if t.is_nested]
    assert len(nested) > 0
    first = nested[0]
    tensors = [t if t.is_nested else t.expand_as(first) for t in tensors]

    # Account for collapsed jagged dim
    dim = new_kwargs["dim"]
    new_kwargs["dim"] = _wrap_jagged_dim(
        len(first.shape), dim, first._ragged_idx, "cat"
    )

    return NestedTensor(
        func([t._values for t in tensors], **new_kwargs), **extract_kwargs(tensors[0])
    )


@register_jagged_func(torch.ops.aten.matmul.default, "self: jt_all, other: any")
def matmul_default(func, *args, **kwargs):
    _, new_kwargs = normalize_function(  # type: ignore[misc]
        func, args=args, kwargs=kwargs, normalize_to_only_use_kwargs=True
    )

    inp = new_kwargs.pop("input")
    other = new_kwargs.pop("other")

    def _unbind_impl(a, b):
        return [
            func(a_comp, b_comp) for (a_comp, b_comp) in zip(a.unbind(), b.unbind())
        ]

    def _padded_impl(a, b):
        assert a.is_nested and not b.is_nested
        nt = a

        from .nested_tensor import nested_from_padded

        min_seqlen = nt._maybe_min_seqlen
        max_seqlen = nt._maybe_max_seqlen
        padded_max_S = max_seqlen
        total_L = nt._values.shape[nt._ragged_idx - 1]
        if padded_max_S is None:
            # use upper bound on max seqlen if it's not present
            padded_max_S = total_L

        padded_shape = (
            *nt.shape[: nt._ragged_idx],
            padded_max_S,
            *nt.shape[nt._ragged_idx + 1 :],
        )
        padded_nt = nt.to_padded_tensor(0.0, output_size=padded_shape)
        return nested_from_padded(
            func(padded_nt, b),
            offsets=nt._offsets,
            ragged_idx=nt._ragged_idx,
            sum_S=total_L,
            min_seqlen=min_seqlen,
            max_seqlen=max_seqlen,
        )

    # TODO: Back these with proper kernels (e.g. grouped GEMM)
    # NJT x dense
    if inp.is_nested and not other.is_nested:
        # (B, j1, D) x (B, D, E) => (B, j1, E)
        if inp.dim() >= 3 and inp.dim() == other.dim():
            # convert to padded for this
            return _padded_impl(inp, other)
        # Support broadcasting the dense:
        # (B, j1, D) x (D, E) => (B, j1, E)
        # (B, j1, D, E) x (E, F) => (B, j1, D, F)
        # etc.
        elif other.dim() == 2 and inp.dim() > other.dim():
            return NestedTensor(
                func(inp._values, other, **new_kwargs), **extract_kwargs(inp)
            )
    # NJT x NJT
    elif inp.is_nested and other.is_nested:
        # Support ragged batch dim:
        # (B, j1, D, E) x (B, j1, E, F) => (B, j1, D, F), etc.
        if inp.dim() > 3 and other.dim() > 3 and raggedness_matches(inp, other._size):
            return NestedTensor(func(inp._values, other._values), **extract_kwargs(inp))
        # Support reducing over ragged with dense output:
        # (B, D, j1) x (B, j1, E) => (B, D, E)
        elif (
            inp.dim() == 3
            and other.dim() == 3
            and inp._ragged_idx == 2
            and other._ragged_idx == 1
            and inp.size(inp._ragged_idx) == other.size(other._ragged_idx)
        ):
            # do unbind for this; can't use padded conversion due to j1 in last dim
            return torch.stack(_unbind_impl(inp, other))

    raise RuntimeError(
        f"matmul(): not supported between inputs of shapes {inp._size} and {other.shape}"
    )


@register_jagged_func(torch.ops.aten.bmm.default, "self: jt_all, mat2: any")
def bmm_default(func, *args, **kwargs):
    _, new_kwargs = normalize_function(  # type: ignore[misc]
        func, args=args, kwargs=kwargs, normalize_to_only_use_kwargs=True
    )

    inp = new_kwargs.pop("input")
    other = new_kwargs.pop("mat2")

    if inp.dim() != 3:
        raise ValueError("bmm(): input must be 3D")
    if other.dim() != 3:
        raise ValueError("bmm(): mat2 must be 3D")

    return matmul_default(torch.ops.aten.matmul.default, inp, other)


@register_jagged_func(
    torch.ops.aten.expand.default, "self: jt_all, size: any, implicit: any?"
)
def expand_default(func, *args, **kwargs):
    _, new_kwargs = normalize_function(  # type: ignore[misc]
        func, args=args, kwargs=kwargs, normalize_to_only_use_kwargs=True
    )

    inp = new_kwargs.pop("input")
    size = new_kwargs["size"]

    assert ("implicit" not in new_kwargs) or (not new_kwargs.pop("implicit"))
    if not raggedness_matches(inp, size):
        raise RuntimeError(f"expand(): cannot expand shape {inp._size} -> {size}")

    expand_arg = [-1 if d == inp._ragged_idx else size[d] for d in range(1, inp.dim())]
    return NestedTensor(func(inp._values, expand_arg), **extract_kwargs(inp))


@register_jagged_func(torch.ops.aten.expand_as.default, "self: t, other: jt")
def expand_as_default(func, *args, **kwargs):
    _, new_kwargs = normalize_function(  # type: ignore[misc]
        func, args=args, kwargs=kwargs, normalize_to_only_use_kwargs=True
    )

    inp = new_kwargs.pop("input")
    other = new_kwargs.pop("other")

    return NestedTensor(func(inp, other._values), **extract_kwargs(other))


@register_jagged_func(torch.ops.aten.broadcast_to.default, "self: jt_all, size: any")
def broadcast_to(func, *args, **kwargs):
    _, new_kwargs = normalize_function(  # type: ignore[misc]
        func, args=args, kwargs=kwargs, normalize_to_only_use_kwargs=True
    )

    inp = new_kwargs.pop("input")
    size = new_kwargs.pop("size")

    if len(size) <= inp.dim():
        return inp.expand([*(1 for _ in range(inp.dim() - len(size))), *size])

    raise ValueError(
        "broadcast_to(): broadcasting to a higher-dim shape is currently not supported "
        "for nested tensors with the jagged layout"
    )


@register_jagged_func(torch.ops.aten.broadcast_tensors.default, "tensors: any")
def broadcast_tensors(func, *args, **kwargs):
    _, new_kwargs = normalize_function(  # type: ignore[misc]
        func, args=args, kwargs=kwargs, normalize_to_only_use_kwargs=True
    )

    tensors = new_kwargs.pop("tensors")
    if len(tensors) == 0:
        raise ValueError("broadcast_tensors(): expected at least one tensor input")
    if len(tensors) == 1:
        return tensors[0]

    outs = []
    broadcast_shape = torch.broadcast_shapes(*(t.shape for t in tensors))
    # Pull out the first NJT. If broadcast_shapes() worked, the nested ints are compatible.
    njt = next(t for t in tensors if isinstance(t, NestedTensor))
    for t in tensors:
        if t.is_nested:
            outs.append(t.broadcast_to(broadcast_shape))
        elif t.dim() < len(broadcast_shape):
            outs.append(
                NestedTensor(t.broadcast_to(njt._values.shape), **extract_kwargs(njt))
            )
        else:
            raise ValueError(
                "broadcast_tensors(): broadcasting nested tensors with dense tensors of equal "
                "or higher dim is not currently supported"
            )

    return tuple(outs)


@register_jagged_func(
    torch.ops.aten.where.self, "condition: jt_all, self: any, other: any"
)
def where_self(func, *args, **kwargs):
    _, new_kwargs = normalize_function(  # type: ignore[misc]
        func, args=args, kwargs=kwargs, normalize_to_only_use_kwargs=True
    )

    condition = new_kwargs.pop("condition")
    inp = new_kwargs.pop("input")
    other = new_kwargs.pop("other")

    # if the tensors aren't compatible, broadcast_tensors() will let us know
    condition, inp, other = torch.broadcast_tensors(condition, inp, other)

    return NestedTensor(
        func(condition._values, inp._values, other._values, **new_kwargs),
        **extract_kwargs(condition),
    )


@register_jagged_func(torch.ops.aten._pin_memory.default, "self: jt, device: any?")
def _pin_memory_default(func, *args, **kwargs):
    _, new_kwargs = normalize_function(  # type: ignore[misc]
        func, args=args, kwargs=kwargs, normalize_to_only_use_kwargs=True
    )

    inp = new_kwargs.pop("input")

    return NestedTensor(func(inp._values, **new_kwargs), **extract_kwargs(inp))


@register_jagged_func(torch.ops.aten.is_pinned.default, "self: jt, device: any?")
def is_pinned_default(func, *args, **kwargs):
    _, new_kwargs = normalize_function(  # type: ignore[misc]
        func, args=args, kwargs=kwargs, normalize_to_only_use_kwargs=True
    )

    inp = new_kwargs.pop("input")

    return func(inp._values, **new_kwargs)


@register_jagged_func(
    torch.ops.aten.is_same_size.default, "self: jt_all, other: jt_all"
)
def is_same_size_default(func, *args, **kwargs):
    return args[0]._size == args[1]._size


def _apply_reduction(func, func_name, identity_element, *args, **kwargs):
    _, new_kwargs = normalize_function(  # type: ignore[misc]
        func, args=args, kwargs=kwargs, normalize_to_only_use_kwargs=True
    )

    inp = new_kwargs.pop("input")

    # some ops use dim=None to indicate a full reduction; some use an empty dim list
    full_reduction = new_kwargs["dim"] is None or (
        isinstance(new_kwargs["dim"], (tuple, list)) and len(new_kwargs["dim"]) == 0
    )
    if full_reduction:
        out = func(inp._values, **new_kwargs)
        if new_kwargs.get("keepdim", False):
            if isinstance(out, (tuple, list)):
                # some ops return multiple things; unsqueeze all of them
                out = type(out)(o.unsqueeze(inp._ragged_idx) for o in out)
            else:
                out = out.unsqueeze(inp._ragged_idx)
        return out

    # some ops support lists of dims; some don't
    dim_to_convert = new_kwargs["dim"]
    is_dimlist = isinstance(new_kwargs["dim"], (tuple, list))
    if not is_dimlist:
        dim_to_convert = [dim_to_convert]

    (
        converted_dim,
        reduce_on_batch,
        reduce_on_ragged,
        reduce_on_non_batch,
    ) = _wrap_jagged_dims(
        inp.dim(),
        dim_to_convert,
        f"{func_name}",
        inp._ragged_idx,
    )

    if not is_dimlist:
        # convert back from list
        converted_dim = converted_dim[0]
    new_kwargs["dim"] = converted_dim

    if reduce_on_ragged and inp._lengths is not None:
        raise RuntimeError(
            f"{func_name}(): reducing across the ragged dimension is not supported "
            "for non-contiguous nested tensors with holes"
        )

    from torch.utils._pytree import tree_map

    # raggedness reduced away --> return dense tensor
    if reduce_on_ragged:
        # reduction cases: (batch, ragged), (batch, ragged, non-batch), etc.
        if reduce_on_batch:
            # no need to read offsets --> apply sum directly on values
            out = func(inp._values, **new_kwargs)
            if new_kwargs.get("keepdim", False):
                # some ops return multiple things; unsqueeze all of them
                out = tree_map(lambda o: o.unsqueeze(0), out)
            return out
        else:
            # invalid reduction cases: (ragged, non-batch), etc.
            if reduce_on_non_batch:
                raise RuntimeError(
                    f"{func_name}(): reducing along a ragged and non-batch dimension "
                    "is not supported for nested tensors"
                )

            # reduction cases: (ragged)
            # convert to padded dense and reduce
            new_kwargs.pop("dim")
            dim_to_pass = [inp._ragged_idx] if is_dimlist else inp._ragged_idx
            return func(
                inp.to_padded_tensor(identity_element), dim=dim_to_pass, **new_kwargs
            )
    # raggedness preserved --> return nested tensor
    else:
        # invalid reduction cases: (batch), (batch, non-batch), etc.
        if reduce_on_batch:
            raise RuntimeError(
                f"{func_name}(): reducing along the batch dimension but not "
                "the ragged dimension is not supported for nested tensors"
            )

        # reduction cases: (non-batch), (non-batch, non-batch), etc.
        # apply sum directly on values
        out = func(inp._values, **new_kwargs)
        out_kwargs = extract_kwargs(inp)
        if not new_kwargs.get("keepdim", False):
            # dims are reduced away -> ragged_idx of output needs to be reevaluated
            dimlist = (
                new_kwargs["dim"]
                if isinstance(new_kwargs["dim"], (tuple, list))
                else [new_kwargs["dim"]]
            )
            for d in dimlist:
                # adjust for all dims reduced before the ragged dim
                if d < inp._ragged_idx - 1:
                    out_kwargs["_ragged_idx"] -= 1

        # some ops return multiple things; wrap each of them as an NJT
        return tree_map(lambda o: NestedTensor(o, **out_kwargs), out)


@register_jagged_func(torch.ops.aten.sum.default, "self: jt_all, dtype: any?")
def sum_default(func, *args, **kwargs):
    _, new_kwargs = normalize_function(  # type: ignore[misc]
        func, args=args, kwargs=kwargs, normalize_to_only_use_kwargs=True
    )

    inp = new_kwargs.pop("input")

    return func(inp._values, **new_kwargs)


@register_jagged_func(
    torch.ops.aten.sum.dim_IntList,
    "self: jt_all, dim: any?, keepdim: any?, dtype: any?",
)
def sum_dim_IntList(func, *args, **kwargs):
    return _apply_reduction(func, "sum", 0, *args, **kwargs)


@register_jagged_func(
    torch.ops.aten.transpose.int, "self: jt_all, dim0: any, dim1: any"
)
def transpose_int(func, *args, **kwargs):
    _, new_kwargs = normalize_function(  # type: ignore[misc]
        func, args=args, kwargs=kwargs, normalize_to_only_use_kwargs=True
    )

    from torch._prims_common import canonicalize_dims

    inp = new_kwargs.pop("input")
    dim0, dim1 = canonicalize_dims(inp.dim(), (new_kwargs["dim0"], new_kwargs["dim1"]))

    # To support the SDPA API, inputs need to have the ragged idx transposed to dim 2
    # instead of 1, although the internal Flash and mem-effn implementations will
    # use the inputs with raggedness in dim 1.
    if dim0 == inp._ragged_idx or dim1 == inp._ragged_idx:
        if dim0 == 0 or dim1 == 0:
            raise ValueError(
                "Transpose is not supported on the batch dimension for jagged NT"
            )
        if dim0 == inp._ragged_idx:
            to_dim = dim1
        else:
            to_dim = dim0
        inp_kwargs = extract_kwargs(inp)
        inp_kwargs["_ragged_idx"] = to_dim
        return NestedTensor(
            inp.values().transpose(
                _outer_to_inner_dim(len(inp._size), dim0, inp._ragged_idx),
                _outer_to_inner_dim(len(inp._size), dim1, inp._ragged_idx),
            ),
            **inp_kwargs,
        )

    new_kwargs["dim0"] = _wrap_jagged_dim(
        inp.dim(), new_kwargs["dim0"], inp._ragged_idx, "transpose"
    )
    new_kwargs["dim1"] = _wrap_jagged_dim(
        inp.dim(), new_kwargs["dim1"], inp._ragged_idx, "transpose"
    )

    return NestedTensor(func(inp._values, **new_kwargs), **extract_kwargs(inp))


@register_jagged_func(torch.ops.aten.permute.default, "self: jt_all, dims: any")
def permute_default(func, *args, **kwargs):
    _, new_kwargs = normalize_function(  # type: ignore[misc]
        func, args=args, kwargs=kwargs, normalize_to_only_use_kwargs=True
    )
    inp = new_kwargs.pop("input")
    dims = new_kwargs.pop("dims")
    inp_kwargs = extract_kwargs(inp)
    inp_dim = len(inp._size)

    # The first two checks are the same as the checks in the normal permute implementation
    if inp_dim != len(dims):
        raise ValueError(
            f"permute(): number of dimensions in the tensor input ({inp_dim}) "
            + f"does not match the length of the desired ordering of dimensions ({len(dims)}).",
        )

    from torch._prims_common import canonicalize_dims

    canonicalized_dims = canonicalize_dims(inp_dim, dims)

    if len(canonicalized_dims) != len(set(canonicalized_dims)):
        raise ValueError("permute(): duplicate dims are not allowed.")

    if inp._lengths is not None:
        raise ValueError(
            "permute(): not supported on jagged layout nested tensor with holes"
        )
    if canonicalized_dims[0] != 0:
        raise ValueError(
            "Permute is not supported on the batch dimension for jagged NT"
        )
    inp_kwargs["_ragged_idx"] = canonicalized_dims.index(inp._ragged_idx)
    inner_dims = [
        _outer_to_inner_dim(inp_dim, dim, inp._ragged_idx)
        for dim in canonicalized_dims[1:]
    ]
    new_kwargs["dims"] = inner_dims
    return NestedTensor(func(inp._values, **new_kwargs), **inp_kwargs)


@register_jagged_func(
    [torch.ops.aten.view.default, torch.ops.aten._unsafe_view.default],
    "self: jt_all, size: any",
)
def view_default(func, *args, **kwargs):
    _, new_kwargs = normalize_function(  # type: ignore[misc]
        func, args=args, kwargs=kwargs, normalize_to_only_use_kwargs=True
    )

    inp = new_kwargs.pop("input")
    size = new_kwargs.pop("size")

    if inp._ragged_idx != 1 and tuple(inp._size) != tuple(size):
        raise RuntimeError(
            f"view(): does not support ragged_idx != 1 except when inp._size == size. "
            f"inp._size is ({inp._size}) and size is ({size})."
        )

    # Ensure specified size still includes batch and ragged dims
    if len(size) < 3 or not raggedness_matches(inp, size):
        raise RuntimeError(f"view(): cannot view shape {inp._size} as {size}")

    # outer size: the size of the NT, e.g. [3, j0, 10]
    # inner size: the size of the values, e.g. [8, 10] (e.g. for offsets = [0, 3, 5, 8])
    # this function gets inner_size[inner_idx] for a given inner_idx.
    #
    # example: for outer size [a, b, c, j0, d, e, f]
    #                         assume that j0 is ragged, other are concrete integers
    #                         and ragged_idx=3
    # inner size will be      [b, c, inp._values.size(ragged_idx), d, e, f]
    # therefore:
    #    inner_size[0] = outer_size[1]
    #    inner_size[1] = outer_size[2]
    #    inner_size[0] = inp._values.size(ragged_idx - 1)
    #    inner_size[3] = outer_size[4]
    #    inner_size[4] = outer_size[5]
    def get_inner_size(inner_idx):
        nonlocal inp, size
        if inner_idx == inp._ragged_idx - 1:
            return inp._values.size(inner_idx)
        else:
            return size[inner_idx + 1]

    inner_size = [get_inner_size(i) for i in range(len(size) - 1)]

    # Preserve inference-mode-ness of input.
    # TODO: Do this for all other views!
    with torch.inference_mode(inp.is_inference()):
        return NestedTensor(func(inp._values, inner_size), **extract_kwargs(inp))


@register_jagged_func(
    torch.ops.aten.native_layer_norm.default,
    "input: jt_all, normalized_shape: any, weight: any?, bias: any?, eps: any",
)
def native_layer_norm_default(func, *args, **kwargs):
    _, new_kwargs = normalize_function(  # type: ignore[misc]
        func, args=args, kwargs=kwargs, normalize_to_only_use_kwargs=True
    )

    inp = new_kwargs.pop("input")

    if inp.dim() <= 2:
        raise RuntimeError(
            "layer_norm(): not supported for NestedTensor objects with 2 or fewer dimensions"
        )

    normalized_shape = new_kwargs["normalized_shape"]
    ragged_size = inp.shape[inp._ragged_idx]

    num_dims_not_normalized = inp.dim() - len(normalized_shape)

    if (
        num_dims_not_normalized == 0
    ):  # error if trying to normalize over the batch dimension
        raise RuntimeError(
            "layer_norm(): not supported when normalizing over the batch dimension for NestedTensor"
        )

    if ragged_size in normalized_shape and inp._lengths is not None:
        raise RuntimeError(
            "layer_norm(): not supported where lengths is not None if operating on the ragged dimension for NestedTensor"
        )

    if (
        ragged_size in normalized_shape
    ):  # special handling for normalizing over the ragged dimension
        padded_input = torch.ops.aten._jagged_to_padded_dense_forward(
            inp._values.flatten(
                start_dim=inp._ragged_idx
            ),  # _jagged_to_padded_dense_forward requires values to be a 2D tensor
            [inp._offsets],
            max_lengths=[inp._max_seqlen],  # max length of ragged dimension
        )

        padded_mask = torch.ops.aten._jagged_to_padded_dense_forward(
            torch.ones((inp._values.shape[0], 1), device=inp.device, dtype=inp.dtype),
            [inp._offsets],
            max_lengths=[inp._max_seqlen],  # max length of ragged dimension
        ).expand(
            padded_input.shape
        )  # mask elements outside of the ragged dimension and expand to the same shape as padded input (3D dense tensor)

        ragged_lengths = (
            inp._offsets.diff().unsqueeze(1).unsqueeze(1) * padded_input.shape[2]
        )  # ragged dim * inner dim, since we sum over dims (1, 2) (the layer on which we normalize)

        mean = (
            torch.sum(
                padded_input,
                dim=(1, 2),
                keepdim=True,
            )
            / ragged_lengths
        )  # a sum over (1, 2) ensures layer norm, whereas a sum over (1) would be an instance norm

        padded_normalized = (
            padded_input - mean
        ) * padded_mask  # mask elements outside of the ragged dimension size for correct variance calculation

        variance = (
            torch.sum(
                torch.square(padded_normalized),
                dim=(1, 2),
                keepdim=True,
            )
            / ragged_lengths
        )  # a sum over (1, 2) ensures layer norm, whereas a sum over (1) would be an instance norm

        std = torch.sqrt(variance + new_kwargs["eps"])
        padded_layer_norm = padded_normalized / std

        jagged_layer_norm_values = torch.ops.aten._padded_dense_to_jagged_forward(
            padded_layer_norm,
            [inp._offsets],
            total_L=inp._values.shape[
                0
            ],  # providing this parameter helps avoid a GPU/CPU sync
        ).unflatten(
            -1, inp.shape[inp._ragged_idx + 1 :]
        )  # unflatten last dimension back into original nested tensor shape, e.g. (B, *, WH) --> (B, *, W, H)

        return (
            NestedTensor(jagged_layer_norm_values, **extract_kwargs(inp)),
            mean,
            std,
        )

    output, mean, std = func(inp._values, **new_kwargs)
    return (NestedTensor(output, **extract_kwargs(inp)), mean, std)


@register_jagged_func(
    torch.ops.aten.native_layer_norm_backward.default,
    "grad_out: jt, input: jt, normalized_shape: any, mean: any, rstd: any, weight: any?, bias: any?, output_mask: any",
)
def native_layer_norm_backward_default(func, *args, **kwargs):
    _, new_kwargs = normalize_function(  # type: ignore[misc]
        func, args=args, kwargs=kwargs, normalize_to_only_use_kwargs=True
    )
    grad_out = new_kwargs.pop("grad_out")
    inp = new_kwargs.pop("input")
    d_input, d_gamma, d_beta = func(grad_out._values, inp._values, **new_kwargs)
    if d_input is None:
        return (None, d_gamma, d_beta)

    return (NestedTensor(d_input, **extract_kwargs(inp)), d_gamma, d_beta)


@register_jagged_func(torch.ops.aten.select.int, "self: jt_all, dim: any, index: any")
def select_int(func, *args, **kwargs):
    _, new_kwargs = normalize_function(  # type: ignore[misc]
        func, args=args, kwargs=kwargs, normalize_to_only_use_kwargs=True
    )

    inp = new_kwargs.pop("input")
    new_kwargs["dim"], operating_on_batch = _wrap_jagged_dim(
        inp.dim(), new_kwargs["dim"], inp._ragged_idx, "select", allow_batch_dim=True
    )

    # handle batch dim slicing via unbind() for now
    # TODO: make this more efficient
    if operating_on_batch:
        return inp.unbind()[new_kwargs["index"]]

    if inp._lengths is not None:
        raise ValueError(
            "select(): not yet supported on dim != 0 for non-contiguous nested tensor with holes"
        )

    # if selecting before the ragged dim, adjust output ragged_idx
    out_kwargs = extract_kwargs(inp)
    if new_kwargs["dim"] < inp._ragged_idx - 1:
        out_kwargs["_ragged_idx"] -= 1

    return NestedTensor(func(inp._values, **new_kwargs), **out_kwargs)


@register_jagged_func(
    torch.ops.aten.slice.Tensor,
    "self: jt, dim: any?, start: any?, end: any?, step: any?",
)
def slice_tensor(func, *args, **kwargs):
    _, new_kwargs = normalize_function(  # type: ignore[misc]
        func, args=args, kwargs=kwargs, normalize_to_only_use_kwargs=True
    )

    inp = new_kwargs.pop("input")
    new_kwargs["dim"] = _wrap_jagged_dim(
        inp.dim(), new_kwargs["dim"], inp._ragged_idx, "slice"
    )

    return NestedTensor(func(inp._values, **new_kwargs), **extract_kwargs(inp))


@register_jagged_func(
    torch.ops.aten.index_put.default,
    "input: jt_all, indices: any, values: t, accumulate: any?",
)
@register_jagged_func(
    torch.ops.aten.index_put_.default,
    "input: jt_all, indices: any, values: t, accumulate: any?",
)
def index_put_(func, *args, **kwargs):
    _, new_kwargs = normalize_function(  # type: ignore[misc]
        func, args=args, kwargs=kwargs, normalize_to_only_use_kwargs=True
    )

    inp: NestedTensor = new_kwargs.pop("input")

    # For index_put_ to work, we add together the indices of the ragged dimension
    # and the batch dimension, adding the offsets of each ragged dimension to its
    # indices

    indices = new_kwargs.pop("indices")

    assert len(indices) <= inp.dim()

    if len(indices) < inp._ragged_idx + 1:
        if not inp.is_contiguous():
            raise RuntimeError(
                "index_put(): If ragged dimension is not part of indices, this only works on contiguous NJTs"
            )
        # Ragged dim is NOT part of indices, we need to pad the nested tensor to apply func
        from .nested_tensor import nested_from_padded

        min_seqlen = inp._maybe_min_seqlen
        max_seqlen = inp._maybe_max_seqlen
        padded_max_S = max_seqlen
        total_L = inp._values.shape[inp._ragged_idx - 1]
        if padded_max_S is None:
            # use upper bound on max seqlen if it's not present
            padded_max_S = total_L

        padded_shape = (
            *inp.shape[: inp._ragged_idx],
            padded_max_S,
            *inp.shape[inp._ragged_idx + 1 :],
        )
        padded_inp = inp.to_padded_tensor(0.0, output_size=padded_shape)
        new_njt = nested_from_padded(
            func(padded_inp, indices, **new_kwargs),
            offsets=inp._offsets,
            ragged_idx=inp._ragged_idx,
            sum_S=total_L,
            min_seqlen=min_seqlen,
            max_seqlen=max_seqlen,
        )

        if func == torch.ops.aten.index_put_.default:
            inp._values.copy_(new_njt.values())
            return inp
        return new_njt

    # We can run on the underlying values directly

    # Validate indices
    if inp.lengths() is None:
        lengths = inp.offsets().diff()
    else:
        lengths = inp.lengths()
    torch._assert_async(
        torch.all(indices[inp._ragged_idx] < lengths),
        "Some indices in the ragged dimension are out of bounds!",
    )

    # Recompute indices for _values
    ragged_indices = inp.offsets()[indices[0]] + indices[inp._ragged_idx]
    func_indices = (
        # before ragged dim
        indices[1 : inp._ragged_idx]
        # ragged dim (combined with batch)
        + [ragged_indices]
        # after ragged dim
        + indices[inp._ragged_idx + 1 :]
    )

    if func == torch.ops.aten.index_put_.default:
        inp._values = func(inp._values, func_indices, **new_kwargs)
        return inp

    return NestedTensor(
        func(inp._values, func_indices, **new_kwargs),
        **extract_kwargs(inp),
    )


@register_jagged_func(
    torch.ops.aten.convolution.default,
    "input: jt, weight: t, bias: t?, stride: any, padding: any, "
    "dilation: any, transposed: any, output_padding: any, groups: any",
)
def convolution_default(func, *args, **kwargs):
    _, new_kwargs = normalize_function(  # type: ignore[misc]
        func, args=args, kwargs=kwargs, normalize_to_only_use_kwargs=True
    )

    inp = new_kwargs.pop("input")

    return NestedTensor(func(inp._values, **new_kwargs), **extract_kwargs(inp))


@register_jagged_func(
    torch.ops.aten.mean.dim, "self: jt_all, dim: any?, keepdim: any?, dtype: any?"
)
def mean_dim(func, *args, **kwargs):
    _, new_kwargs = normalize_function(  # type: ignore[misc]
        func, args=args, kwargs=kwargs, normalize_to_only_use_kwargs=True
    )

    inp = new_kwargs["input"]
    (_, reduce_on_batch, reduce_on_ragged, reduce_on_non_batch) = _wrap_jagged_dims(
        inp.dim(),
        new_kwargs["dim"],
        "mean",
        inp._ragged_idx,
    )

    if reduce_on_ragged and not reduce_on_batch:
        assert not reduce_on_non_batch
        # calculate an intermediate sum and leave the dim in for normalization purposes
        keepdim = new_kwargs["keepdim"]
        new_kwargs["keepdim"] = True
        intermediate_sum = _apply_reduction(
            torch.ops.aten.sum.dim_IntList, "mean", 0, **new_kwargs
        )

        # normalize by sequence lengths
        lengths = inp._lengths if inp._lengths is not None else inp._offsets.diff()
        for _ in range(intermediate_sum.dim() - 1):
            lengths = lengths.unsqueeze(-1)
        out = intermediate_sum / lengths
        if not keepdim:
            out = out.squeeze(inp._ragged_idx)
        return out

    # at this point, we're just redispatching on the values buffer
    # since we expect it to be unused, specify a weird intermediate value to
    # hopefully make errors obvious
    intermediate_value = 0.42
    return _apply_reduction(func, "mean", intermediate_value, **new_kwargs)


@register_jagged_func(torch.ops.aten.mean.default, "self: jt_all, dtype: any?")
def mean_default(func, *args, **kwargs):
    _, new_kwargs = normalize_function(  # type: ignore[misc]
        func, args=args, kwargs=kwargs, normalize_to_only_use_kwargs=True
    )

    inp = new_kwargs.pop("input")

    return func(inp._values, **new_kwargs)


@register_jagged_func(torch.ops.aten.any.dims, "self: jt_all, dim: any?, keepdim: any?")
def any_dims(func, *args, **kwargs):
    return _apply_reduction(func, "any", False, *args, **kwargs)


@register_jagged_func(torch.ops.aten.any.dim, "self: jt_all, dim: any, keepdim: any?")
def any_dim(func, *args, **kwargs):
    _, new_kwargs = normalize_function(  # type: ignore[misc]
        func, args=args, kwargs=kwargs, normalize_to_only_use_kwargs=True
    )

    # wrap dim in list to redispatch to dims overload
    new_kwargs["dim"] = [new_kwargs["dim"]]
    return any_dims(torch.ops.aten.any.dims, **new_kwargs)


@register_jagged_func(torch.ops.aten.all.dims, "self: jt_all, dim: any?, keepdim: any?")
def all_dims(func, *args, **kwargs):
    return _apply_reduction(func, "all", True, *args, **kwargs)


@register_jagged_func(torch.ops.aten.all.dim, "self: jt_all, dim: any, keepdim: any?")
def all_dim(func, *args, **kwargs):
    _, new_kwargs = normalize_function(  # type: ignore[misc]
        func, args=args, kwargs=kwargs, normalize_to_only_use_kwargs=True
    )

    # wrap dim in list to redispatch to dims overload
    new_kwargs["dim"] = [new_kwargs["dim"]]
    return all_dims(torch.ops.aten.all.dims, **new_kwargs)


@register_jagged_func(
    [
        torch.ops.aten.all.default,
        torch.ops.aten.any.default,
        torch.ops.aten.max.default,
        torch.ops.aten.min.default,
    ],
    "self: jt_all",
)
def all_any_max_min_default(func, *args, **kwargs):
    _, new_kwargs = normalize_function(  # type: ignore[misc]
        func, args=args, kwargs=kwargs, normalize_to_only_use_kwargs=True
    )

    inp = new_kwargs.pop("input")

    return func(inp._values, **new_kwargs)


@register_jagged_func(torch.ops.aten.min.dim, "self: jt_all, dim: any, keepdim: any?")
def min_dim(func, *args, **kwargs):
    _, new_kwargs = normalize_function(  # type: ignore[misc]
        func, args=args, kwargs=kwargs, normalize_to_only_use_kwargs=True
    )

    dtype_max = torch.finfo(new_kwargs["input"].dtype).max
    return _apply_reduction(func, "min", dtype_max, *args, **kwargs)


@register_jagged_func(torch.ops.aten.max.dim, "self: jt_all, dim: any, keepdim: any?")
def max_dim(func, *args, **kwargs):
    _, new_kwargs = normalize_function(  # type: ignore[misc]
        func, args=args, kwargs=kwargs, normalize_to_only_use_kwargs=True
    )

    dtype_min = torch.finfo(new_kwargs["input"].dtype).min
    return _apply_reduction(func, "max", dtype_min, *args, **kwargs)


@register_jagged_func(
    torch.ops.aten.amin.default, "self: jt_all, dim: any?, keepdim: any?"
)
def amin_default(func, *args, **kwargs):
    _, new_kwargs = normalize_function(  # type: ignore[misc]
        func, args=args, kwargs=kwargs, normalize_to_only_use_kwargs=True
    )

    dtype_max = torch.finfo(new_kwargs["input"].dtype).max
    return _apply_reduction(func, "amin", dtype_max, *args, **kwargs)


@register_jagged_func(
    torch.ops.aten.amax.default, "self: jt_all, dim: any?, keepdim: any?"
)
def amax_default(func, *args, **kwargs):
    _, new_kwargs = normalize_function(  # type: ignore[misc]
        func, args=args, kwargs=kwargs, normalize_to_only_use_kwargs=True
    )

    dtype_min = torch.finfo(new_kwargs["input"].dtype).min
    return _apply_reduction(func, "amax", dtype_min, *args, **kwargs)


@register_jagged_func(
    torch.ops.aten.argmin.default, "self: jt_all, dim: any?, keepdim: any?"
)
def argmin_default(func, *args, **kwargs):
    _, new_kwargs = normalize_function(  # type: ignore[misc]
        func, args=args, kwargs=kwargs, normalize_to_only_use_kwargs=True
    )

    dtype_max = torch.finfo(new_kwargs["input"].dtype).max
    return _apply_reduction(func, "argmin", dtype_max, *args, **kwargs)


@register_jagged_func(
    torch.ops.aten.argmax.default, "self: jt_all, dim: any?, keepdim: any?"
)
def argmax_default(func, *args, **kwargs):
    _, new_kwargs = normalize_function(  # type: ignore[misc]
        func, args=args, kwargs=kwargs, normalize_to_only_use_kwargs=True
    )

    dtype_min = torch.finfo(new_kwargs["input"].dtype).min
    return _apply_reduction(func, "argmax", dtype_min, *args, **kwargs)


@register_jagged_func(
    torch.ops.aten.value_selecting_reduction_backward.default,
    "grad: jt_all, dim: any, indices: jt_all, sizes: any, keepdim: any",
)
def value_selecting_reduction_backward_default(func, *args, **kwargs):
    from torch.fx.experimental.symbolic_shapes import is_nested_int

    _, new_kwargs = normalize_function(  # type: ignore[misc]
        func, args=args, kwargs=kwargs, normalize_to_only_use_kwargs=True
    )

    grad = new_kwargs.pop("grad")
    new_kwargs["grad"] = grad._values
    indices = new_kwargs.pop("indices")
    new_kwargs["indices"] = indices._values
    # should always succeed; sizes should contain a nested int
    ragged_idx = next(i for i, s in enumerate(new_kwargs["sizes"]) if is_nested_int(s))
    # convert dim -> values-space dim
    new_kwargs["dim"] = _wrap_jagged_dim(
        len(new_kwargs["sizes"]),
        new_kwargs["dim"],
        ragged_idx,
        "value_selecting_reduction_backward",
    )
    # convert saved NJT sizes -> values-space sizes
    sizes = new_kwargs.pop("sizes")
    sizes[ragged_idx] = indices._values.size(indices._ragged_idx - 1)
    sizes = sizes[1:]
    new_kwargs["sizes"] = sizes

    output_kwargs = extract_kwargs(indices)
    output_kwargs["_ragged_idx"] = ragged_idx

    return NestedTensor(func(**new_kwargs), **output_kwargs)


@register_jagged_func(torch.ops.aten.stack.default, "tensors: any, dim: any")
def stack_default(func, *args, **kwargs):
    _, new_kwargs = normalize_function(  # type: ignore[misc]
        func, args=args, kwargs=kwargs, normalize_to_only_use_kwargs=True
    )

    # guaranteed this is non-empty if we got here
    tensors = new_kwargs.pop("tensors")
    for t in tensors:
        if not isinstance(t, NestedTensor):
            raise RuntimeError("stack(): expected all nested tensors inputs")

        if t.dim() != tensors[0].dim():
            raise RuntimeError(
                "stack(): expected all nested tensors to have the same dim"
            )

        if not raggedness_matches(t, tensors[0].shape):
            raise RuntimeError(
                "stack(): expected all nested tensors to have the same nested structure"
            )

    new_kwargs["dim"] = _wrap_jagged_dim(
        tensors[0].dim() + 1, new_kwargs["dim"], tensors[0]._ragged_idx, "stack"
    )

    return NestedTensor(
        func([t._values for t in tensors], **new_kwargs), **extract_kwargs(tensors[0])
    )


@register_jagged_func(
    torch.ops.aten.embedding.default,
    "weight: t, indices: jt, padding_idx: any?, scale_grad_by_freq: any?, sparse: any?",
)
def embedding_default(func, *args, **kwargs):
    _, new_kwargs = normalize_function(  # type: ignore[misc]
        func, args=args, kwargs=kwargs, normalize_to_only_use_kwargs=True
    )

    # guaranteed this is non-empty if we got here
    indices = new_kwargs.pop("indices")
    weight = new_kwargs.pop("weight")

    return NestedTensor(
        func(weight, indices._values, **new_kwargs), **extract_kwargs(indices)
    )


@register_jagged_func(
    torch.ops.aten.embedding_dense_backward.default,
    "grad_output: jt, indices: jt, num_weights: any, padding_idx: any, scale_grad_by_freq: any",
)
def embedding_dense_backward_default(func, *args, **kwargs):
    _, new_kwargs = normalize_function(  # type: ignore[misc]
        func, args=args, kwargs=kwargs, normalize_to_only_use_kwargs=True
    )

    indices = new_kwargs.pop("indices")
    grad_output = new_kwargs.pop("grad_output")
    return func(grad_output._values, indices._values, **new_kwargs)


@register_jagged_func(
    [
        torch.ops.aten.values.default,
        torch.ops.aten._nested_get_values.default,
    ],
    "self: jt_all",
)
def values_default(func, *args, **kwargs):
    _, new_kwargs = normalize_function(  # type: ignore[misc]
        func, args=args, kwargs=kwargs, normalize_to_only_use_kwargs=True
    )

    inp = new_kwargs.pop("input")

    # TODO: Handle inference mode properly.
    # See https://github.com/pytorch/pytorch/issues/112024#issuecomment-1779554292
    return inp._values.detach()


@register_jagged_func(torch.ops.aten.all.default, "self: jt_all")
def all_default(func, *args, **kwargs):
    _, new_kwargs = normalize_function(  # type: ignore[misc]
        func, args=args, kwargs=kwargs, normalize_to_only_use_kwargs=True
    )

    inp = new_kwargs.pop("input")

    return func(inp._values)


@register_jagged_func(
    torch.ops.aten.to_padded_tensor.default,
    "self: jt_all, padding: any, output_size: any?",
)
def to_padded_tensor_default(func, *args, **kwargs):
    _, new_kwargs = normalize_function(  # type: ignore[misc]
        func, args=args, kwargs=kwargs, normalize_to_only_use_kwargs=True
    )

    inp = new_kwargs.pop("input")

    if inp._lengths is not None:
        raise RuntimeError(
            "to_padded_tensor(): not supported for nested tensors with holes"
        )

    # TODO: Handle the rest of output_size
    output_size = new_kwargs["output_size"]
    if output_size is not None:
        max_seq_len = output_size[inp._ragged_idx]
    else:
        max_seq_len = (
            inp._max_seqlen
            if inp._max_seqlen_tensor is not None
            else inp._values.size(0)
        )

    # only 2D values with ragged packed dim=0 is supported by the underlying FBGEMM
    # kernel so do shape gymnastics if needed
    values = inp.values()
    if inp._ragged_idx > 1:
        values = values.transpose(inp._ragged_idx - 1, 0)
    values_shape = values.shape
    if values.dim() > 2:
        values = values.flatten(start_dim=1)
    elif values.dim() == 1:
        values = values.unsqueeze(-1)

    # NB: The CUDA kernel for jagged -> padded dense conversion does not support
    # integer / bool types; work around this by casting to half.
    is_bool = values.dtype is torch.bool
    if is_bool and values.is_cuda:
        values = values.to(torch.half)
    padded_out = torch.ops.aten._jagged_to_padded_dense_forward(
        values,
        [inp._offsets],
        [max_seq_len],
        new_kwargs["padding"],
    )
    if is_bool and padded_out.is_cuda:
        padded_out = padded_out.to(torch.bool)

    # shape gymnastics part 2
    if len(values_shape) > 2:
        padded_out = padded_out.unflatten(-1, values_shape[1:])
    elif len(values_shape) == 1:
        padded_out = padded_out.squeeze(-1)
    if inp._ragged_idx > 1:
        padded_out = padded_out.transpose(inp._ragged_idx, 1)

    return padded_out


@register_jagged_func(
    torch.ops.aten._nested_from_padded_tensor.default,
    "padded: t, offsets: t, dummy: jt, ragged_idx: any?, min_seqlen: any?, max_seqlen: any?, sum_S: any?",
)
def _nested_from_padded_tensor_default(func, *args, **kwargs):
    _, new_kwargs = normalize_function(  # type: ignore[misc]
        func, args=args, kwargs=kwargs, normalize_to_only_use_kwargs=True
    )

    padded, offsets = new_kwargs["padded"], new_kwargs["offsets"]
    ragged_idx = new_kwargs.get("ragged_idx", 1)

    # only 3D padded with ragged packed dim=0 is supported by the underlying FBGEMM
    # kernel so do shape gymnastics
    if ragged_idx > 1:
        padded = padded.transpose(ragged_idx, 1)
    padded_ragged_dim1_shape = padded.shape
    if padded.dim() > 3:
        padded = padded.flatten(start_dim=2)
    elif padded.dim() < 3:
        padded = padded.unsqueeze(-1)

    # NB: The CUDA kernel for padded dense -> jagged conversion does not support
    # integer / bool types; work around this by casting to half.
    is_bool = padded.dtype is torch.bool
    if is_bool and padded.is_cuda:
        padded = padded.to(torch.half)
    values = torch.ops.aten._padded_dense_to_jagged_forward(
        padded, [offsets], new_kwargs["sum_S"]
    )
    if is_bool and values.is_cuda:
        values = values.to(torch.bool)

    # shape gymnastics part 2
    if len(padded_ragged_dim1_shape) > 3:
        values = values.unflatten(-1, padded_ragged_dim1_shape[2:])
    elif len(padded_ragged_dim1_shape) < 3:
        values = values.squeeze(-1)
    if ragged_idx > 1:
        values = values.transpose(ragged_idx - 1, 0)

    min_seqlen = new_kwargs["min_seqlen"]
    max_seqlen = new_kwargs["max_seqlen"]
    metadata_cache = {}
    if min_seqlen is not None:
        metadata_cache["min_seqlen"] = min_seqlen
    if max_seqlen is not None:
        metadata_cache["max_seqlen"] = max_seqlen

    return NestedTensor(
        values,
        offsets,
        _ragged_idx=ragged_idx,
        _metadata_cache=metadata_cache,
    )


@register_jagged_func(
    torch.ops.aten._nested_view_from_jagged.default,
    "values: t, offsets: t, dummy: jt_all, lengths: t?, ragged_idx: any?, min_seqlen: t?, max_seqlen: t?",
)
def _nested_view_from_jagged_default(func, *args, **kwargs):
    _, new_kwargs = normalize_function(  # type: ignore[misc]
        func, args=args, kwargs=kwargs, normalize_to_only_use_kwargs=True
    )

    values, offsets, lengths = (
        new_kwargs["input"],
        new_kwargs["offsets"],
        new_kwargs["lengths"],
    )
    ragged_idx = new_kwargs["ragged_idx"]
    min_seqlen = new_kwargs["min_seqlen"]
    max_seqlen = new_kwargs["max_seqlen"]
    metadata_cache = {}
    if min_seqlen is not None:
        metadata_cache["min_seqlen"] = min_seqlen
    if max_seqlen is not None:
        metadata_cache["max_seqlen"] = max_seqlen

    return NestedTensor(
        values,
        offsets,
        lengths=lengths,
        _ragged_idx=ragged_idx,
        _metadata_cache=metadata_cache,
    )


@register_jagged_func(torch.ops.aten._nested_get_offsets.default, "self: jt_all")
def _nested_get_offsets(func, *args, **kwargs):
    _, new_kwargs = normalize_function(  # type: ignore[misc]
        func, args=args, kwargs=kwargs, normalize_to_only_use_kwargs=True
    )

    inp = new_kwargs.pop("input")
    return inp._offsets


@register_jagged_func(torch.ops.aten._nested_get_lengths.default, "self: jt_all")
def _nested_get_lengths(func, *args, **kwargs):
    _, new_kwargs = normalize_function(  # type: ignore[misc]
        func, args=args, kwargs=kwargs, normalize_to_only_use_kwargs=True
    )

    inp = new_kwargs.pop("input")
    return inp._lengths


@register_jagged_func(torch.ops.aten._nested_get_ragged_idx.default, "self: jt_all")
def _nested_get_ragged_idx(func, *args, **kwargs):
    _, new_kwargs = normalize_function(  # type: ignore[misc]
        func, args=args, kwargs=kwargs, normalize_to_only_use_kwargs=True
    )

    inp = new_kwargs.pop("input")
    return inp._ragged_idx


@register_jagged_func(torch.ops.aten._nested_get_min_seqlen.default, "self: jt_all")
def _nested_get_min_seqlen(func, *args, **kwargs):
    _, new_kwargs = normalize_function(  # type: ignore[misc]
        func, args=args, kwargs=kwargs, normalize_to_only_use_kwargs=True
    )

    inp = new_kwargs.pop("input")
    return inp._metadata_cache.get("min_seqlen", None)


@register_jagged_func(torch.ops.aten._nested_get_max_seqlen.default, "self: jt_all")
def _nested_get_max_seqlen(func, *args, **kwargs):
    _, new_kwargs = normalize_function(  # type: ignore[misc]
        func, args=args, kwargs=kwargs, normalize_to_only_use_kwargs=True
    )

    inp = new_kwargs.pop("input")
    return inp._metadata_cache.get("max_seqlen", None)


# If a section of the Nested Tensor is fully masked out we still retain the section with a length of 0
@register_jagged_func(torch.ops.aten.masked_select.default, "self: jt, mask: any")
def masked_select_default(func, *args, **kwargs):
    _, new_kwargs = normalize_function(  # type: ignore[misc]
        func, args=args, kwargs=kwargs, normalize_to_only_use_kwargs=True
    )
    inp = new_kwargs.pop("input")
    mask = new_kwargs.pop("mask")

    if inp.ndim > 2:
        raise RuntimeError("masked_select only support 2-D selections currently")
    elif inp.shape != mask.shape:
        raise RuntimeError(
            f"Mask with shape {mask.shape} is not compatible with input's shape {inp.shape}"
        )
    res_values = inp._values.masked_select(mask.values())
    mask_cumsum = F.pad(mask.values().cumsum(dim=0), (1, 0))  # type: ignore[arg-type]

    args = extract_kwargs(inp)
    args["offsets"] = mask_cumsum[inp._offsets]
    return NestedTensor(
        values=res_values,
        **args,
    )


@register_jagged_func(
    torch.ops.aten._nested_select_backward.default,
    "grad_output: t, self: jt_all, dim: any, index: any",
)
def _nested_select_backward_default(func, *args, **kwargs):
    _, new_kwargs = normalize_function(  # type: ignore[misc]
        func, args=args, kwargs=kwargs, normalize_to_only_use_kwargs=True
    )

    inp = new_kwargs.pop("input")
    grad_output = new_kwargs.pop("grad_output")

    grad_input = torch.zeros_like(inp, dtype=grad_output.dtype)
    grad_input.select(new_kwargs["dim"], new_kwargs["index"]).copy_(grad_output)

    return grad_input


@register_jagged_func(torch.ops.aten.record_stream.default, "self: jt_all, s: any")
def record_stream_default(func, *args, **kwargs):
    inp = args[0]
    stream = args[1]
    # ensure all components live until stream computation completes
    func(inp._values, stream)
    func(inp._offsets, stream)
    if inp._lengths is not None:
        func(inp._lengths, stream)


@register_jagged_func(
    [
        torch.ops.aten.new_empty.default,
        torch.ops.aten.new_zeros.default,
        torch.ops.aten.new_ones.default,
    ],
    "self: jt_all, size: any, dtype: any?, layout: any?, device: any?, pin_memory: any?",
)
def new_empty_default(func, *args, **kwargs):
    _, new_kwargs = normalize_function(  # type: ignore[misc]
        func, args=args, kwargs=kwargs, normalize_to_only_use_kwargs=True
    )

    inp = new_kwargs.pop("input")

    if len(new_kwargs["size"]) == 0:
        return func(inp._values, **new_kwargs)

    raise RuntimeError("new_empty() not supported for NJT with shape != ()")


@register_jagged_func(
    [
        torch.ops.aten.elu_backward.default,
        torch.ops.aten.hardshrink_backward.default,
        torch.ops.aten.hardsigmoid_backward.default,
        torch.ops.aten.hardtanh_backward.default,
        torch.ops.aten.softplus_backward.default,
        torch.ops.aten.softshrink_backward.default,
    ],
    "self: jt_all, ...",
)
def activation_backward(func, *args, **kwargs):
    # first NJT arg is expected to be grad_output
    grad_output = next(arg for arg in args if isinstance(arg, NestedTensor))
    return NestedTensor(
        func(
            *(arg._values if isinstance(arg, NestedTensor) else arg for arg in args),
            **kwargs,
        ),
        **extract_kwargs(grad_output),
    )


@register_jagged_func(torch.ops.aten.fill.Scalar, "self: jt_all, value: any")
def fill_Scalar(func, *args, **kwargs):
    _, new_kwargs = normalize_function(  # type: ignore[misc]
        func, args=args, kwargs=kwargs, normalize_to_only_use_kwargs=True
    )

    inp = new_kwargs.pop("input")

    return NestedTensor(func(inp._values, **new_kwargs), **extract_kwargs(inp))


@register_jagged_func(torch.ops.aten.fill_.Scalar, "self: jt_all, value: any")
def fill__Scalar(func, *args, **kwargs):
    _, new_kwargs = normalize_function(  # type: ignore[misc]
        func, args=args, kwargs=kwargs, normalize_to_only_use_kwargs=True
    )

    inp = new_kwargs.pop("input")

    func(inp._values, **new_kwargs)
    return inp


@register_jagged_func(torch.ops.aten.frexp.Tensor, "self: jt_all")
def frexp_Tensor(func, *args, **kwargs):
    _, new_kwargs = normalize_function(  # type: ignore[misc]
        func, args=args, kwargs=kwargs, normalize_to_only_use_kwargs=True
    )

    inp = new_kwargs.pop("input")
    output_kwargs = extract_kwargs(inp)

    mantissa, exponent = func(inp._values)
    return NestedTensor(mantissa, **output_kwargs), NestedTensor(
        exponent, **output_kwargs
    )


<<<<<<< HEAD
@register_jagged_func(
    torch.ops.aten.matmul_backward.default,
    "grad: jt_all, self: jt_all, other: any, mask: any",
)
def matmul_backward_default(func, *args, **kwargs):
    _, new_kwargs = normalize_function(  # type: ignore[misc]
        func, args=args, kwargs=kwargs, normalize_to_only_use_kwargs=True
    )

    grad = new_kwargs.pop("grad")
    inp = new_kwargs.pop("input")
    other = new_kwargs.pop("other")
    grad_input_mask = new_kwargs.pop("mask")

    grad_self = None
    if grad_input_mask[0]:
        grad_self = torch.matmul(grad, other.transpose(-1, -2))

    grad_other = None
    if grad_input_mask[1]:
        grad_other = torch.matmul(inp.transpose(-1, -2), grad)

    return (grad_self, grad_other)


=======
>>>>>>> 803017f3
from torch._higher_order_ops.flex_attention import (
    flex_attention as flex_attention_hop,
    flex_attention_backward as flex_attention_backward_hop,
)
from torch.fx.graph_module import GraphModule


@flex_attention_hop.py_impl(NestedTensor)  # type: ignore[misc]
def flex_njt(
    query: torch.Tensor,
    key: torch.Tensor,
    value: torch.Tensor,
    score_mod: Callable,
    block_mask: Tuple,
    scale: float,
    kernel_options: Dict[str, Any],
    score_mod_other_buffers: Tuple = (),
    mask_mod_other_buffers: Tuple = (),
) -> Tuple[torch.Tensor, torch.Tensor]:
    assert query.dim() == 4 and key.dim() == 4 and value.dim() == 4

    # TODO: Support this if needed; determine if NJT buffers need be unwrapped as dense.
    if any(
        isinstance(buf, torch.Tensor) and buf.is_nested
        for buf in score_mod_other_buffers + mask_mod_other_buffers
    ):
        raise RuntimeError(
            "flex_attention(): Nested tensor score_mod / mask_mod buffers are not "
            "currently supported. Please file an issue if this is important to you."
        )

    # need to pass dense tensor of shape (B, n_heads, sum(seq_len), D)
    output = flex_attention_hop(
        query.values().unsqueeze(0),
        key.values().unsqueeze(0),
        value.values().unsqueeze(0),
        score_mod=score_mod,
        block_mask=block_mask,
        scale=scale,
        kernel_options=kernel_options,
        score_mod_other_buffers=score_mod_other_buffers,
        mask_mod_other_buffers=mask_mod_other_buffers,
    )

    # wrap outputs as NJT
    output_njt = torch.nested.nested_tensor_from_jagged(
        output[0].transpose(1, 2).squeeze(0),
        query._offsets,  # type: ignore[attr-defined]
        query._lengths,  # type: ignore[attr-defined]
        min_seqlen=query._maybe_min_seqlen,  # type: ignore[attr-defined]
        max_seqlen=query._maybe_max_seqlen,  # type: ignore[attr-defined]
    ).transpose(1, 2)

    logsumexp_njt = torch.nested.nested_tensor_from_jagged(
        output[1].transpose(1, 2).squeeze(0),
        query._offsets,  # type: ignore[attr-defined]
        query._lengths,  # type: ignore[attr-defined]
        min_seqlen=query._maybe_min_seqlen,  # type: ignore[attr-defined]
        max_seqlen=query._maybe_max_seqlen,  # type: ignore[attr-defined]
    ).transpose(1, 2)

    return (output_njt, logsumexp_njt)


@flex_attention_backward_hop.py_impl(NestedTensor)  # type: ignore[misc]
def flex_njt_backward(
    query: torch.Tensor,
    key: torch.Tensor,
    value: torch.Tensor,
    out: torch.Tensor,
    logsumexp: torch.Tensor,
    grad_out: torch.Tensor,
    grad_logsumexp: torch.Tensor,
    fw_graph: Union[Callable, GraphModule],
    joint_graph: GraphModule,
    block_mask: Tuple,
    scale: float,
    kernel_options: Dict[str, Any],
    score_mod_other_buffers: Tuple = (),
    mask_mod_other_buffers: Tuple = (),
) -> Tuple[
    torch.Tensor, torch.Tensor, torch.Tensor, Tuple[Optional[torch.Tensor], ...]
]:
    output = flex_attention_backward_hop(
        query.values().unsqueeze(0),
        key.values().unsqueeze(0),
        value.values().unsqueeze(0),
        out=out.values().unsqueeze(0),
        logsumexp=logsumexp.values().unsqueeze(0),
        grad_out=grad_out.values().unsqueeze(0),
        grad_logsumexp=grad_logsumexp.values().unsqueeze(0),
        fw_graph=fw_graph,
        joint_graph=joint_graph,
        block_mask=block_mask,
        scale=scale,
        kernel_options=kernel_options,
        score_mod_other_buffers=score_mod_other_buffers,
        mask_mod_other_buffers=mask_mod_other_buffers,
    )

    # wrap grads as NJTs
    dense_q_grad, dense_k_grad, dense_v_grad, score_mod_other_buffer_grads = output
    njt_q_grad = torch.nested.nested_tensor_from_jagged(
        dense_q_grad.transpose(1, 2).squeeze(0),
        query._offsets,  # type: ignore[attr-defined]
        query._lengths,  # type: ignore[attr-defined]
        min_seqlen=query._maybe_min_seqlen,  # type: ignore[attr-defined]
        max_seqlen=query._maybe_max_seqlen,  # type: ignore[attr-defined]
    ).transpose(1, 2)
    njt_k_grad = torch.nested.nested_tensor_from_jagged(
        dense_k_grad.transpose(1, 2).squeeze(0),
        key._offsets,  # type: ignore[attr-defined]
        key._lengths,  # type: ignore[attr-defined]
        min_seqlen=key._maybe_min_seqlen,  # type: ignore[attr-defined]
        max_seqlen=key._maybe_max_seqlen,  # type: ignore[attr-defined]
    ).transpose(1, 2)
    njt_v_grad = torch.nested.nested_tensor_from_jagged(
        dense_v_grad.transpose(1, 2).squeeze(0),
        value._offsets,  # type: ignore[attr-defined]
        value._lengths,  # type: ignore[attr-defined]
        min_seqlen=value._maybe_min_seqlen,  # type: ignore[attr-defined]
        max_seqlen=value._maybe_max_seqlen,  # type: ignore[attr-defined]
    ).transpose(1, 2)

    return (njt_q_grad, njt_k_grad, njt_v_grad, score_mod_other_buffer_grads)


# Make the dummy available on the C++ side.
@register_jagged_func(torch.ops.aten._nested_get_jagged_dummy.default, "self: any")
def _nested_get_jagged_dummy(func, *args, **kwargs):
    from torch.nested._internal.nested_tensor import _nt_view_dummy

    return _nt_view_dummy()


with torch.library._scoped_library("aten", "IMPL") as aten:
    aten.impl("_nested_get_jagged_dummy", _nested_get_jagged_dummy, "CPU")
    aten.impl("_nested_get_jagged_dummy", _nested_get_jagged_dummy, "CUDA")
    aten.impl("_nested_get_jagged_dummy", _nested_get_jagged_dummy, "Meta")<|MERGE_RESOLUTION|>--- conflicted
+++ resolved
@@ -2493,7 +2493,6 @@
     )
 
 
-<<<<<<< HEAD
 @register_jagged_func(
     torch.ops.aten.matmul_backward.default,
     "grad: jt_all, self: jt_all, other: any, mask: any",
@@ -2519,8 +2518,6 @@
     return (grad_self, grad_other)
 
 
-=======
->>>>>>> 803017f3
 from torch._higher_order_ops.flex_attention import (
     flex_attention as flex_attention_hop,
     flex_attention_backward as flex_attention_backward_hop,
