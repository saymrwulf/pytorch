--- conflicted
+++ resolved
@@ -18,16 +18,9 @@
 
   py::class_<AOTIModelContainerRunnerCpu>(m, "AOTIModelContainerRunnerCpu")
       .def(py::init<const std::string&, int>())
-<<<<<<< HEAD
-      .def("run", &AOTIModelContainerRunnerCpu::run)
-      .def(
-          "steal_inputs_and_run",
-          &AOTIModelContainerRunnerCpu::steal_inputs_and_run,
-=======
       .def(
           "run",
           &AOTIModelContainerRunnerCpu::run,
->>>>>>> 28f7a9f5
           py::arg("inputs"),
           py::arg("stream_handle") = nullptr)
       .def("get_call_spec", &AOTIModelContainerRunnerCpu::get_call_spec)
@@ -52,16 +45,9 @@
            int,
            const std::string&,
            const std::string&>())
-<<<<<<< HEAD
-      .def("run", &AOTIModelContainerRunnerCuda::run)
-      .def(
-          "steal_inputs_and_run",
-          &AOTIModelContainerRunnerCuda::steal_inputs_and_run,
-=======
       .def(
           "run",
           &AOTIModelContainerRunnerCuda::run,
->>>>>>> 28f7a9f5
           py::arg("inputs"),
           py::arg("stream_handle") = nullptr)
       .def("get_call_spec", &AOTIModelContainerRunnerCuda::get_call_spec)
