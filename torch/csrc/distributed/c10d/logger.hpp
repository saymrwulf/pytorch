--- conflicted
+++ resolved
@@ -125,14 +125,8 @@
 
  protected:
   // singletion, hide constructor from the public
-<<<<<<< HEAD
-  C10dLogger(const std::string& logDestination) {
-    logDestination_ = logDestination;
-  }
-=======
   C10dLogger(std::string logDestination)
       : logDestination_(std::move(logDestination)) {}
->>>>>>> f34905f6
 
   // the name of the destination this logger should log to
   std::string logDestination_;
