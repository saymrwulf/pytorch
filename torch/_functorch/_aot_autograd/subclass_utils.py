--- conflicted
+++ resolved
@@ -7,11 +7,7 @@
 
 import collections
 import typing
-<<<<<<< HEAD
-from typing import Any, Callable, Iterable, List, Optional, Tuple, Union
-=======
-from typing import Any, Dict, Iterable, List, Optional, Tuple, Type, TypeVar, Union
->>>>>>> 49502585
+from typing import Any, Callable, Dict, Iterable, List, Optional, Tuple, Type, TypeVar, Union
 
 import torch
 import torch.utils._pytree as pytree
