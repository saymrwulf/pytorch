--- conflicted
+++ resolved
@@ -1,9 +1,5 @@
-<<<<<<< HEAD
-from typing import List
-=======
 import dataclasses
 from typing import Any, Dict, List, Tuple
->>>>>>> 691d84e4
 
 import torch
 from torch.utils._python_dispatch import is_traceable_wrapper_subclass
