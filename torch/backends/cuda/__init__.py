# mypy: allow-untyped-defs
import contextlib
from typing import Union
from typing_extensions import deprecated

import torch


__all__ = [
    "is_built",
    "cuFFTPlanCacheAttrContextProp",
    "cuFFTPlanCache",
    "cuFFTPlanCacheManager",
    "cuBLASModule",
    "preferred_linalg_library",
    "preferred_blas_library",
    "preferred_rocm_fa_library",
    "cufft_plan_cache",
    "matmul",
    "SDPAParams",
    "enable_cudnn_sdp",
    "cudnn_sdp_enabled",
    "enable_flash_sdp",
    "flash_sdp_enabled",
    "enable_mem_efficient_sdp",
    "mem_efficient_sdp_enabled",
    "math_sdp_enabled",
    "enable_math_sdp",
    "allow_fp16_bf16_reduction_math_sdp",
    "fp16_bf16_reduction_math_sdp_allowed",
    "is_flash_attention_available",
    "can_use_flash_attention",
    "can_use_efficient_attention",
    "can_use_cudnn_attention",
    "sdp_kernel",
]


def is_built():
    r"""
    Return whether PyTorch is built with CUDA support.

    Note that this doesn't necessarily mean CUDA is available; just that if this PyTorch
    binary were run on a machine with working CUDA drivers and devices, we would be able to use it.
    """
    return torch._C._has_cuda


class cuFFTPlanCacheAttrContextProp:
    # Like regular ContextProp, but uses the `.device_index` attribute from the
    # calling object as the first argument to the getter and setter.
    def __init__(self, getter, setter):
        self.getter = getter
        self.setter = setter

    def __get__(self, obj, objtype):
        return self.getter(obj.device_index)

    def __set__(self, obj, val):
        if isinstance(self.setter, str):
            raise RuntimeError(self.setter)
        self.setter(obj.device_index, val)


class cuFFTPlanCache:
    r"""
    Represent a specific plan cache for a specific `device_index`.

    The attributes `size` and `max_size`, and method `clear`, can fetch and/ or
    change properties of the C++ cuFFT plan cache.
    """

    def __init__(self, device_index):
        self.device_index = device_index

    size = cuFFTPlanCacheAttrContextProp(
        torch._cufft_get_plan_cache_size,
        ".size is a read-only property showing the number of plans currently in the "
        "cache. To change the cache capacity, set cufft_plan_cache.max_size.",
    )

    max_size = cuFFTPlanCacheAttrContextProp(
        torch._cufft_get_plan_cache_max_size, torch._cufft_set_plan_cache_max_size
    )

    def clear(self):
        return torch._cufft_clear_plan_cache(self.device_index)


class cuFFTPlanCacheManager:
    r"""
    Represent all cuFFT plan caches, return the cuFFTPlanCache for a given device when indexed.

    Finally, this object, when used directly as a `cuFFTPlanCache` object (e.g.,
    setting the `.max_size`) attribute, the current device's cuFFT plan cache is
    used.
    """

    __initialized = False

    def __init__(self):
        self.caches = []
        self.__initialized = True

    def __getitem__(self, device):
        index = torch.cuda._utils._get_device_index(device)
        if index < 0 or index >= torch.cuda.device_count():
            raise RuntimeError(
                f"cufft_plan_cache: expected 0 <= device index < {torch.cuda.device_count()}, but got "
                f"device with index {index}"
            )
        if len(self.caches) == 0:
            self.caches.extend(
                cuFFTPlanCache(index) for index in range(torch.cuda.device_count())
            )
        return self.caches[index]

    def __getattr__(self, name):
        return getattr(self[torch.cuda.current_device()], name)

    def __setattr__(self, name, value):
        if self.__initialized:
            return setattr(self[torch.cuda.current_device()], name, value)
        else:
            return super().__setattr__(name, value)


class cuBLASModule:
    def __getattr__(self, name):
        if name == "allow_tf32":
            return torch._C._get_cublas_allow_tf32()
        elif name == "allow_fp16_reduced_precision_reduction":
            return torch._C._get_cublas_allow_fp16_reduced_precision_reduction()
        elif name == "allow_bf16_reduced_precision_reduction":
            return torch._C._get_cublas_allow_bf16_reduced_precision_reduction()
<<<<<<< HEAD
        elif name == "allow_fp16_accumulation":
            return torch._C._get_cublas_allow_fp16_accumulation()  # type: ignore[attr-defined]
=======
>>>>>>> 64bd3b3e
        raise AttributeError("Unknown attribute " + name)

    def __setattr__(self, name, value):
        if name == "allow_tf32":
            return torch._C._set_cublas_allow_tf32(value)
        elif name == "allow_fp16_reduced_precision_reduction":
            return torch._C._set_cublas_allow_fp16_reduced_precision_reduction(value)
        elif name == "allow_bf16_reduced_precision_reduction":
            return torch._C._set_cublas_allow_bf16_reduced_precision_reduction(value)
<<<<<<< HEAD
        elif name == "allow_fp16_accumulation":
            return torch._C._set_cublas_allow_fp16_accumulation(value)  # type: ignore[attr-defined]
=======
>>>>>>> 64bd3b3e
        raise AttributeError("Unknown attribute " + name)


_LinalgBackends = {
    "default": torch._C._LinalgBackend.Default,
    "cusolver": torch._C._LinalgBackend.Cusolver,
    "magma": torch._C._LinalgBackend.Magma,
}
_LinalgBackends_str = ", ".join(_LinalgBackends.keys())


def preferred_linalg_library(
    backend: Union[None, str, torch._C._LinalgBackend] = None
) -> torch._C._LinalgBackend:
    r"""
    Override the heuristic PyTorch uses to choose between cuSOLVER and MAGMA for CUDA linear algebra operations.

    .. warning:: This flag is experimental and subject to change.

    When PyTorch runs a CUDA linear algebra operation it often uses the cuSOLVER or MAGMA libraries,
    and if both are available it decides which to use with a heuristic.
    This flag (a :class:`str`) allows overriding those heuristics.

    * If `"cusolver"` is set then cuSOLVER will be used wherever possible.
    * If `"magma"` is set then MAGMA will be used wherever possible.
    * If `"default"` (the default) is set then heuristics will be used to pick between
      cuSOLVER and MAGMA if both are available.
    * When no input is given, this function returns the currently preferred library.
    * User may use the environment variable TORCH_LINALG_PREFER_CUSOLVER=1 to set the preferred library to cuSOLVER
      globally.
      This flag only sets the initial value of the preferred library and the preferred library
      may still be overridden by this function call later in your script.

    Note: When a library is preferred other libraries may still be used if the preferred library
    doesn't implement the operation(s) called.
    This flag may achieve better performance if PyTorch's heuristic library selection is incorrect
    for your application's inputs.

    Currently supported linalg operators:

    * :func:`torch.linalg.inv`
    * :func:`torch.linalg.inv_ex`
    * :func:`torch.linalg.cholesky`
    * :func:`torch.linalg.cholesky_ex`
    * :func:`torch.cholesky_solve`
    * :func:`torch.cholesky_inverse`
    * :func:`torch.linalg.lu_factor`
    * :func:`torch.linalg.lu`
    * :func:`torch.linalg.lu_solve`
    * :func:`torch.linalg.qr`
    * :func:`torch.linalg.eigh`
    * :func:`torch.linalg.eighvals`
    * :func:`torch.linalg.svd`
    * :func:`torch.linalg.svdvals`
    """
    if backend is None:
        pass
    elif isinstance(backend, str):
        if backend not in _LinalgBackends:
            raise RuntimeError(
                "Unknown input value. " f"Choose from: {_LinalgBackends_str}."
            )
        torch._C._set_linalg_preferred_backend(_LinalgBackends[backend])
    elif isinstance(backend, torch._C._LinalgBackend):
        torch._C._set_linalg_preferred_backend(backend)
    else:
        raise RuntimeError("Unknown input value type.")

    return torch._C._get_linalg_preferred_backend()


_BlasBackends = {
    "cublas": torch._C._BlasBackend.Cublas,
    "cublaslt": torch._C._BlasBackend.Cublaslt,
    "hipblaslt": torch._C._BlasBackend.Cublaslt,  # alias
    "ck": torch._C._BlasBackend.Ck,
}
_BlasBackends_str = ", ".join(_BlasBackends.keys())


def preferred_blas_library(
    backend: Union[None, str, torch._C._BlasBackend] = None
) -> torch._C._BlasBackend:
    r"""
    Override the library PyTorch uses for BLAS operations. Choose between cuBLAS, cuBLASLt, and CK [ROCm-only].

    .. warning:: This flag is experimental and subject to change.

    When PyTorch runs a CUDA BLAS operation it defaults to cuBLAS even if both cuBLAS and cuBLASLt are available.
    For PyTorch built for ROCm, hipBLAS, hipBLASLt, and CK may offer different performance.
    This flag (a :class:`str`) allows overriding which BLAS library to use.

    * If `"cublas"` is set then cuBLAS will be used wherever possible.
    * If `"cublaslt"` is set then cuBLASLt will be used wherever possible.
    * If `"ck"` is set then CK will be used wherever possible.
    * When no input is given, this function returns the currently preferred library.
    * User may use the environment variable TORCH_BLAS_PREFER_CUBLASLT=1 to set the preferred library to cuBLASLt
      globally.
      This flag only sets the initial value of the preferred library and the preferred library
      may still be overridden by this function call later in your script.

    Note: When a library is preferred other libraries may still be used if the preferred library
    doesn't implement the operation(s) called.
    This flag may achieve better performance if PyTorch's library selection is incorrect
    for your application's inputs.

    """
    if backend is None:
        pass
    elif isinstance(backend, str):
        if backend not in _BlasBackends:
            raise RuntimeError(
                "Unknown input value. " f"Choose from: {_BlasBackends_str}."
            )
        torch._C._set_blas_preferred_backend(_BlasBackends[backend])
    elif isinstance(backend, torch._C._BlasBackend):
        torch._C._set_blas_preferred_backend(backend)
    else:
        raise RuntimeError("Unknown input value type.")

    return torch._C._get_blas_preferred_backend()


_ROCmFABackends = {
    "default": torch._C._ROCmFABackend.Default,
    "aotriton": torch._C._ROCmFABackend.AOTriton,
    "ck": torch._C._ROCmFABackend.Ck,
}
_ROCmFABackends_str = ", ".join(_ROCmFABackends.keys())


from torch._C import _SDPAParams as SDPAParams, _SDPBackend as SDPBackend


def preferred_rocm_fa_library(
    backend: Union[None, str, torch._C._ROCmFABackend] = None
) -> torch._C._ROCmFABackend:
    r"""
    [ROCm-only]
    Override the backend PyTorch uses in ROCm environments for Flash Attention. Choose between AOTriton and CK

    .. warning:: This flag is experimeental and subject to change.

    When Flash Attention is enabled and desired, PyTorch defaults to using AOTriton as the backend.
    This flag (a :class:`str`) allows users to override this backend to use composable_kernel

    * If `"default"` is set then the default backend will be used wherever possible. Currently AOTriton.
    * If `"aotriton"` is set then AOTriton will be used wherever possible.
    * If `"ck"` is set then CK will be used wherever possible.
    * When no input is given, this function returns the currently preferred library.
    * User may use the environment variable TORCH_ROCM_FA_PREFER_CK=1 to set the preferred library to CK
      globally.

    Note: When a library is preferred other libraries may still be used if the preferred library
    doesn't implement the operation(s) called.
    This flag may achieve better performance if PyTorch's library selection is incorrect
    for your application's inputs.
    """
    if backend is None:
        pass
    elif isinstance(backend, str):
        if backend not in _ROCmFABackends:
            raise RuntimeError(
                "Unknown input value. " f"Choose from: {_ROCmFABackends_str}."
            )
        torch._C._set_rocm_fa_preferred_backend(_ROCmFABackends[backend])
    elif isinstance(backend, torch._C._ROCmFABackend):
        torch._C._set_rocm_fa_preferred_backend(backend)
    else:
        raise ValueError("Unknown input value. " f"Choose from: {_ROCmFABackends_str}.")

    return torch._C._get_rocm_fa_preferred_backend()


# Set the __module__ attribute
SDPAParams.__module__ = "torch.backends.cuda"
SDPAParams.__name__ = "SDPAParams"


def flash_sdp_enabled():
    r"""
    .. warning:: This flag is beta and subject to change.

    Returns whether flash scaled dot product attention is enabled or not.
    """
    return torch._C._get_flash_sdp_enabled()


def enable_flash_sdp(enabled: bool):
    r"""
    .. warning:: This flag is beta and subject to change.

    Enables or disables flash scaled dot product attention.
    """
    torch._C._set_sdp_use_flash(enabled)


def mem_efficient_sdp_enabled():
    r"""
    .. warning:: This flag is beta and subject to change.

    Returns whether memory efficient scaled dot product attention is enabled or not.
    """
    return torch._C._get_mem_efficient_sdp_enabled()


def enable_mem_efficient_sdp(enabled: bool):
    r"""
    .. warning:: This flag is beta and subject to change.

    Enables or disables memory efficient scaled dot product attention.
    """
    torch._C._set_sdp_use_mem_efficient(enabled)


def math_sdp_enabled():
    r"""
    .. warning:: This flag is beta and subject to change.

    Returns whether math scaled dot product attention is enabled or not.
    """
    return torch._C._get_math_sdp_enabled()


def enable_math_sdp(enabled: bool):
    r"""
    .. warning:: This flag is beta and subject to change.

    Enables or disables math scaled dot product attention.
    """
    torch._C._set_sdp_use_math(enabled)


def allow_fp16_bf16_reduction_math_sdp(enabled: bool):
    r"""
    .. warning:: This flag is beta and subject to change.

    Enables or disables fp16/bf16 reduction in math scaled dot product attention.
    """
    torch._C._set_math_sdp_allow_fp16_bf16_reduction(enabled)


def fp16_bf16_reduction_math_sdp_allowed():
    r"""
    .. warning:: This flag is beta and subject to change.

    Returns whether fp16/bf16 reduction in math scaled dot product attention is enabled or not.
    """
    return torch._C._get_math_sdp_allow_fp16_bf16_reduction()


def is_flash_attention_available() -> bool:
    r"""Check if PyTorch was built with FlashAttention for scaled_dot_product_attention.

    Returns:
        True if FlashAttention is built and available; otherwise, False.

    Note:
        This function is dependent on a CUDA-enabled build of PyTorch. It will return False
        in non-CUDA environments.
    """
    return torch._C._is_flash_attention_available()


def can_use_flash_attention(params: SDPAParams, debug: bool = False) -> bool:
    r"""Check if FlashAttention can be utilized in scaled_dot_product_attention.

    Args:
        params: An instance of SDPAParams containing the tensors for query,
                key, value, an optional attention mask, dropout rate, and
                a flag indicating if the attention is causal.
        debug: Whether to logging.warn debug information as to why FlashAttention could not be run.
            Defaults to False.

    Returns:
        True if FlashAttention can be used with the given parameters; otherwise, False.

    Note:
        This function is dependent on a CUDA-enabled build of PyTorch. It will return False
        in non-CUDA environments.
    """
    return torch._C._can_use_flash_attention(params, debug)


def can_use_efficient_attention(params: SDPAParams, debug: bool = False) -> bool:
    r"""Check if efficient_attention can be utilized in scaled_dot_product_attention.

    Args:
        params: An instance of SDPAParams containing the tensors for query,
                key, value, an optional attention mask, dropout rate, and
                a flag indicating if the attention is causal.
        debug: Whether to logging.warn with information as to why efficient_attention could not be run.
            Defaults to False.

    Returns:
        True if efficient_attention can be used with the given parameters; otherwise, False.

    Note:
        This function is dependent on a CUDA-enabled build of PyTorch. It will return False
        in non-CUDA environments.
    """
    return torch._C._can_use_mem_efficient_attention(params, debug)


def can_use_cudnn_attention(params: SDPAParams, debug: bool = False) -> bool:
    r"""Check if cudnn_attention can be utilized in scaled_dot_product_attention.

    Args:
        params: An instance of SDPAParams containing the tensors for query,
                key, value, an optional attention mask, dropout rate, and
                a flag indicating if the attention is causal.
        debug: Whether to logging.warn with information as to why cuDNN attention could not be run.
            Defaults to False.

    Returns:
        True if cuDNN can be used with the given parameters; otherwise, False.

    Note:
        This function is dependent on a CUDA-enabled build of PyTorch. It will return False
        in non-CUDA environments.
    """
    return torch._C._can_use_cudnn_attention(params, debug)


def cudnn_sdp_enabled():
    r"""
    .. warning:: This flag is beta and subject to change.

    Returns whether cuDNN scaled dot product attention is enabled or not.
    """
    return torch._C._get_cudnn_sdp_enabled()


def enable_cudnn_sdp(enabled: bool):
    r"""
    .. warning:: This flag is beta and subject to change.

    Enables or disables cuDNN scaled dot product attention.
    """
    torch._C._set_sdp_use_cudnn(enabled)


@contextlib.contextmanager
@deprecated(
    (
        "`torch.backends.cuda.sdp_kernel()` is deprecated. "
        "In the future, this context manager will be removed. "
        "Please see `torch.nn.attention.sdpa_kernel()` for the new context manager, "
        "with updated signature."
    ),
    category=FutureWarning,
)
def sdp_kernel(
    enable_flash: bool = True,
    enable_math: bool = True,
    enable_mem_efficient: bool = True,
    enable_cudnn: bool = True,
):
    r"""
    .. warning:: This flag is beta and subject to change.

    This context manager can be used to temporarily enable or disable any of the three backends for scaled dot product attention.
    Upon exiting the context manager, the previous state of the flags will be restored.
    """
    from torch.nn.attention import sdpa_kernel

    backend_list = []
    if enable_flash:
        backend_list.append(SDPBackend.FLASH_ATTENTION)
    if enable_mem_efficient:
        backend_list.append(SDPBackend.EFFICIENT_ATTENTION)
    if enable_math:
        backend_list.append(SDPBackend.MATH)
    if enable_cudnn:
        backend_list.append(SDPBackend.CUDNN_ATTENTION)

    with sdpa_kernel(backend_list) as context:
        try:
            yield context
        finally:
            pass


cufft_plan_cache = cuFFTPlanCacheManager()
matmul = cuBLASModule()<|MERGE_RESOLUTION|>--- conflicted
+++ resolved
@@ -133,11 +133,6 @@
             return torch._C._get_cublas_allow_fp16_reduced_precision_reduction()
         elif name == "allow_bf16_reduced_precision_reduction":
             return torch._C._get_cublas_allow_bf16_reduced_precision_reduction()
-<<<<<<< HEAD
-        elif name == "allow_fp16_accumulation":
-            return torch._C._get_cublas_allow_fp16_accumulation()  # type: ignore[attr-defined]
-=======
->>>>>>> 64bd3b3e
         raise AttributeError("Unknown attribute " + name)
 
     def __setattr__(self, name, value):
@@ -147,11 +142,6 @@
             return torch._C._set_cublas_allow_fp16_reduced_precision_reduction(value)
         elif name == "allow_bf16_reduced_precision_reduction":
             return torch._C._set_cublas_allow_bf16_reduced_precision_reduction(value)
-<<<<<<< HEAD
-        elif name == "allow_fp16_accumulation":
-            return torch._C._set_cublas_allow_fp16_accumulation(value)  # type: ignore[attr-defined]
-=======
->>>>>>> 64bd3b3e
         raise AttributeError("Unknown attribute " + name)
 
 
