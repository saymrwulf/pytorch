--- conflicted
+++ resolved
@@ -145,7 +145,6 @@
 
 IS_BIG_GPU = LazyVal(lambda: HAS_CUDA and is_big_gpu())
 
-<<<<<<< HEAD
 def dummy_graph() -> GraphLowering:
     """
     Create a graph. This is useful for unit testing code which accesses
@@ -160,7 +159,7 @@
     )
 
     return graph
-=======
+
 def maybe_skip_size_asserts(op):
     """
     For certain ops, there meta and eager implementation returns differents
@@ -195,5 +194,4 @@
     ):
         return torch._inductor.config.patch(size_asserts=False)
     else:
-        return contextlib.nullcontext()
->>>>>>> bc019180
+        return contextlib.nullcontext()