--- conflicted
+++ resolved
@@ -11,10 +11,6 @@
 :ref:`cuda-semantics` has more details about working with CUDA.
 """
 
-<<<<<<< HEAD
-import contextlib
-=======
->>>>>>> f5e704a6
 import importlib
 import os
 import threading
@@ -48,9 +44,9 @@
 _initialized = False
 _tls = threading.local()
 _initialization_lock = threading.Lock()
-_queued_calls: List[Tuple[Callable[[], None], List[str]]] = (
-    []
-)  # don't invoke these until initialization occurs
+_queued_calls: List[
+    Tuple[Callable[[], None], List[str]]
+] = []  # don't invoke these until initialization occurs
 _is_in_bad_fork = getattr(torch._C, "_cuda_isInBadFork", lambda: False)
 _device_t = Union[_device, str, int, None]
 
@@ -552,7 +548,6 @@
             ``None``.
     .. note:: Streams are per-device.
     """
-
     cur_stream: Optional["torch.cuda.Stream"]
 
     def __init__(self, stream: Optional["torch.cuda.Stream"]):
