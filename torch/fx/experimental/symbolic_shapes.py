from __future__ import annotations


"""
``torch.fx.experimental.symbolic_shapes`` provides interfaces for interacting with
our symbolic shapes reasoning system that is used heavily in torch.compile.  Although
this is not generally considered public API, when writing framework code in PyTorch
as well as extensions to PyTorch (e.g., in custom operator implementations), you may
need to make use of these APIs to setup dynamic shapes support appropriately.
"""

import abc
import atexit
import collections
import functools
import inspect
import itertools
import logging
import math
import operator
import os
import re
import sys
import threading
import traceback
from collections import Counter, defaultdict
from collections.abc import Iterator, Mapping, Sequence
from contextlib import _GeneratorContextManager, contextmanager
from dataclasses import dataclass, field
from enum import Enum
from typing import (
    Any,
    Callable,
    cast,
    NamedTuple,
    NoReturn,
    Optional,
    TYPE_CHECKING,
    TypeVar,
    Union,
)
from typing_extensions import deprecated, TypeAlias, TypeGuard

import torch
import torch.fx
import torch.fx.traceback as fx_traceback
import torch.utils._pytree as pytree

# NB: The sym_* functions are used via getattr() and must be imported here.
from torch import SymBool, SymFloat, SymInt
from torch._guards import ShapeGuard, SLoc, Source, TracingContext
from torch._logging import dtrace_structured, LazyString, structured, trace_structured
from torch._subclasses.meta_utils import is_sparse_any
from torch._utils_internal import signpost_event
from torch.fx.experimental import _config as config
from torch.fx.experimental.recording import (
    FakeTensorMeta,
    record_shapeenv_event,
    replay_shape_env_events,
    shape_env_check_state_equal,
    ShapeEnvEvent,
)
from torch.fx.experimental.sym_node import SymNode, SymTypes
from torch.utils._ordered_set import OrderedSet
from torch.utils._python_dispatch import is_traceable_wrapper_subclass
from torch.utils._sympy.functions import (
    Application,
    CeilToInt,
    CleanDiv,
    FloorDiv,
    FloorToInt,
    IsNonOverlappingAndDenseIndicator,
    Mod,
    PythonMod,
)
from torch.utils._sympy.numbers import int_oo
from torch.utils._sympy.printers import PythonPrinter
from torch.utils._sympy.singleton_int import SingletonInt
from torch.utils._sympy.solve import try_solve
from torch.utils._sympy.symbol import make_symbol, symbol_is_type, SymT
from torch.utils._sympy.value_ranges import (
    bound_sympy,
    SymPyValueRangeAnalysis,
    ValueRangeError,
    ValueRanges,
)
from torch.utils._traceback import CapturedTraceback, format_frame


if TYPE_CHECKING:
    import types

    from torch import Tensor
    from torch._subclasses.fake_tensor import FakeTensor
    from torch.types import BoolLikeType


InputList = list
DimList = list

log = logging.getLogger(__name__)

import sympy
from sympy import S


class GuardOnDataDependentSymNode(RuntimeError):
    cond: sympy.Basic

    def __init__(self, cond: sympy.Basic, *args: Any) -> None:
        super().__init__(*args)
        self.cond = cond


class PendingUnbackedSymbolNotFound(RuntimeError):
    pass


aten = torch._ops.ops.aten  # type: ignore[has-type]

__all__ = [
    "has_symbolic_sizes_strides",
    "create_contiguous",
    "ShapeEnv",
    "is_concrete_int",
    "is_concrete_float",
    "guard_int",
    "guard_float",
    "guard_scalar",
    "canonicalize_bool_expr",
    "hint_int",
    "SYMPY_INTERP",
    "free_symbols",
    "is_symbol_binding_fx_node",
    "is_concrete_bool",
    "is_nested_int",
    "SHAPEENV_EVENT_KEY",
    "CURRENT_NODE_KEY",
    "has_free_symbols",
    "has_free_unbacked_symbols",
    "sym_eq",
    "SymbolicContext",
    "StatelessSymbolicContext",
    "StatefulSymbolicContext",
    "SubclassSymbolicContext",
    "statically_known_true",
    "guard_size_oblivious",
    "check_consistent",
    "compute_unbacked_bindings",
    "ConvertIntKey",
    "rebind_unbacked",
    "resolve_unbacked_bindings",
    "is_accessor_node",
    "ValueRangesSLoc",
    "SymIntEqByExpr",
]

# FX node metadata keys for symbolic shape FX graph.
SHAPEENV_EVENT_KEY = "shapeenv_event"
CURRENT_NODE_KEY = "current_node"


def log_lru_cache_stats(wrapped_f: functools._lru_cache_wrapper[object]) -> None:
    log.debug(
        "lru_cache_stats %s: %s", wrapped_f.__name__, wrapped_f.cumulative_cache_info()  # type: ignore[attr-defined]
    )


# Note about Sympy Expr/SympyBoolean/Basic typing: the Sympy hierarchy is
#
#   Basic
#       Expr
#       SympyBoolean
#           Relational
#
# Notably, Expr and SympyBoolean are not related.  So use Basic when the
# expression could denote int, float OR bool, and otherwise use the more
# specific Expr for int/float and SympyBoolean for bool.
#
# In obscure Meta only situations, sympy.logic.boolalg doesn't exist at runtime.
# So make sure only type checker evaluates this alias.
# Xref: https://www.internalfb.com/diff/D53324783
SympyBoolean: TypeAlias = "sympy.logic.boolalg.Boolean"


_T = TypeVar("_T")
_SympyT = TypeVar("_SympyT", sympy.Expr, SympyBoolean, sympy.Basic)


class SymIntEqByExpr:
    """
    This is a wrapper around SymInt which has alternative semantics for
    equality.  Specifically, instead of erroring or guarding, we
    instead will hash/compare equality based on the underlying sympy
    expression; e.g., s0 and s1 will always compare as False.

    NB: This does NOT do fancy analysis that maybe_evaluate_static does;
    we can only reason through equalities that occur because to expressions
    canonicalize to the same expression via regular simplification.
    """

    val: Union[torch.SymInt, int]

    def __init__(self, val: Union[torch.SymInt, int]) -> None:
        self.val = val

    def __repr__(self) -> str:
        return repr(self.val)

    def _extract(self) -> sympy.Expr:
        if isinstance(self.val, torch.SymInt):
            return self.val.node.expr
        else:
            return sympy.Integer(self.val)

    def __eq__(self, other: object) -> bool:
        assert isinstance(other, SymIntEqByExpr)

        # int equality fastpath
        if type(self.val) is int and type(other.val) is int:
            return self.val == other.val

        return self._extract() == other._extract()

    def __hash__(self) -> int:
        return hash(self._extract())


def _nested_int_aware_sort(
    tup: tuple[Union[SymInt, int], int]
) -> tuple[int, Union[SymInt, int], int]:
    return (
        # Order nested ints by their coefficients.
        # 1 here to order nested ints after non-nested-ints.
        (1, tup[0].node.nested_int_coeff(), tup[1])
        if is_nested_int(tup[0])
        else (0, *tup)
    )


# Wrapper on lru_cache that reports statistics at process end
def lru_cache(
    maxsize: Optional[int],
) -> Callable[[Callable[..., _T]], functools._lru_cache_wrapper[_T]]:
    def inner(f: Callable[..., _T]) -> functools._lru_cache_wrapper[_T]:
        wrapped_f = functools.lru_cache(maxsize)(f)
        old_cache_clear = wrapped_f.cache_clear
        prev_hits = 0
        prev_misses = 0

        # TODO: There's a ref-cycle here (wrapped_f -> cumulative_cache_info
        # -> wrapped_f) but cannot be solved with weakref as wrapped_f is not
        # weakref'able on some versions of Python

        def cumulative_cache_info() -> functools._CacheInfo:
            cur = wrapped_f.cache_info()
            return functools._CacheInfo(
                prev_hits + cur.hits,
                prev_misses + cur.misses,
                cur.maxsize,
                cur.currsize,
            )

        def new_cache_clear() -> None:
            nonlocal prev_hits, prev_misses
            cur = wrapped_f.cache_info()
            prev_hits += cur.hits
            prev_misses += cur.misses
            old_cache_clear()

        wrapped_f.cache_clear = new_cache_clear  # type: ignore[attr-defined, method-assign]
        wrapped_f.cumulative_cache_info = cumulative_cache_info  # type: ignore[attr-defined, method-assign]
        if log.isEnabledFor(logging.DEBUG):
            atexit.register(log_lru_cache_stats, wrapped_f)  # type: ignore[arg-type]
        return wrapped_f

    return inner


# These are modules that contain generic code for interacting with ShapeEnv
# which are unlikely to identify a particular interesting guard statement
@lru_cache(None)
def uninteresting_files() -> set[str]:
    import torch._compile
    import torch._dynamo.eval_frame
    import torch._inductor.sizevars
    import torch._library.custom_ops
    import torch._library.fake_impl
    import torch._subclasses.fake_tensor
    import torch._subclasses.meta_utils

    mods = [
        sys.modules[__name__],
        torch.fx.experimental.recording,
        torch.fx.experimental.sym_node,
        torch.fx.interpreter,
        torch,
        torch._compile,
        torch._dynamo.eval_frame,
        torch._inductor.sizevars,
        torch._library.custom_ops,
        torch._library.fake_impl,
        torch._subclasses.meta_utils,
        torch._subclasses.fake_tensor,
    ]
    import torch._dynamo.guards

    return (
        {inspect.getfile(m) for m in mods}
        | torch._dynamo.guards.uninteresting_files()
        | {"<string>"}
    )


class ConstraintViolationError(RuntimeError):
    pass


def has_symbolic_sizes_strides(elem: torch.Tensor) -> bool:
    return elem._has_symbolic_sizes_strides


Int: TypeAlias = Union[torch.SymInt, int]


def create_contiguous(shape: Sequence[Int]) -> list[Int]:
    strides: list[Int] = [1]
    for dim in reversed(shape[:-1]):
        strides.append(dim * strides[-1])  # type: ignore[operator]
    return list(reversed(strides))


def hint_int(a: Union[torch.SymInt, int], fallback: Optional[int] = None) -> int:
    """
    Retrieve the hint for an int (based on the underlying real values as observed
    at runtime).  If no hint is available (e.g., because data dependent shapes),
    if fallback is not None, use that instead (otherwise raise an error).
    """
    if isinstance(a, torch.SymInt):
        return a.node.require_hint(fallback)
    assert type(a) is int, a
    return a


Scalar: TypeAlias = Union[torch.SymInt, torch.SymFloat, torch.SymBool, int, float, bool]


def has_hint(a: Scalar) -> bool:
    if isinstance(a, SymTypes):
        return a.node.has_hint()
    return True


def is_concrete_int(a: Union[int, SymInt]) -> bool:
    """
    Utility to check if underlying object
    in SymInt is concrete value. Also returns
    true if integer is passed in.

    Args:
        a (SymInt or int): Object to test if it int
    """
    assert isinstance(a, (SymInt, int))

    if isinstance(a, int):
        return True

    if isinstance(a.node.expr, sympy.core.numbers.Integer):
        return True

    return False


def is_concrete_float(a: Union[float, SymFloat]) -> bool:
    r"""Utility to check if underlying object
    in SymInt is concrete value. Also returns
    true if integer is passed in.

    Args:
        a (SymInt or float): Object to test if it float
    """
    assert isinstance(a, (SymFloat, float))

    if isinstance(a, float):
        return True

    if isinstance(a.node.expr, sympy.core.numbers.Float):
        return True

    return False


def guard_size_oblivious(expr: Union[torch.SymBool, bool]) -> bool:
    """
    Perform a guard on a symbolic boolean expression in a size oblivious way.
    This is typically used when a non-oblivious test would result in a guard
    on a data dependent value of which we don't know the value of at compile time.
    When a guard is tested this way, we may diverge in behavior from how regular
    PyTorch semantics would treat it.  For more information, see
    https://github.com/pytorch/pytorch/pull/118579
    """
    if isinstance(expr, torch.SymBool):
        return expr.node.guard_size_oblivious("", 0)
    else:
        assert isinstance(expr, bool), expr
        return expr


def _guard_sizes_oblivious(
    lhs_sizes: Sequence[Union[torch.SymInt, bool]],
    rhs_sizes: Sequence[Union[torch.SymInt, bool]],
) -> bool:
    """
    Leverage guard_size_oblivious to compare if two lists of int/symint are equal.
    Useful to compare sizes, strides etc.
    """

    return len(lhs_sizes) == len(rhs_sizes) and all(
        guard_size_oblivious(lhs_item == rhs_item)
        for lhs_item, rhs_item in zip(lhs_sizes, rhs_sizes)
    )


def check_consistent(new: _T, old: _T) -> None:
    """
    Test that two "meta" values (typically either Tensor or SymInt) have
    the same values, e.g., after retracing.  If we don't understand the
    quantities in question, we'll just skip the consistency check.
    """
    # TODO: do boolean equality test too, see
    # https://github.com/pytorch/pytorch/issues/124110
    scalar_types = (torch.SymInt, torch.SymFloat, int, float)

    if isinstance(new, torch.Tensor):
        assert isinstance(old, torch.Tensor)
        torch._check(
            old.dim() == new.dim(), lambda: f"{old.shape} != {new.shape} (old != new)"
        )
        # Do this manually so that each individual test is irrefutable
        # (TODO: should be a helper for this, maybe sym_eq?  That
        # gives us a compound expression and I'm not sure it
        # simplifies right now)
        for i, j in zip(old.shape, new.shape):
            torch._check(i == j, lambda: f"{old.shape} != {new.shape} (old != new)")
    # NB: bool is subclass of int
    elif isinstance(new, scalar_types) and not isinstance(new, bool):
        assert isinstance(old, scalar_types) and not isinstance(
            old, bool
        ), f"{old} != {new}"
        torch._check(old == new, lambda: f"{old} != {new} (old != new)")


def resolve_unbacked_bindings(
    shape_env: Optional[ShapeEnv],
    bindings: Optional[dict[sympy.Symbol, pytree.KeyPath]],
) -> Optional[dict[sympy.Symbol, pytree.KeyPath]]:
    if bindings is None:
        return None
    assert shape_env is not None
    return {shape_env.unbacked_renamings.get(k, k): v for k, v in bindings.items()}


Result: TypeAlias = Union[torch.Tensor, tuple[torch.Tensor, ...]]


def rebind_unbacked(
    shape_env: Optional[ShapeEnv], n: torch.fx.Node, result: Result
) -> None:
    """
    Suppose we are retracing a pre-existing FX graph that previously had
    fake tensor propagation (and therefore unbacked SymInts).  When we retrace,
    we re-propagate fake tensors, which results in new unbacked SymInts.
    When this happens, we need to tell the shape environment about the equivalence
    of the old and new unbacked SymInts.  Pass us the old torch.fx.Node (which
    has the old binding information) and the new result (which we can extract the
    new unbacked SymInts out from).
    """

    # Inputs never need rebinding
    if n.op == "placeholder":
        return

    if bindings := resolve_unbacked_bindings(
        shape_env, n.meta.get("unbacked_bindings")
    ):
        assert shape_env is not None
        for raw_u0, path in bindings.items():
            u1 = pytree.key_get(result, path)
            # Sometimes, things were previously unbacked bindings become constants.
            # There are two situations this can happen.
            #
            # First, you might have a runtime assert that causes the
            # constant-ification.  In this case, the /binding/ itself will
            # still be an unbacked symbol (because we will only force it
            # to be a constant later in fake tensor propagation).  In this
            # case, u1 is a SymInt and we still do all our work as normal.
            #
            # But second, it might be that fake tensor propagation DIRECTLY
            # converted the unbacked SymInt into a constant.  This happens
            # more rarely, but we have identified two situations it can
            # validly occur:
            #
            # - If you have a tensor_version operator, these are initially
            #   allocated as unbacked SymInts, but after AOTAutograd they
            #   get forced specialized to specific values.  In this case,
            #   there is no reason to do runtime asserts on them, this is
            #   just a hack to properly keep track of them to start.
            #
            # - If you have an item() call on a constant tensor, the result
            #   of the item() call is constant and we do not need runtime
            #   asserts on this symbol.  In
            #   https://github.com/pytorch/pytorch/issues/140625 we have a
            #   case where in the initial trace of the program we are unable
            #   to determine that torch.tensor is constant, but then
            #   subsequent passes cause torch.tensor to become a constant and
            #   then the unbacked symbol goes poof.
            #
            # In all of these cases, it is no longer necessary to generate
            # deferred runtime asserts, since other subsystems (e.g., the
            # constant-ification pass) ensure that the quantity is now truly
            # static and cannot change at runtime.  So it's OK to discard
            # in these situations.
            #
            # There is one more hazard (re
            # https://github.com/pytorch/pytorch/issues/141248), the problem
            # is that you can end up with "dangling" unbacked symbols that
            # exist in the ShapeEnv but are never bound anywhere.  You might
            # like an invariant that unbacked symbols never get lost.  But
            # we do not have this invariant, so do not try to enforce it.
            if isinstance(u1, int):
                log.info(
                    "rebind_unbacked: discard %s %s %s -> %s",
                    n.target,
                    raw_u0,
                    path,
                    u1,
                )
                continue

            # We only care about rebinding unbacked things
            if u1.node.hint is not None:
                continue

            raw_u1 = u1.node.expr
            # Simplify SymBool binding
            if (
                isinstance(raw_u1, sympy.Piecewise)
                and len(raw_u1.args) == 2
                and (
                    raw_u1_args0 := cast(
                        tuple[sympy.Basic, sympy.Basic], raw_u1.args[0]
                    )
                )
                and raw_u1_args0[0] == 1
                and isinstance(eq := raw_u1_args0[1], sympy.Eq)
                and isinstance(new_raw_u1 := eq.lhs, sympy.Symbol)
                and shape_env.var_to_range[new_raw_u1].issubset(ValueRanges(0, 1))
                and eq.rhs == 1
                and cast(tuple[sympy.Basic, sympy.Basic], raw_u1.args[1]) == (0, True)
            ):
                # This is what the pattern match above is testing
                repacked = _sympy_cast_symbool_to_symint_guardless(
                    sympy.Eq(new_raw_u1, 1)
                )
                assert repacked == raw_u1, f"{repacked} != {raw_u1}"
                # Cancel the to_int(to_bool(x)). This is sound because x in
                # [0, 1]
                raw_u1 = new_raw_u1

            if not isinstance(raw_u1, sympy.Symbol):
                assert (
                    not raw_u1.free_symbols
                ), f"should have been constant, but got {raw_u1}"
                continue

            # The old and new could be the same if you improperly hit the memo
            # while retracing.  Make sure you updated FakeTensorMode.epoch
            assert raw_u0 != raw_u1, f"{raw_u0} possible memo disaster"
            # Reuse the OLD symbol name
            shape_env._rename_unbacked_to(raw_u1, raw_u0)


# NB: You could try to expand this to cover more cases by simply
# detecting whenever you have an int output, but this is a bit
# dangerous in case someone adds a function that returns an int but is
# mutating.  So manually whitelist for now.
def is_accessor_node(node: torch.fx.Node) -> bool:
    # Dynamo only exercised condition
    if (
        node.op == "call_method"
        and isinstance(node.args[0], torch.fx.Node)
        and isinstance(node.args[0].meta.get("example_value"), torch.Tensor)
        and node.target in ["size", "stride", "storage_offset", "item"]
    ):
        return True
    if node.op == "call_function" and node.target in [
        torch.ops.aten.sym_size,
        torch.ops.aten.sym_size.default,
        torch.ops.aten.sym_size.int,
        torch.ops.aten.sym_stride,
        torch.ops.aten.sym_stride.default,
        torch.ops.aten.sym_stride.int,
        torch.ops.aten.sym_storage_offset,
        torch.ops.aten.sym_storage_offset.default,
        torch.ops.aten.sym_numel.default,
    ]:
        return True
    return False


def canonicalize_bool_expr(expr: _T) -> _T:
    """
    Canonicalize a boolean expression by transforming it into a lt / le
    inequality and moving all the non-constant terms to the rhs.
    We canonicalize And / Ors / Not via cnf and then canonicalize their subexpr
    recursively
    nb. sympy.Rel.canonical is not good enough https://github.com/sympy/sympy/issues/25924

    Args:
        expr (sympy.Expr): Expression to canonicalize
    """
    # Canonicalise an inequality by transforming it into a lt / le
    # inequality and moving all the non-constant terms to the rhs
    # We canonicalise And / Ors / Not via cnf
    # nb. Relational.canonical in sympy is broken
    # https://github.com/sympy/sympy/issues/25924

    if not isinstance(
        expr, (sympy.Rel, sympy.And, sympy.Or, sympy.Not, sympy.Eq, sympy.Ne)
    ):
        return expr

    if isinstance(expr, (sympy.And, sympy.Or, sympy.Not)):
        expr = sympy.logic.boolalg.to_cnf(expr)
    return _canonicalize_bool_expr_impl(expr)  # type: ignore[arg-type, return-value]


def _sympy_from_args(
    cls: type[Union[sympy.Add, sympy.Mul]],
    args: list[sympy.Expr],
    sort: bool = True,
    is_commutative: Optional[bool] = None,
) -> sympy.Expr:
    if not args:
        return cls.identity  # type: ignore[union-attr]
    # These args are already in canonical form, so we avoid calling
    # Add(*args) to avoid expensive Add.flatten operation
    if sort:
        if cls is sympy.Add:
            sort_fn = sympy.core.add._addsort
        elif cls is sympy.Mul:
            sort_fn = sympy.core.mul._mulsort
        else:
            raise ValueError(f"Unknown cls: {cls}")

        # we don't support non commutative with sort
        assert is_commutative is True
        if args[0].is_Number:
            rest = args[1:]
            sort_fn(rest)
            return cls._from_args([args[0]] + rest, is_commutative=is_commutative)  # type: ignore[attr-defined]
        else:
            args = args.copy()
            sort_fn(args)
            return cls._from_args(args, is_commutative=is_commutative)  # type: ignore[attr-defined]
    else:
        # if the args are already sorted, we create directly
        return cls._from_args(args, is_commutative=is_commutative)  # type: ignore[attr-defined]


def _canonicalize_bool_expr_impl(expr: SympyBoolean) -> SympyBoolean:
    """
    After canonicalization, we are guaranteed to have eliminated Ge/Gt relations
    (rewriting them to Le/Lt, respectively).
    """
    if isinstance(expr, (sympy.And, sympy.Or)):
        return type(expr)(*map(canonicalize_bool_expr, expr.args))

    opposite = {sympy.Gt: sympy.Lt, sympy.Ge: sympy.Le}
    t: Union[type[Any]]
    if isinstance(expr, tuple(opposite.keys())):
        rhs = expr.lhs - expr.rhs  # type: ignore[attr-defined]
        t = opposite[type(expr)]  # type: ignore[index]
    else:
        assert isinstance(expr, (sympy.Lt, sympy.Le, sympy.Eq, sympy.Ne))
        rhs = expr.rhs - expr.lhs
        t = type(expr)

    def is_neg(t: sympy.Expr) -> bool:
        return (t.is_Number and t.is_negative) or (
            isinstance(t, sympy.Mul) and t.args[0].is_Number and t.args[0].is_negative
        )

    lhs = S.Zero
    rhs = _reduce_to_lowest_terms(rhs)
    if isinstance(rhs, sympy.Add):
        pos = []
        neg = []
        for term in rhs.args:
            if is_neg(term):
                neg.append(-term)
            else:
                pos.append(term)
        # these are already sorted
        rhs = _sympy_from_args(sympy.Add, pos, sort=False, is_commutative=True)
        # the terms were changed, so needs a sorting
        lhs = _sympy_from_args(sympy.Add, neg, sort=True, is_commutative=True)
    elif is_neg(rhs):
        # lhs == 0
        lhs, rhs = -rhs, S.Zero
    # We don't have to evaluate here because lhs, rhs came from a Boolean
    # and it was already simplified
    return t(lhs, rhs, evaluate=False)


def _reduce_to_lowest_terms(expr: sympy.Expr) -> sympy.Expr:
    """
    Eliminates any integer factor from a given expression.
    E.g., 6x + 4y reduces to 3x + 2y.

    Useful when an expression is == or != to 0.
    """

    def integer_coefficient(x: sympy.Expr) -> int:
        if x.is_Integer:
            return abs(int(x))
        elif x.is_Mul:
            # If one of the args of a Mul is an Integer, it is the
            # first arg. eg: args(2*x*3*y) == (6, x, y)
            return abs(int(x.args[0])) if x.args[0].is_Integer else 1  # type: ignore[call-overload]
        else:
            return 1

    def div_by_factor(x: sympy.Expr, factor: int) -> sympy.Expr:
        if x.is_Integer:
            return x / factor
        elif x.is_Mul:
            if x.args[0] != factor:
                args = [x.args[0] / sympy.Integer(factor), *x.args[1:]]
            else:
                # Mul._from_args require a canonical list of args
                # so we remove the first arg (x.args[0] / factor) if it was 1
                args = list(x.args[1:])
            return _sympy_from_args(sympy.Mul, args, is_commutative=x.is_commutative)
        else:
            raise AssertionError(f"illegal arg to div_by_factor: {x}")

    if expr.is_Add:
        atoms = cast(Sequence[sympy.Expr], expr.args)
        factor = functools.reduce(math.gcd, map(integer_coefficient, atoms))
        if factor == 1:
            return expr
        atoms = [div_by_factor(x, factor) for x in atoms]
        return _sympy_from_args(
            sympy.Add, atoms, sort=True, is_commutative=expr.is_commutative
        )
    elif expr.is_Integer:
        return S.One
    elif expr.is_Mul:
        return div_by_factor(expr, integer_coefficient(expr))
    return expr


def is_concrete_bool(a: Union[bool, SymBool]) -> bool:
    """
    Utility to check if underlying object
    in SymBool is concrete value. Also returns
    true if integer is passed in.

    Args:
        a (SymBool or bool): Object to test if it bool
    """
    assert isinstance(a, (SymBool, bool))

    if isinstance(a, bool):
        return True

    if isinstance(
        a.node.expr, (sympy.logic.boolalg.BooleanTrue, sympy.logic.boolalg.BooleanFalse)
    ):
        return True

    return False


def is_nested_int(s: Union[int, SymInt]) -> TypeGuard[SymInt]:
    return isinstance(s, torch.SymInt) and s.node.is_nested_int()


IterateExprsAtom: TypeAlias = Union[
    SymInt, SymFloat, SymBool, int, float, bool, sympy.Basic, torch.Tensor
]
IterateExprs: TypeAlias = Union[IterateExprsAtom, Sequence[IterateExprsAtom]]


def _iterate_exprs(val: IterateExprs) -> Iterator[sympy.Basic]:
    if isinstance(val, SymTypes):
        # This allow applies to the jagged layout NestedTensor case as
        # nested ints are not symbolic
        if is_symbolic(val):
            yield val.node.expr
    elif isinstance(val, sympy.Basic):
        yield val
    elif isinstance(val, (int, float, bool)):
        pass
    elif isinstance(val, (tuple, list)):
        for s in val:
            yield from _iterate_exprs(s)
    elif is_sparse_any(val):
        yield from _iterate_exprs(val.size())
    elif isinstance(val, torch.Tensor):
        yield from _iterate_exprs(val.size())
        yield from _iterate_exprs(val.stride())
        yield from _iterate_exprs(val.storage_offset())
    elif val is None:
        pass
    else:
        raise AssertionError(f"cannot extract sympy expressions from {val} {type(val)}")


def free_symbols(val: IterateExprs) -> OrderedSet[sympy.Symbol]:
    if val is None:
        return OrderedSet()
    itr = _iterate_exprs(val)
    # we need at least 1 to call union, so we hand code the identity
    try:
        first_expr = next(itr)
    except StopIteration:
        return OrderedSet()

    # TODO: Apparently, returning an OrderedSet here breaks
    # python test/distributed/tensor/test_dtensor_compile.py TestDTensorCompile.test_dtensor_dynamic
    return first_expr.free_symbols.union(*(e.free_symbols for e in itr))  # type: ignore[return-value]


def has_free_symbols(val: IterateExprs) -> bool:
    """Faster version of bool(free_symbols(val))"""
    return not all(e.is_number for e in _iterate_exprs(val))


def has_free_unbacked_symbols(x: IterateExprs) -> bool:
    """Faster version of bool(free_unbacked_symbols(val))"""
    from sympy.core.traversal import iterargs

    for s in _iterate_exprs(x):
        for arg in iterargs(s):
            if arg.is_Symbol and symbol_is_type(
                arg, (SymT.UNBACKED_INT, SymT.UNBACKED_FLOAT)
            ):
                return True
    return False


# Like free_symbols, but filtered to only report unbacked symbols
def free_unbacked_symbols(x: IterateExprs) -> OrderedSet[sympy.Symbol]:
    # NB: keep synced with is_unbacked_symint
    return OrderedSet(
        s
        for s in free_symbols(x)
        if symbol_is_type(s, (SymT.UNBACKED_INT, SymT.UNBACKED_FLOAT))
    )


# WARNING: Don't use this on Dynamo produced graphs, they don't have meta
# setup!
def is_symbol_binding_fx_node(node: torch.fx.Node) -> Optional[sympy.Symbol]:
    if (
        "val" in node.meta
        and isinstance(node.meta["val"], torch.SymInt)
        and isinstance(node.meta["val"].node.expr, sympy.Symbol)
        and (
            node.op == "placeholder"
            or free_unbacked_symbols(node.meta["val"].node.expr)
        )
    ):
        return node.meta["val"].node.expr
    return None


def find_symbol_binding_fx_nodes(
    graph: torch.fx.Graph,
) -> dict[sympy.Symbol, torch.fx.Node]:
    r = {}
    # NB: Prefer first occurrence of symbol
    for node in graph.nodes:
        if (s := is_symbol_binding_fx_node(node)) is not None and s not in r:
            r[s] = node
    return r


# Analogous to ConvertIntSource
@dataclass(frozen=True)
class ConvertIntKey:
    def __str__(self) -> str:
        return ".cast_symbool_to_symint_guardless()"

    def get(self, b: bool) -> Union[int, SymInt]:
        """Get the int value from bool"""
        return cast_symbool_to_symint_guardless(b)


@dataclass(frozen=True)
class CallMethodKey:
    name: str

    def __str__(self) -> str:
        return f".{self.name}()"

    def get(self, o: Any) -> Any:
        """Call the method on object"""
        return getattr(o, self.name)()


@dataclass(frozen=True)
class InnerTensorKey:
    inner_name: str

    def __str__(self) -> str:
        return f".{self.inner_name}"

    def get(self, o: Any) -> Any:
        """Get the inner tensor attribute"""
        return getattr(o, self.inner_name)


@dataclass(frozen=True)
class DivideByKey:
    divisor: Union[int, SymInt]

    def __str__(self) -> str:
        return f".__floordiv__({self.divisor})"

    def get(self, o: int) -> int:
        """Divide object by divisor"""
        return o // self.divisor


def compute_unbacked_bindings(
    shape_env: Optional[ShapeEnv],
    example_value: object,
    old_example_value: Optional[object] = None,
    peek: bool = False,
) -> Optional[dict[sympy.Symbol, pytree.KeyPath]]:
    """
    After having run fake tensor propagation and producing example_value
    result, traverse example_value looking for freshly bound unbacked
    symbols and record their paths for later.  It is an error if
    we have allocated an unbacked SymInt but it cannot be found in
    example_value.  (NB: this means if you have a multi-output
    function, you must call this on the tuple of tensor output, you
    cannot wait!)

    The peek parameter lets you check out what the bindings are without
    changing the affected list.  This is primarily useful for ensuring
    unbacked_var_to_val is promptly populated when propagate_real_tensors is on.
    """
    if shape_env is None:
        return None

    fs = shape_env.pending_fresh_unbacked_symbols
    pending = set(fs)
    if not pending:
        return None

    if not peek:
        log.info("compute_unbacked_bindings %s", fs)
        fs.clear()

    def free_unbacked_symbols_with_path(
        a: object, path: pytree.KeyPath, real: Optional[object] = None
    ) -> dict[sympy.Symbol, pytree.KeyPath]:
        assert shape_env is not None
        r = {}
        if isinstance(a, (tuple, list)):
            # NB: real is apparently not always a tuple/list here
            # python test/inductor/test_torchinductor.py CpuTests.test_index_propagation_nested_indirect_indexing_cpu
            for i in range(len(a)):
                r.update(
                    free_unbacked_symbols_with_path(
                        a[i],
                        path + (pytree.SequenceKey(i),),
                        real=real[i] if real is not None else None,  # type: ignore[index]
                    )
                )
        elif is_traceable_wrapper_subclass(a):
            # TODO: Determine if this is correct
            attrs, _ = a.__tensor_flatten__()
            for attr in attrs:
                sub = getattr(a, attr)
                r.update(
                    free_unbacked_symbols_with_path(sub, path + (InnerTensorKey(attr),))
                )
        elif isinstance(a, torch.Tensor):
            from torch._subclasses.fake_tensor import FakeTensor

            assert isinstance(a, FakeTensor)
            r.update(
                free_unbacked_symbols_with_path(
                    a.size(),
                    path + (CallMethodKey("size"),),
                    real=a.real_tensor.size() if a.real_tensor is not None else None,
                )
            )
            r.update(
                free_unbacked_symbols_with_path(
                    a.stride(),
                    path + (CallMethodKey("stride"),),
                    real=a.real_tensor.stride() if a.real_tensor is not None else None,
                )
            )
            r.update(
                free_unbacked_symbols_with_path(
                    a.storage_offset(),
                    path + (CallMethodKey("storage_offset"),),
                    real=(
                        a.real_tensor.storage_offset()
                        if a.real_tensor is not None
                        else None
                    ),
                )
            )

        # NB: Intentionally access _expr, not expr, do not want
        # simplification!
        elif (
            isinstance(a, (torch.SymInt, torch.SymFloat))
            and isinstance(s := a.node._expr, sympy.Symbol)
            and s in pending
        ):
            r[s] = path
            if real is not None:
                assert isinstance(real, (int, float))
                shape_env.set_unbacked_var_to_val(s, real)
            pending.remove(s)
        # When an unbacked SymInt is perfectly divisible by an integer
        # constant, we replace it with the integer constant to improve
        # reasoning capabilities.  However, in synthetic examples, it is
        # then possible that the factor never is explicitly allocated.
        # Fortunately, we can compute it by division.
        elif (
            isinstance(a, torch.SymInt)
            and isinstance(s := a.node._expr, sympy.Mul)
            and len(s.args) == 2
            and isinstance(lhs := s.args[0], (sympy.Integer, sympy.Symbol))
            and isinstance(rhs := s.args[1], sympy.Symbol)
            # support exactly one unbacked for now
            and ((rhs in pending) ^ (lhs in pending))
            # support constant coefficient or backed symbolic coefficient
            and (
                isinstance(coeff := lhs if lhs not in pending else rhs, sympy.Integer)
                or coeff in a.node.shape_env.var_to_val
            )
        ):

            def _symint_wrap(s: sympy.Symbol) -> SymInt:
                return a.node.shape_env.create_symintnode(
                    s,
                    hint=int(a.node.shape_env.var_to_val[s]),
                    source=a.node.shape_env.var_to_sources.get(s, [None])[0],
                )

            unbacked = lhs if lhs in pending else rhs
            divisor: Union[int, SymInt] = (
                int(coeff) if isinstance(coeff, sympy.Integer) else _symint_wrap(coeff)
            )
            # TODO: DivideByKey needs to test divisibility at runtime!
            r[unbacked] = path + (DivideByKey(divisor),)
            if real is not None:
                assert isinstance(real, int)
                val = (
                    real // int(coeff)
                    if isinstance(coeff, sympy.Integer)
                    else CleanDiv(real, coeff)
                )
                shape_env.set_unbacked_var_to_val(unbacked, val)
            pending.remove(unbacked)
        # The annoyance here arises from the fact that SymBool is
        # allocated by allocating a SymInt and then testing if it's equal
        # to one.  So you have a complicated binding site logic for this.
        elif (
            isinstance(a, torch.SymBool)
            and isinstance(s := a.node._expr, sympy.Eq)
            # This must match create_unbacked_symbool EXACTLY
            and isinstance(s.lhs, sympy.Symbol)
            and s.rhs == 1
            and s.lhs in pending
        ):
            r[s.lhs] = path + (ConvertIntKey(),)
            if real is not None:
                assert type(real) is bool
                shape_env.set_unbacked_var_to_val(s, int(real))
            pending.remove(s.lhs)

        return r

    symbol_to_path = free_unbacked_symbols_with_path(example_value, ())
    if not peek and pending:
        extra = (
            repr((example_value.stride(), example_value.storage_offset()))
            if isinstance(example_value, torch.Tensor)
            else ""
        )
        raise PendingUnbackedSymbolNotFound(
            f"Pending unbacked symbols {pending} not in returned outputs {example_value} {extra}.\n"
            "Did you accidentally call new_dynamic_size() or item() more times "
            "than you needed to in your fake implementation?\n"
            "For more help, see https://docs.google.com/document/d/1RWrH-3wLEpzR9kCS6gGBNen_-Fs-8PVbWWFE5AcgeWE/edit"
        )

    # Why do we have to do some rebinding here?  If the original FX node
    # wasn't a binding site because you had a memo hit, but post
    # translation you aren't a memo hit anymore, there's now a new binding
    # site... but we know (because it's the same FX node) that the value
    # is actually the same, they're just not obviously equal anymore.
    #
    # The logic here is written carefully, because unlike the
    # bind_unbacked case, we are not guaranteed to have a symbol for
    # old_sym.  If we have a symbol, do regular rename unbacked to; but if
    # we don't, we need to specially eliminate the fresh unbacked symbol
    # (NB: we are /trusting/ that the memoization is correct, and that we
    # don't need to generate a new runtime assert.  This is load bearing,
    # as repropagation can happen after we've frozen runtime asserts.)
    if old_example_value is not None:
        for keypath in symbol_to_path.values():
            old_sym = pytree.key_get(old_example_value, keypath)
            new_sym = pytree.key_get(example_value, keypath)
            if isinstance(new_sym, SymTypes) and isinstance(
                new_s := new_sym.node.expr, sympy.Symbol
            ):
                if (
                    isinstance(old_sym, SymTypes)
                    and (old_s := old_sym.node.expr) != new_s
                ):
                    if isinstance(old_s, sympy.Symbol):
                        shape_env._rename_unbacked_to(new_s, old_s)
                    else:
                        shape_env._eliminate_unbacked(new_s, old_s)
                elif not isinstance(old_sym, SymTypes):
                    shape_env._eliminate_unbacked(new_s, sympy.sympify(old_sym))

    return symbol_to_path


def definitely_true(a: BoolLikeType) -> bool:
    """
    Returns True only if we can tell that a is True, possibly introducing
    a guard in the process.  If a depends on some unbacked SymInt, we may
    return False even though there may exist a possible value of the SymInt
    that would cause the expression to return True.

    When is it appropriate to use definitely_true?  First, if you can use
    a higher level combinator prefer using those instead, they are definitely
    safe (modulo short-circuiting).
    Second, it can be used if the program would behave equivalently if
    definitely_true always returned False. Finally, it even
    be OK if the program wouldn't behave equivalently, so long as the
    change is semantics preserving.  It can be semantics preserving if
    the program errors in more cases than it did previously (but otherwise
    behaves identically), or if it changes some quantity in a way that
    doesn't matter (e.g., strides often fall in this bucket.)
    """
    if isinstance(a, SymBool):
        if a.node.has_hint():
            return guard_bool(a)
        else:
            return False
    return bool(a)


def definitely_false(a: BoolLikeType) -> bool:
    """
    Returns True only if we can tell that a is False, possibly introducing
    a guard in the process.  If a depends on some unbacked SymInt, we may
    return False even though there may exist a possible value of the SymInt
    that would cause the expression a to be False.  See definitely_true
    for more usage guidance.
    """
    if isinstance(a, SymBool):
        if a.node.has_hint():
            return not guard_bool(a)
        else:
            return False
    return not bool(a)


def statically_known_true(x: Union[bool, SymBool]) -> bool:
    """
    Returns True if x can be simplified to a constant and is true.

    .. note::
        This function doesn't introduce new guards, so the expression may end
        up evaluating to true at runtime even if this function returns False.

    Args:
        x (bool, SymBool): The expression to try statically evaluating
    """
    if isinstance(x, SymBool):
        expr = x.node.expr
        shape_env = x.node.shape_env
        try:
            simplified = shape_env._maybe_evaluate_static(expr)
            if simplified is not None:
                return bool(simplified)
        except Exception:
            log.debug("Could not simplify %s", expr)
        return False
    assert isinstance(x, bool)
    return x


def sym_eq(x: _T, y: _T) -> Union[bool, SymBool]:
    """
    Like ==, but when run on list/tuple, it will recursively test equality
    and use sym_and to join the results together, without guarding.
    """
    if (isinstance(x, tuple) and isinstance(y, tuple)) or (
        isinstance(x, list) and isinstance(y, list)
    ):
        if len(x) != len(y):
            return False
        return functools.reduce(operator.and_, map(sym_eq, x, y), True)
    elif isinstance(x, (int, torch.SymInt)) and isinstance(y, (int, torch.SymInt)):
        return x == y
    else:
        raise AssertionError(f"unexpected sym_eq between {type(x)} {type(y)}")


def guard_scalar(
    a: Union[SymBool, SymInt, SymFloat, int, bool, float]
) -> Union[bool, int, float]:
    if isinstance(a, (SymBool, bool)):
        return guard_bool(a)
    elif isinstance(a, (SymInt, int)):
        return guard_int(a)
    elif isinstance(a, (SymFloat, float)):
        return guard_float(a)
    else:
        raise AssertionError(f"unrecognized scalar {a}")


def _constrain_symbol_range(
    shape_env: ShapeEnv, s: sympy.Symbol, compiler_min: int, compiler_max: int
) -> None:
    shape_env.constrain_symbol_range(s, compiler_min, compiler_max)


def _advise_is_size(a: SymInt) -> None:
    """
    Don't use this directly; use torch._check_is_size instead.

    This is a softer version of _constrain_range_for_size (with min=0,
    max=Inf).  Instead of forcibly constraining a variable (and erroring if we
    failed to constrain it), it will simply advise us that a size is
    constrained in some way.  We will always defer a runtime assert for this
    constraint if we cannot prove it at compile-time, but we we only
    *sometimes* learn useful extra information at compile-time with this
    information.  This is in contrast to constrain_range_for_size, where if
    you don't call that on a fresh unbacked symint, chances are we will choke.

    TODO: Make Dynamo handle this appropriately if this is seen in Dynamo-ed
    code.  Right now this is only really used in code with AOTAutograd trace
    through, so it is not a big problem that this isn't supported, but in
    principle all of this code should be Dynamo'able too.

    TODO: I didn't support min/max because I didn't have a use case where this
    actually helped.  In principle we can support it, it just makes the
    implementation below more complicated.
    """

    # This must always succeed, because the sole allowed caller _check_is_size
    # was responsible for expect_true'ing this
    # This assert triggers expensive sym compute, do not do it until its cheap.
    # assert a >= 0

    # NB: it's important not to constrain range for size for *hinted* SymInts,
    # because it is not only unsound, it will immediately trip our asserts
    # that hints have to be consistent with static analysis!  If you somehow
    # have an unbounded SymInt that later constrains to 1, this will be
    # inconsistent with the range
    if (
        isinstance(a, SymInt)
        and isinstance(a.node, SymNode)
        and isinstance(a.node.expr, sympy.Symbol)
        and a.node.shape_env.is_unbacked_symint(a.node.expr)
    ):
        _constrain_range_for_size(a)


def _advise_is_bounded(a: SymInt, upper_bound: Union[int, SymInt]) -> None:
    if (
        isinstance(a, SymInt)
        and isinstance(a.node, SymNode)
        and isinstance(a.node.expr, sympy.Symbol)
        and a.node.shape_env.is_unbacked_symint(a.node.expr)
        and isinstance(upper_bound, int)  # TODO: relax
    ):
        a.node.shape_env._constrain_is_bounded(a.node.expr, upper_bound)


def _constrain_range_for_size(
    a: SymInt, min: Optional[int] = None, max: Optional[int] = None
) -> None:
    """
    This function is NOT INTENDED to be used by itself.
    """

    if isinstance(a, (SymFloat, SymBool)):
        raise ValueError("Constraining SymFloat/SymBool is nyi")

    assert isinstance(a, SymInt), "can only constrain range for SymInt"
    assert isinstance(a.node.expr, sympy.Symbol), f"constraining non-Symbols NYI: {a}"

    a.node.shape_env._constrain_range_for_size(a.node.expr, min, max)


# inclusive both ways
def constrain_range(
    a: SymInt, *, min: Optional[int], max: Optional[int] = None
) -> None:
    """
    Applies a constraint that the passed in SymInt must lie between min-max
    inclusive-inclusive, WITHOUT introducing a guard on the SymInt (meaning
    that it can be used on unbacked SymInts).  If min/max are None, we assume
    that the dimension is unbounded in that direction.  Repeated application
    of constrain_range intersects the ranges.  This is a fairly low level API
    that doesn't have a lot of safety guarantees (TODO: provide higher level
    APIs).

    Currently, we use this API in the following circumstance: when we allocate
    an unbacked SymInt, denoting an integer quantity which is data dependent,
    we ordinarily do not know anything about what values it may take.  This
    means that any sort of guard on it will immediately fail.  However, in
    many cases, we know something about the unbacked SymInt: for example, we
    know that nonzero(x).size(0) must be >= 0.  We use constrain_range to
    narrow the possible range, declaring that negative symbols are impossible.
    This permits to definitely answer True to queries like 'nnz >= 0', even if
    we don't know what the actual (hinted) value of 'nnz' is.  In fact, we
    actually use constrain_range to unsoundly discharge common guards: for an
    unbacked SymInt produced by nonzero, we will also assume that it is not
    equal to 0/1 (even though these are perfectly possible values at runtime),
    because we generally expect graphs that are valid for N=2 to also be valid
    for N=1.
    """
    if min is None:
        min = -int_oo
    if max is None:
        max = int_oo

    if max < min:
        raise ValueError(
            "Maximum value to constrain_as_size can't be less than the specified min value, "
            "received min={min} and max={max}"
        )

    if isinstance(a, int):
        if not (min <= a <= max):
            raise ValueError(f"Invalid value {a} for range [{min}:{max}]")
        return

    a.node.shape_env._constrain_range(a.node.expr, min, max)


def constrain_unify(a: torch.SymInt, b: torch.SymInt) -> None:
    """
    Given two SymInts, constrain them so that they must be equal.  NB:
    this will not work with SymInts that represent nontrivial expressions
    (yet!)
    """
    if not isinstance(a, SymInt):
        if not isinstance(b, SymInt):
            assert a == b
            return
        else:
            shape_env = b.node.shape_env
    else:
        shape_env = a.node.shape_env

    shape_env._constrain_unify(a, b)


# Assume that a boolean is true for the purposes of subsequent symbolic
# reasoning.  This will keep track of corresponding runtime checks to verify
# that the result is upheld: either as a regular guard, or as a special set
# of asserts which are triggered when an unbacked SymInt is allocated.
#
# DO NOT use this function for these cases:
#
#  - This is inappropriate for "branching" conditions (where both
#    true and false result in valid programs).  We will always assume
#    the condition evaluates true, and so it will never be possible
#    to trace the false condition when you use it.  For true branching
#    on unbacked SymInts, you must use torch.cond; if you incorrectly
#    use expect_true in this case, you will make the false branch
#    unreachable (as we will simply assume that only the true branch
#    is ever exercised).
#
#  - This is inappropriate for situations where you know some other system
#    invariant guarantees that this property holds, since you don't
#    really need to insert a runtime check in that case.  Use something
#    like constrain_range in that case.
#
# This API has a hitch.  To avoid having to reimplement error reporting
# capabilities, this function CAN return False.  The invariant is that
# the surrounding code must raise an error when this function returns
# False.  This is quite low level, so we recommend using other functions
# like check() which enforce this in a more intuitive way.
#
# By the way, this name is a nod to the __builtin_expect macro,
# which is used similarly (but unlike __builtin_expect, you MUST fail
# in the unlikely branch.)  (I think expect is a good name; in recent
# versions of C++, this is replaced with [[likely]], which is weaker
# and not accurate for this function!)
def expect_true(a: Union[SymBool, bool], skip: int = 0) -> bool:
    if isinstance(a, SymBool):
        # TODO: check perf implications of this
        frame = inspect.currentframe()
        for _ in range(skip + 1):  # always run this loop at least once
            if frame is None:
                break
            frame = frame.f_back
        return a.node.expect_true(
            frame.f_code.co_filename if frame else "", frame.f_lineno if frame else 0
        )
    assert type(a) is bool, a
    return a


def guard_bool(a: Union[SymBool, bool]) -> bool:
    if isinstance(a, SymBool):
        return a.node.guard_bool("", 0)  # NB: uses Python backtrace
    assert type(a) is bool, a
    return a


def guard_int(a: Union[SymInt, int]) -> int:
    if isinstance(a, SymInt):
        return a.node.guard_int("", 0)  # NB: uses Python backtrace
    assert type(a) is int, a
    return a


def guard_float(a: Union[SymFloat, float]) -> float:
    if isinstance(a, SymFloat):
        return a.node.guard_float("", 0)  # NB: uses Python backtrace
    assert isinstance(a, float), a
    return a


# Given a GraphModule, return all the FakeTensors for all the placeholders
def fx_placeholder_vals(gm: torch.fx.GraphModule) -> list[object]:
    return [n.meta["val"] for n in gm.graph.nodes if n.op == "placeholder"]


def fx_placeholder_targets(gm: torch.fx.GraphModule) -> list[str]:
    return [n.target for n in gm.graph.nodes if n.op == "placeholder"]


# Given a GraphModule and arguments to run it with, evaluate that the guards
# for its associated ShapeEnv are satisfied by the passed arguments.  This
# WILL check for duck sizing.
def eval_guards(
    gm: torch.fx.GraphModule, *args: Tensor, ignore_static: bool = True
) -> bool:
    return gm.shape_env.evaluate_guards_for_args(  # type: ignore[operator, union-attr]
        fx_placeholder_vals(gm), args, ignore_static=ignore_static
    )


def bind_symbols(gm: torch.fx.GraphModule, *args: Tensor) -> dict[sympy.Symbol, int]:
    return gm.shape_env.bind_symbols(fx_placeholder_vals(gm), args)  # type: ignore[operator, union-attr]


class DimDynamic(Enum):
    """
    Controls how to perform symbol allocation for a dimension.  It is always
    sound to default this to DYNAMIC, but the policies DUCK and STATIC can
    result in better trace-time and compile-time performance, as they reduce
    the number of allocated symbols and generally make your graph more static.

    NB: If we notice you've applied a constraint to the dimension, we will
    force it to DYNAMIC for simplicity.

    DimDynamic is controlled by a variety of higher level UX features.
    Currently:

    - In eager mode, the default policy is DUCK.
        - The default is changed to STATIC with assume_static_by_default.
        - An individual dim is marked DYNAMIC if you mark_dynamic_dim.
    - In export mode, the default policy is STATIC.
        - An individual dim is marked DYNAMIC if you specify it in
          dynamic_shapes passed to export.
    """

    # Treat the dimension symbolically
    DYNAMIC = 0
    # Treat the dimension symbolically, but if its hint matches another
    # dynamic dimension, unify the two symbols ("duck sizing")
    DUCK = 1
    # Treat the dimension statically based on its hint
    STATIC = 2
    # Treat the dimension as a size-like unbacked
    SIZE_LIKE_UNBACKED = 3
    # Infer the strides from stride. If size is static, strides will be static as well.
    INFER_STRIDE = 4
    # Like SIZE_LIKE_UNBACKED, but there's a hint
    OBLIVIOUS_SIZE = 5


# NB: These constraints affect both clients and backends: given some
# constraint C, the client must pass inputs that satisfy the constraint,
# while a backend must not introduce guards BEYOND this constraint.
# For clarity, we document the implications on both sides for both the client
# and the backend.
#
# NB: These constraints are on a *single* dimension.  In principle, we could
# also have multi-dimension constraints, but our guess is that this is not
# actually useful and so we are not supporting it right now.
#
# NB: Strict constraints are typically only suitable for export, as in eager
# a backend like inductor may validly introduce extra, discretionary guards
# to improve performance of code.  A StrictMinMaxConstraint would be brittle
# under future optimizations performed by inductor; we don't guarantee
# eager code with StrictMinMaxConstraint will keep working in the future!


@dataclass(frozen=True)
class Constraint:
    warn_only: bool


@dataclass(frozen=True)
class StrictMinMaxConstraint(Constraint):
    """
    For clients: the size at this dimension must be within 'vr' (which
    specifies a lower and upper bound, inclusive-inclusive) AND it
    must be non-negative and should not be 0 or 1 (but see NB below).

    For backends: there must not be any guards on this dimension which
    are not implied by the given lower and upper bound.  Regardless of
    the lower bound, the backend can assume the size is non-negative
    and that it is not 0 or 1.

    An unbounded StrictMinMaxConstraint can be thought of as a strict version
    of "RelaxedUnspecConstraint".

    NB: Export will often unsoundly assume that a graph works for 0/1, even
    though at trace time we assumed size is not 0 or 1.  The idea is that
    if we produce a graph that works for a range of values, it will be OK
    for N=0/1 too.
    """

    vr: ValueRanges

    def render(self, source: Source) -> str:
        """Format the constrain equation"""
        # TODO: better printing for -oo and oo
        return f"{self.vr.lower} <= {source.name()} <= {self.vr.upper}"


@dataclass(frozen=True)
class RelaxedUnspecConstraint(Constraint):
    """
    For clients: no explicit constraint; constraint is whatever is implicitly
    inferred by guards from tracing.

    For backends: there must exist at least TWO possible values for the
    size at this dimension which satisfy the guards for this dimension.

    In other words, this constraint helps us distinguish between "we don't
    care if this dimension specializes or not" versus "this dimension must be
    unspecialized."  However, this constraint doesn't say very much about what
    specialization is permitted; for example, if we guard on a size being
    even, this would still be acceptable under an unspec constraint.  This
    makes RelaxedUnspecConstraint useful for eager mode, where your backend compiler
    may add constraints to otherwise dynamic dimensions; we can't assert that
    there are NO guards as this is brittle because compilers should be able to
    add extra constraints.  If you want to assert that there are no guards,
    use StrictMinMaxConstraint with an unbounded ValueRanges.
    """

    def render(self, source: Source) -> str:
        return f"RelaxedUnspecConstraint({source.name()})"


# NB: None here indicates the client constraint is whatever is implicitly
# inferred by guards from tracing, and that a backend can add whatever guards
# it wants (including fully specializing the value).
DimConstraint = Union[StrictMinMaxConstraint, RelaxedUnspecConstraint, None]


@dataclass(frozen=True)
class EqualityConstraint(Constraint):
    """
    Represent and decide various kinds of equality constraints between input sources.

    A "source pair" is a pair of input sources for dynamic dimensions that
    are specified equal. We represent `source_pairs` in a union-find forest
    so that we can efficiently check whether two such sources are transitively equal.

    A "derived equality" relates an input source to an expression over a root.
    The root can be another input source, corresponding to some dynamic dimension,
    or a phantom symbol that does not directly represent any dynamic dimension. We
    represent `derived_equalities` involving input sources in a transitively-closed map
    so that we can efficiently check whether an input source is transitively equal to
    a given expression over another input source.
    (NOTE: In contrast, it is easy to decide whether an input source is transitively equal
    to a given expression over a phantom symbol; such expressions are already in canonical
    form and so the problem reduces to symbolic expression equality.)
    """

    source_pairs: list[tuple[Source, Source]]
    derived_equalities: list[
        tuple[Source, Union[Source, sympy.Symbol], Callable[[sympy.Expr], sympy.Expr]]
    ]
    phantom_symbols: list[sympy.Symbol]
    relaxed_sources: set[Source]

    _parents: dict[Source, Source] = field(init=False)
    _defs: dict[Source, sympy.Expr] = field(init=False)

    def __post_init__(self) -> None:
        """
        Pre-processing to answer queries `is_equal` and `is_derived` below.

        Example: Suppose we are given:
          source_pairs [a = b, b = c]
          derived_equalities [d = c + 1, e = d - 1]
        We first construct a union find with source_pairs:
          _parents = {a: a, b: a, c: a}
        Then we compute canonical symbolic expressions, recursively applying derived_equalities
        until we bottom out:
          _defs = {d: c + 1, e: (c + 1) - 1 aka c}
        """

        # self._parents is a map from input sources to input sources where, conceptually,
        # these are directed edges in a union-find forest
        _parents: dict[Source, Source] = {}
        object.__setattr__(self, "_parents", _parents)
        # self._defs is a map from input sources to "canonical" symbolic expressions,
        # i.e., unary expressions with symbols that corresponds to regular Dims (i.e.,
        # not derived Dims)
        _defs: dict[Source, sympy.Expr] = {}
        object.__setattr__(self, "_defs", _defs)

        for source1, source2 in self.source_pairs:
            # preprocess into a union-find forest
            self._union(self._find(source1), self._find(source2))
        for source, root, fn in self.derived_equalities:
            # preprocess into a transitively-closed map
            # NOTE(avik): we reuse the union-find forest for canonicalizing input sources
            if isinstance(root, sympy.Symbol):
                self._defs[self._find(source)] = fn(root)
            else:
                self._defs[self._find(source)] = fn(self._rewrite(root))

    def _find(self, source: Source) -> Source:
        # chase edges to find the root of this equivalence class
        if source in self._parents:
            return self._find(self._parents[source])
        else:
            return source

    def _union(self, root1: Source, root2: Source) -> None:
        # merge two equivalence classes by adding an edge from one root to the other
        if root1 != root2:
            self._parents[root1] = root2

    def _rewrite(self, src: Source) -> sympy.Expr:
        # always represent the given source by the root of its equivalence class
        src = self._find(src)
        if src in self._defs:
            # simply look up the definition if it exists
            # NOTE(avik): This works because definitions are always transitively-closed;
            # otherwise we would have to do recursive rewriting.
            return self._defs[src]
        else:
            # otherwise, create a symbol representing the source
            return sympy.Symbol(src.name())

    def is_equal(self, source1: Source, source2: Source) -> bool:
        return (
            # check whether source1 and source2 have the same root
            # or are relaxed
            (src1 := self._find(source1)) in self.relaxed_sources
            or (src2 := self._find(source2)) in self.relaxed_sources
            or src1 == src2
            # check whether source1 is derived equal to source2
            or self.is_derived(source1, source2, lambda x: x)
        )

    def is_derived(
        self, src: Source, symbol_src: Source, fn: Callable[[sympy.Expr], sympy.Expr]
    ) -> bool:
        # check whether both src and symbol_src have the same definition
        return self._rewrite(src) == fn(self._rewrite(symbol_src))


def _assert_symbol_context(symbolic_context: object) -> TypeGuard[SymbolicContext]:
    assert isinstance(
        symbolic_context, SymbolicContext
    ), "Invalid symbolic_context object"
    assert (
        type(symbolic_context) is not SymbolicContext
    ), "Illegal usage of symbolic_context ABC"
    return True


def _is_supported_equivalence(expr: sympy.Expr) -> bool:
    # Currently supported Dim ops are linear expressions with integer coefficients.
    # So check that expr only contains +, *, ints, and a single occurrence of a symbol.
    # (See also documentation of dynamic_shapes._DerivedDim.)
    if isinstance(expr, (sympy.Add, sympy.Mul)):
        if len(expr.args) > 2:
            return False
        lhs, rhs = expr.args
        return (_is_supported_equivalence(lhs) and isinstance(rhs, sympy.Integer)) or (
            isinstance(lhs, sympy.Integer) and _is_supported_equivalence(rhs)
        )
    return isinstance(expr, sympy.Symbol)


def _has_uninterpretable_sympy_function(expr: sympy.Basic) -> bool:
    """
    Add functions that our sympy interpreter can't reify into FX nodes
    """
    return expr.has(
        torch.utils._sympy.functions.ToFloat,
        torch.utils._sympy.functions.TruncToInt,
        torch.utils._sympy.functions.CeilToInt,
    )


@dataclass(frozen=True)
class SymbolicContext:
    """
    Data structure specifying how we should create symbols in
    ``create_symbolic_sizes_strides_storage_offset``; e.g., should
    they be static or dynamic.

    This is an abstract base class because we are probably going to add
    another version of this that says "use exactly these SymInts, don't
    allocate fresh symbols."
    """


@dataclass(frozen=True)
class StatelessSymbolicContext(SymbolicContext):
    """
    Create symbols in ``create_symbolic_sizes_strides_storage_offset`` via
    a symbolic_context determination as given by ``DimDynamic`` and ``DimConstraint``.
    This will cause fresh symbols to be allocated
    """

    dynamic_sizes: DimList[DimDynamic]
    dynamic_strides: DimList[DimDynamic] = None  # type: ignore[assignment]
    constraint_sizes: DimList[DimConstraint] = None  # type: ignore[assignment]
    constraint_strides: DimList[DimConstraint] = None  # type: ignore[assignment]
    # If the tensor is a view, this should be populated for the base. It contains
    # information on how to allocate symbols when recursively fakeifying the base
    # during view fake-ification.
    view_base_context: Optional[SymbolicContext] = None
    # TODO: add storage offset and stride symbolic_context

    def __post_init__(self) -> None:
        if self.dynamic_strides is None:
            object.__setattr__(
                self,
                "dynamic_strides",
                [DimDynamic.INFER_STRIDE] * len(self.dynamic_sizes),
            )
        if self.constraint_sizes is None:
            object.__setattr__(
                self, "constraint_sizes", [None] * len(self.dynamic_sizes)
            )
        if self.constraint_strides is None:
            object.__setattr__(
                self, "constraint_strides", [None] * len(self.dynamic_sizes)
            )
        assert all(
            stride in (DimDynamic.INFER_STRIDE, DimDynamic.DYNAMIC, DimDynamic.DUCK)
            for stride in self.dynamic_strides
        )


# note [Tensor Fakification and Symbol Caching]
#
# As of the time of this note, dynamo creates a fresh fake tensor mode for backends.
# The reason we do this is because there are certain classes of operations, namely,
# metadata mutations, that change tensor size, stride, etc. This means that the fake tensor
# state at the end of a dynamo trace is different than the fake tensor state at the beginning
# of a trace. Backends like aot_autograd need a fresh fake tensor to correctly track metadata mutation,
# view relationships, etc.
#
# As we create a new fake mode, we also lose the memoization that comes with it. Rather than
# transfer the memoization cache, we instead transfer the shape env. However, with this
# comes nuance - as dynamo is selective in how it makes symbolic shapes. Due to strategies in
# automatic dynamic and constraints, the policy for which dims are dynamic is nuanced and varies across
# recompilations.
#
# In order to preserve the symbolic decisions made during dynamo tensor fakification, we pass
# a StatefulSymbolicContext at creation time. This object is tracked, per tensor, on the TracingContext.
# The lifecycle of this object should match the lifecycle of the original dynamo tracked tensor, and it is
# safe to reuse this object as many times as necessary to create a fake tensor. Fake tensors
# created with new fake modes should produce the same exact symbols as the original, providing the same shape_env
# is used.
# TODO(voz): Shape env validation
@dataclass(frozen=True)
class StatefulSymbolicContext(StatelessSymbolicContext):
    """
    Create symbols in ``create_symbolic_sizes_strides_storage_offset`` via
    a symbolic_context determination as given by a cache of Source:Symbol. A cache hit
    will reuse a stored symbol, and a cache miss will write to this cache.

    This behaves like StatelessSymbolicContext, except the cache supersedes the
    other values - dynamic_sizes and constraint_sizes will not be read if we cache
    hit.

    It is the cache owners responsibility to maintain the lifecycle of the cache
    w/r/t different shape_envs, clearing, etc.
    """

    tensor_source: Source = None  # type: ignore[assignment]
    # Why is this keyd on int first?
    # That integer is actually the id of the shape_env. This cache short-circuits symbol
    # creation, and we must store it per shape env. Now, while tracing invariants are a single
    # shape env per tracing context, and every new frame gets a new shape_env. So where would we have
    # multiple shape envs? The answer lies in recording. When we are replaying, replay_shape_env_events
    # is invoked, and creates a new shape_env. Replaying events against this new shape_env will
    # cause it to fail with unknown symbols, as the symbols cached here will skip creation, and never
    # get recorded in var_to_val, etc.
    # TODO(voz): consider a weakref to the shape_env here
    shape_env_to_source_to_symbol_cache: dict[int, dict[str, sympy.Expr]] = None  # type: ignore[assignment]

    def __post_init__(self) -> None:
        super().__post_init__()
        # The None default is annoying, but required because of dataclass limitations
        assert self.tensor_source is not None
        if not self.shape_env_to_source_to_symbol_cache:
            object.__setattr__(self, "shape_env_to_source_to_symbol_cache", {})


@dataclass(frozen=True)
class SubclassSymbolicContext(StatefulSymbolicContext):
    """
    The correct symbolic context for a given inner tensor of a traceable tensor subclass
    may differ from that of the outer symbolic context. This structure allows for this
    flexibility, with inner symbolic contexts mapped via attr -> symbolic context.
    """

    inner_contexts: dict[str, SymbolicContext] = None  # type: ignore[assignment]

    def __post_init__(self) -> None:
        super().__post_init__()
        if self.inner_contexts is None:
            self.inner_contexts = {}


def is_symbolic(
    val: Union[int, SymInt, float, SymFloat, bool, SymBool]
) -> TypeGuard[Union[SymInt, SymFloat, SymBool]]:
    if isinstance(val, (int, float, bool)):
        return False
    return val.node.is_symbolic()


IndicatorTypes = (IsNonOverlappingAndDenseIndicator,)


def _expandsums(args: list[sympy.Expr]) -> tuple[sympy.Expr, bool]:
    adds, other = [], []
    for arg in args:
        if arg.is_Add:
            adds.append(arg)
        else:
            other.append(arg)

    result = [sympy.Mul(*other)]
    for add in adds:
        result = [a * b for a, b in itertools.product(result, add.args)]

    result = sympy.Add(*result)
    return result, len(adds) > 1 or (len(adds) > 0 and len(other) > 0)


def _fast_expand(expr: _SympyT) -> _SympyT:
    # The expand algorithm in sympy is slow due to all the features is supports
    # For eg: e^(-x)*(x-1)/(x+1) is expanded to (x-1)/(e^x + e^x*x) if x is
    # positive and (e^(-x)*x-e^(-x))/(x+1) if x is negative. We do not implement
    # such features here to avoid expensive checks. We also make sure that we
    # only re-create the objects if any of the args changed to avoid expensive
    # checks when re-creating objects.
    new_args = [_fast_expand(arg) for arg in expr.args]  # type: ignore[arg-type]
    if any(arg is not new_arg for arg, new_arg in zip(expr.args, new_args)):
        return _fast_expand(expr.func(*new_args))

    if expr.is_Pow:
        base: sympy.Expr
        exp: sympy.Expr
        base, exp = expr.args  # type: ignore[assignment]
        if exp.is_Integer and base.is_Add:
            if exp > 1:
                return sympy.expand_multinomial(expr, deep=False)
            elif exp < 0:
                return S.One / sympy.expand_multinomial(S.One / expr, deep=False)
    elif expr.is_Mul:
        num: list[sympy.Expr] = []
        den: list[sympy.Expr] = []
        for arg in expr.args:
            if arg.is_Pow and arg.args[1] == -1:
                den.append(S.One / arg)  # type: ignore[operator, arg-type]
            else:
                num.append(arg)  # type: ignore[arg-type]

        num, num_changed = _expandsums(num)
        den, den_changed = _expandsums(den)
        if num_changed or den_changed:
            return num / den

    return expr


@lru_cache(256)
def safe_expand(r: _SympyT) -> _SympyT:
    """
    Expand the given symbolic expression by recursively rewriting product of
    sums into sum of products (with the product being either a multiplication or
    exponentiation).

    NOTE: using this on an intermediate expression may prevent simplification
    down the line, e.g., if we eagerly expand `(a + b)^2` into `a^2 + 2ab + b^2`,
    we won't be able to simplify `(a^2 + 2ab + b^2) / (a + b)` as easily.
    """
    if hasattr(r, "expand"):
        try:
            return _fast_expand(r)
        except RecursionError:
            log.warning("RecursionError in _fast_expand(%s)", r)
            return r
    else:
        return r


class _SymbolInfo(NamedTuple):
    k: sympy.Symbol
    vr: Optional[ValueRanges]
    val: Optional[sympy.Integer]
    is_size_like: bool


@lru_cache(None)
def _maybe_evaluate_static_worker(
    expr: _SympyT,
    # NB: this is a tuple to ensure it can be LRU cached
    symbol_info: tuple[_SymbolInfo, ...],
    unbacked_only: bool,
    size_oblivious: bool,
) -> Optional[_SympyT]:
    """
    This variant of ShapeEnv._maybe_evaluate_static has no dependence on
    ShapeEnv and thus can be cached indefinitely.  It does the "heavy" lifting
    for static evaluation, including nontrivial reliance on Sympy simplification
    that occurs when we reallocate the symbols
    """

    # Simplify making use of value range lower bound
    new_shape_env = {}
    new_range_env = {}
    for idx, sinfo in enumerate(symbol_info):
        k, vr, val, is_size_like = sinfo
        if isinstance(val, SingletonInt):
            # Skip var_ranges logic for SingletonInt which is only used
            # for jagged layout NestedTensors today
            continue
        assert vr is not None
        if size_oblivious and is_size_like:
            lower = max(2, vr.lower)
            # Clamping size-oblivious to some quantity below sys.maxsize
            # helps us determine that f(u0) != sys.maxsize, which is a
            # test that is looking for sys.maxsize as a sentinel, but you
            # don't really want to worry about it for unbacked SymInts.
            # This is similar to the flavor where size oblivious omits
            # 0/1, it changes semantics but in a benign way.
            upper = min(2**48, vr.upper)
            # Excluding the very upper bound can be helpful
            if upper > lower:
                upper = upper - 1
            # This is a bit dodgy: what this means is that there was a
            # size-like unbacked symbol whose upper bound < 2.  This
            # causes... problems.
            if lower <= upper:
                vr = ValueRanges(lower, upper)
        else:
            lower = vr.lower
        # Don't do anything if we don't have a nontrivial lower bound
        # Also don't do anything if we asked only to simplify unbacked
        # SymInt
        if lower is -int_oo or (unbacked_only and val is not None) or not vr.is_int:
            new_range_env[k] = vr
            continue
        # The goal is to take our symbols which have various lower bounds
        # and reallocate them into new symbols which are exactly positive;
        # e.g., if we have s0 in [2, inf], we want to turn it into ess0 in
        # [1, inf], where s0 = ess0 + 1.  This gives the most information
        # to sympy for subsequent simplifications.
        #
        # Positive means >= 1
        # Positive - 1 means >= 0
        # Positive + lower - 1 means >= lower
        # The new symbol 's' is "too low", so when we substitute it in
        # we have to increase it by offset (and conversely, the new
        # variables have to have their value range bounds adjusted as
        # well)
        s = sympy.Symbol(f"evaluate_static_shape_{idx}", positive=True, integer=True)

        # Note:
        #   Offset might be a fraction(e.g. aten.split.Tensor), but shapes are always integers.
        #   Sympy might give unexepected results when comparing an integer with a non-integer
        #   Therefore, we cast offset to int here.
        #   For example:
        #       shape_0 = sympy.Symbol("shape_0", positive=True, integer=True)
        #       expr = sympy.Eq(shape_0 - 1/3, 4)
        #       expr.xreplace({}) # False
        offset = int(lower - 1)
        new_shape_env[k] = s + offset
        new_range_env[s] = SymPyValueRangeAnalysis.add(vr, -offset)

    # TODO: remove this try catch (esp for unbacked_only)
    try:
        new_expr = expr.xreplace(new_shape_env)
    except RecursionError:
        log.warning("RecursionError in sympy.xreplace(%s, %s)", expr, new_shape_env)
        return None

    # We need to canonicalize, as after expand we may have something like `a + b = a` and
    # sympy will not simplify the a. The two appeareances of the a will then make value ranges
    # analysis give lose bounds
    new_expr = canonicalize_bool_expr(safe_expand(new_expr))
    if new_expr.is_number:
        return new_expr

    # Check if the range can solve it statically
    out = bound_sympy(new_expr, new_range_env)
    if out.is_singleton():
        return out.lower

    return new_expr if unbacked_only else None


def error() -> NoReturn:
    raise AssertionError("shouldn't be hit")


# TODO: Deduplicate this with torch/_prims_common/__init__.py
def eval_is_non_overlapping_and_dense(
    sizes: Sequence[int], strides: Sequence[int]
) -> int:
    return int(guard_bool(_eval_is_non_overlapping_and_dense(sizes, strides)))


def _eval_is_non_overlapping_and_dense(
    sizes: Sequence[int], strides: Sequence[int]
) -> bool:
    dim = len(sizes)

    # Short-circuits for tensors of rank one, which are
    # non-overlapping and "dense" if their stride is one
    # or it is a 0/1 element tensor
    if dim == 1:
        return strides[0] == 1 or sizes[0] < 2

    # Checks that there exists a permutation of the strides s.t. the tensor would be contiguous
    # Sorts (length, stride) pairs by stride
    lengths_and_strides = sorted(zip(sizes, strides), key=operator.itemgetter(1))

    # Unlike the C++ code, we don't move the 0/1 size dimensions to the
    # end.  So we have to keep going for this code.
    expected_stride = 1
    for length, stride in lengths_and_strides:
        if length == 1:
            continue

        if stride != expected_stride:
            return False

        expected_stride *= length

    return True


def _sympy_cast_symbool_to_symint_guardless(x: SympyBoolean) -> sympy.Expr:
    return sympy.Piecewise((1, x), (0, True))


def cast_symbool_to_symint_guardless(
    symbool: Union[bool, torch.SymBool]
) -> Union[int, torch.SymInt]:
    if isinstance(symbool, bool):
        return 1 if symbool else 0
    int_sym = _sympy_cast_symbool_to_symint_guardless(symbool.node.expr)
    return symbool.node.shape_env.create_symintnode(
        int_sym, hint=int(symbool.node.require_hint()) if has_hint(symbool) else None
    )


SYMPY_INTERP = {
    "IsNonOverlappingAndDenseIndicator": eval_is_non_overlapping_and_dense,
    "cast_symbool_to_symint_guardless": cast_symbool_to_symint_guardless,
    "math": math,
}


def _lru_cache(
    fn: Callable[..., _T], maxsize: Optional[int] = None
) -> functools._lru_cache_wrapper[_T]:
    """
    Wrapper around lru_cache that clears when new info about shapes has been
    updated.

    Use lru_cache if the output is always the same, regardless of the
    constraints we know now (i.e. evaluate_expr)

    Use _lru_cache otherwise.

    Also note that this depends on _update_version_counter being called on the
    shape environment whenever the constraints are updated, otherwise the cache
    will not be cleared.
    """
    fn_cache = lru_cache(maxsize)(fn)
    prior_version = 0

    if config.validate_shape_env_version_key:
        prior_key = None

        @functools.wraps(fn)
        def wrapper(self: ShapeEnv, *args: Any, **kwargs: Any) -> _T:
            nonlocal prior_version, prior_key
            if prior_key is None:
                prior_key = self._get_key()

            if prior_version != self._version_counter:
                fn_cache.cache_clear()
                prior_version = self._version_counter
                prior_key = self._get_key()
            else:
                assert (
                    prior_key == self._get_key()
                ), "ShapeEnv cache key changed without version being updated!"

            return fn_cache(self, *args, **kwargs)

    else:

        @functools.wraps(fn)
        def wrapper(self: ShapeEnv, *args: Any, **kwargs: Any) -> _T:  # type: ignore[misc]
            nonlocal prior_version
            if prior_version != self._version_counter:
                fn_cache.cache_clear()
                prior_version = self._version_counter

            return fn_cache(self, *args, **kwargs)

    wrapper.cache_clear = fn_cache.cache_clear  # type: ignore[attr-defined]
    wrapper.cache_info = fn_cache.cache_info  # type: ignore[attr-defined]
    return wrapper  # type: ignore[return-value]


# This is pretty similar to ShapeGuard but it also comes with a message,
# and is exclusively used for things that MUST be true (unlike guards,
# which can evaluate False, in which case you just choose not to use
# a particular specialization)
@dataclass(frozen=True)
class RuntimeAssert:
    expr: SympyBoolean
    msg: str = field(repr=False)
    stack: CapturedTraceback = field(repr=False)


# Used for printing SymExprs in compile_fx
class SymExprPrinter(PythonPrinter):
    def _print_Float(self, expr: sympy.Float) -> str:
        return str(float(expr))


class _ShapeGuardPrinter(abc.ABC):
    def __init__(
        self,
        symbol_to_source: Mapping[sympy.Symbol, list[Source]],
        source_ref: Callable[[Source], str],
        var_to_sources: Mapping[sympy.Symbol, list[Source]],
    ) -> None:
        self.symbol_to_source = symbol_to_source
        self.source_ref = source_ref
        self.var_to_sources = var_to_sources
        super().__init__()

    def _print_Float(self, expr: sympy.Float) -> str:
        return str(float(expr))

    def _print_Symbol(self, expr: sympy.Symbol) -> str:
        assert isinstance(expr, sympy.Symbol), str(type(expr))

        def repr_symbol_to_source() -> str:
            return repr(
                {
                    symbol: [s.name() for s in sources]
                    for symbol, sources in self.symbol_to_source.items()
                }
            )

        assert self.symbol_to_source.get(expr), (
            f"{expr} (could be from {[s.name() for s in self.var_to_sources[expr]]}) "
            f"not in {repr_symbol_to_source()}.  If this assert is failing, it could be "
            "due to the issue described in https://github.com/pytorch/pytorch/pull/90665"
        )
        return self.print_source(self.symbol_to_source[expr][0])

    @abc.abstractmethod
    def print_source(self, source: Source) -> str:
        ...


class ShapeGuardPythonPrinter(_ShapeGuardPrinter, PythonPrinter):
    def __init__(self, *args: Any) -> None:
        super().__init__(*args)

    def print_source(self, source: Source) -> str:
        return self.source_ref(source)


@deprecated(
    "`torch.fx.experimental.symbolic_shapes.ShapeGuardPrinter` is deprecated, "
    "please use `torch.fx.experimental.symbolic_shapes.ShapeGuardPythonPrinter` instead.",
    category=FutureWarning,
)
class ShapeGuardPrinter(ShapeGuardPythonPrinter):
    pass


class LoggingShapeGuardPrinter(ShapeGuardPythonPrinter):
    def __init__(self, var_to_sources: Mapping[sympy.Symbol, list[Source]]):
        super().__init__(var_to_sources, lambda n: n.name(), var_to_sources)


class DynamicDimConstraintPrinter(PythonPrinter):
    """
    Printer for dynamic dim constraints.
    - Instead of symbol s_k it prints its source t.size()[i]
    - Instead of Eq(_, _), Mod(_, _), etc. it prints _ == _, _ % _, etc.

    We use this to suggest code for specifying dynamic dim constraints.
    """

    def __init__(
        self,
        symbol_to_source: dict[sympy.Symbol, list[Source]],
        source_name_to_debug_name: Mapping[str, str],
    ):
        super().__init__()
        self.symbol_to_source = symbol_to_source
        self.source_name_to_debug_name = source_name_to_debug_name

    def _print_Symbol(self, expr: sympy.Symbol) -> str:
        assert isinstance(expr, sympy.Symbol), str(type(expr))
        assert self.symbol_to_source.get(
            expr
        ), f"Unknown symbol {expr} created by constraints solver"
        return self.symbol_to_source[expr][0].name()


class DimConstraints:
    """
    Custom solver for a system of constraints on symbolic dimensions.
    Solutions are "static" values or simplified "dynamic" constraints.
    """

    def __init__(
        self,
        symbol_to_source: dict[sympy.Symbol, list[Source]],
        var_to_val: Mapping[sympy.Symbol, sympy.Integer],
        marked_dynamic: set[sympy.Symbol],
        source_name_to_debug_name: Mapping[str, str],
    ) -> None:
        # We try to solve systems of inequalities with 1 free variable.
        self._univariate_inequalities: dict[
            sympy.Symbol, set[SympyBoolean]
        ] = defaultdict(set)
        # Among them, we prioritize solving for a free variable that has equalities.
        # NOTE: _symbols_with_equalities is always a subset of _univariate_inequalities.keys()
        # and removing a symbol from the former => removing it from the latter.
        self._symbols_with_equalities: set[sympy.Symbol] = set()
        # A solution of a free variable with equalities becomes a substitution.
        # We use these substitutions to simplify other constraints.
        # NOTE: removing a symbol from _symbols_with_equalities => adding it to _substitutions.
        self._substitutions: dict[sympy.Symbol, sympy.Integer] = {}

        # In general, constraints may have // and % operations.
        # Of course, // can be expressed in terms of / and %.
        # Our inequality solver can handle / but not %. So we need to transform them away.
        # We do so by using the values of variables as hints to evaluate %.
        # For soundness we record additional congruence guards and solve them separately.
        self._var_to_val: Mapping[sympy.Symbol, sympy.Integer] = var_to_val
        self._congruences: defaultdict[sympy.Symbol, set[sympy.Expr]] = defaultdict(set)

        # We do not try to (directly) solve inequalities with > 1 free variables.
        # NOTE: free variables in these inequalities cannot also be in _substitutions.
        self._multivariate_inequalities: set[SympyBoolean] = set()

        # We park external equalities between free variables here.
        self._symbolic_equivalences: list[tuple[Source, sympy.Expr]] = []

        # Solutions come in two forms:
        # - (static) specializations
        # - (dynamic) inequalities / congruences
        self._static_results: set[str] = set()
        self._dynamic_results: set[str] = set()

        # printer for solutions
        self._dcp = DynamicDimConstraintPrinter(
            symbol_to_source, source_name_to_debug_name
        )

        # inconsistencies found on substituting with concrete values / static solutions
        self._inconsistencies: list[str] = []

        # symbols that are marked dynamic
        self._marked_dynamic = marked_dynamic

        # track supported sympy functions and subtract from list of all sympy functions
        self._supported_sympy_functions: set[sympy.Function] = {
            Application,
            Mod,
            PythonMod,
            FloorDiv,
        }
        self._enumerate_sympy_functions()

    def rewrite_with_congruences(self, s: sympy.Symbol, expr: _SympyT) -> _SympyT:
        """
        Eliminate expressions of the form b // d and b % d while adding congruences of the form b % d == k.
        This leaves rational operators (in particular of the form b / d) that our inequality solver can handle.
        We solve the added congruences separately (using our congruence solver, see below).
        """

        def mod_handler(*args: sympy.Expr) -> sympy.Expr:
            # Suppose that we have an expression of the form b % d with free variable s.
            # Using the value of s as a "hint," we can evaluate b % d to a value k.
            # Then we can rewrite b % d to k while adding the guard b % d == k.

            # NOTE(avik): This abstraction is provably sound but, in general, incomplete. It is complete IFF
            # the original expression always evaluates to a constant value (i.e., it does not vary with s).
            # In other words,
            # - solutions of s with the rewritten expression are guaranteed to also be solutions of s with
            #   the original expression;
            # - while it may be possible to find solutions of s with the original expression that are not
            #   solutions with the rewritten expression, in that case the original expression cannot evaluate
            #   to the same value for all solutions of s.
            #
            # Should we be worried about this incompleteness? No, because of the following reasons:
            # 1. It unblocks dramatic simplification that would not be otherwise possible with current tech
            #    (i.e., "don't let perfect be the enemy of the good").
            # 2. We already have a tradition of using hints to add guards in the compiler for making progress.
            # 3. We have not yet seen a counterexample arise in practice! In particular, any congruence guards
            #    we generate (or simplify to) seem to be of the form b % d == k where k is a constant.
            #
            # Here's a theoretical counterexample: 3*s % (s + 1) == s - 2, that is satisfied by all s >= 2.
            # With any hint (say) s = k, we'd rewrite this to: 3*s % (s + 1) == k - 2. But, substituting, we
            # would then get k - 2 == s - 2, and thus s = k as the (only, constant) solution!
            base, divisor = args
            base, divisor = self.rewrite_with_congruences(
                s, base
            ), self.rewrite_with_congruences(s, divisor)
            mod_reduced = base.xreplace(self._var_to_val) % divisor.xreplace(
                self._var_to_val
            )
            congruence = (base - mod_reduced) % divisor
            if congruence != 0:
                self._congruences[s].add(congruence)
            return mod_reduced

        def floor_div_handler(*args: sympy.Expr) -> sympy.Expr:
            # Suppose that we have an expression of the form b // d with free variable s.
            # Using the value of s, we can evaluate b % d to a value k.
            # Then we can rewrite b // d to (b - k) / d, while adding the guard b % d == k.

            # NOTE(avik): This is exactly equivalent to rewriting b // d as (b - (b % d)) / d
            # and eliminating b % d as above.
            base, divisor = args
            base, divisor = self.rewrite_with_congruences(
                s, base
            ), self.rewrite_with_congruences(s, divisor)
            mod_reduced = base.xreplace(self._var_to_val) % divisor.xreplace(
                self._var_to_val
            )
            congruence = (base - mod_reduced) % divisor
            if congruence != 0:
                self._congruences[s].add(congruence)
            # NB: Must not be CleanDiv, it needs to be regular sympy division
            # so inequality solver works.  This is sort of problematic for
            # is_integer tests though haha
            return (base - mod_reduced) / divisor

        if expr.has(Mod):
            expr = expr.replace(Mod, mod_handler)
        # 7 // -3 is -3, 7 % -3 is -2, and 7 - (-2) / -3 is -3.0 so negative
        # arguments should be OK.
        if expr.has(PythonMod):
            expr = expr.replace(PythonMod, mod_handler)
        if expr.has(FloorDiv):
            expr = expr.replace(FloorDiv, floor_div_handler)
        return expr

    def _enumerate_sympy_functions(self) -> None:
        module = torch.utils._sympy.functions
        all_functions = set()
        for attr in dir(module):
            if isinstance(func := getattr(module, attr), sympy.FunctionClass):
                all_functions.add(func)
        self._unsupported_sympy_functions = all_functions.difference(
            self._supported_sympy_functions
        )

    def _has_unsupported_sympy_function(self, expr: sympy.Basic) -> bool:
        """
        Tracks list of sympy.Functions the export solver doesn't know how to handle.
        """
        return expr.has(*self._unsupported_sympy_functions)

    def add(self, expr: SympyBoolean) -> bool:
        """Add an expression to the set of constraints.

        Return whether the expression is a trivial constraint (i.e., an obvious tautology).
        """
        if expr == sympy.true:
            return True
        orig_expr = expr
        orig_reduced = orig_expr.xreplace(self._var_to_val)
        # TODO(avik): https://github.com/pytorch/pytorch/issues/101093
        # It is possible that `expr` will fail the consistency check because of
        # precision errors. Specifically, on substituting its free symbols with
        # their concrete values, we might end up comparing floats. Until we have
        # a fix for this issue, we delay raising such failures. See solve().
        if orig_reduced == sympy.false:
            self._inconsistencies.append(f"{orig_expr} is inconsistent!")
        if isinstance(expr, sympy.Ne) or self._has_unsupported_sympy_function(expr):
            # we're not going to do anything useful with these, so drop them
            return False
        free_symbols = expr.free_symbols
        assert free_symbols, f"Did not expect constraint with no free variables: {expr}"
        if len(free_symbols) > 1:
            # multivariate: record and move on
            self._multivariate_inequalities.add(expr)
        else:
            # univariate: can solve these immediately
            s = next(iter(free_symbols))
            # eliminate // and % (see documentation of `rewrite_with_congruences` above)
            old_n_congruences = len(self._congruences[s])
            expr = self.rewrite_with_congruences(s, expr)
            new_n_congruences = len(self._congruences[s])
            if expr == sympy.true:
                return old_n_congruences == new_n_congruences
            reduced = expr.xreplace(self._var_to_val)
            if reduced == sympy.false:
                self._inconsistencies.append(
                    f"{expr}, obtained by rewriting {orig_expr} with congruences, "
                    "is inconsistent!"
                )
            if isinstance(expr, sympy.Eq):
                # special status for symbols that have equalities (see `solve` below)
                self._symbols_with_equalities.add(s)
            self._univariate_inequalities[s].add(expr)
        return False

    def add_equality(self, source: Source, expr: sympy.Expr) -> None:
        """Add an equality constraint"""
        if expr.is_number:
            # specialization, right here
            self._static_results.add(f"{source.name()} == {expr}")
        else:
            # these will resolve to either specializations or dynamic equality constraints
            self._symbolic_equivalences.append((source, expr))

    def _reduce_congruences(self) -> dict[sympy.Symbol, set[sympy.Expr]]:
        reduced_congruences: dict[sympy.Symbol, set[sympy.Expr]] = {}
        for s, congruences in self._congruences.items():
            remainder_modulus_pairs = []
            congruences_to_check = set()
            for congruence in congruences:
                base, divisor = congruence.args
                # We are given a congruence of the form base % divisor == 0 with a free variable s. So:
                # - we transform this into an equation of the form base = divisor * tmp;
                # - we solve this equation for s to get a linear solution with free variable tmp.
                tmp = sympy.Symbol("reduce_congruences_tmp", integer=True)
                symbol, solution = sympy.solve_linear(base - divisor * tmp, symbols=[s])
                # See https://docs.sympy.org/latest/modules/solvers/solvers.html#sympy.solvers.solvers.solve_linear
                # for how to interpret the results.
                if s == symbol:
                    # This means the solution is of the form s = modulus*tmp + remainder.
                    modulus, remainder = sympy.polys.polytools.div(solution, tmp)
                    if isinstance(modulus, sympy.Integer) and isinstance(
                        remainder, sympy.Integer
                    ):
                        # Make sure 0 <= remainder <= modulus.
                        remainder = remainder % modulus
                        remainder_modulus_pairs.append((remainder, modulus))
                        continue
                # This means that we did not get a unique solution to the equation.
                # No problem, we will check it.
                congruences_to_check.add(congruence)
            # Finally we solve for a congruence s such that s = r_i mod m_i for each (r_i, m_i).
            # The solution will be a congruence of the form s = r mod m.
            # NOTE(avik): Since the given m_i may not be pairwise coprime, we can't just use CRT.
            if remainder_modulus_pairs:
                remainder, modulus = sympy.ntheory.modular.solve_congruence(
                    *remainder_modulus_pairs
                )
                reduced_congruences[s] = {(s - remainder) % modulus}
                substitution = {
                    s: modulus * sympy.Symbol("tmp", integer=True) + remainder
                }
                reduced_congruences[s].update(
                    congruence
                    for congruence in congruences_to_check
                    if not sympy.checksol(congruence, substitution)
                )
            else:
                reduced_congruences[s] = congruences_to_check

        return reduced_congruences

    def _raise_inconsistencies(self) -> None:
        if self._inconsistencies:
            msg = "\n".join(self._inconsistencies)
            self._inconsistencies.clear()
            raise ValueError(f"The following inconsistencies were found:\n{msg}")

    def solve(self) -> None:
        """Solve the system of constraint equations to find simplified constraints"""
        self._raise_inconsistencies()
        # as long as there are symbols with equalities, solve for them
        # NOTE(avik): this is guaranteed to terminate (#iterations <= #symbols)
        while self._symbols_with_equalities:
            s = self._symbols_with_equalities.pop()
            exprs = self._univariate_inequalities.pop(s)
            solution = sympy.solvers.inequalities.reduce_inequalities(exprs, s)
            if isinstance(solution, sympy.And):
                solution = next(
                    (arg for arg in solution.args if isinstance(arg, sympy.Eq)),
                    solution,
                )
            assert isinstance(
                solution, sympy.Eq
            ), f"Expected an equality constraint for {s}, got {solution}"
            symbol, val = solution.args
            assert symbol == s, f"Expected a constraint on {s} instead of on {symbol}"
            # because this is univariate, the solution is a specialization
            self._static_results.add(
                f"{self._dcp.symbol_to_source[s][0].name()} == {val}"
            )
            # add this as a substitution to simplify other constraints
            self._substitutions[s] = val  # type: ignore[assignment]

            # simplify multivariate inequalities: some of them will now become univariate!
            multivariate_inequalities = self._multivariate_inequalities
            self._multivariate_inequalities = set()
            for expr in multivariate_inequalities:
                self.add(expr.xreplace({s: self._substitutions[s]}))
            self._raise_inconsistencies()

        # solve linear congruences
        # NOTE(avik): We do not need to solve them for symbols that have already been specialized.
        reduced_congruences = self._reduce_congruences()
        for s, congruences in reduced_congruences.items():
            for congruence in congruences:
                # any congruence that cannot be checked becomes a dynamic constraint as well
                if s not in self._substitutions or not sympy.checksol(
                    congruence, {s: self._substitutions[s]}
                ):
                    if self._is_supported_congruence(congruence):
                        base, divisor = congruence.args
                        tmp_name = "_" + str(
                            self._dcp.source_name_to_debug_name.get(
                                self._dcp.symbol_to_source[s][0].name(),
                                self._dcp.symbol_to_source[s][0].name(),
                            )
                        )
                        tmp = sympy.Symbol(tmp_name, integer=True)
                        from torch._dynamo.source import ConstantSource

                        self._dcp.symbol_to_source[tmp] = [ConstantSource(tmp_name)]
                        r = try_solve(sympy.Eq(base, divisor * tmp), s)
                        assert r is not None
                        self._dynamic_results.add(self._dcp.doprint(sympy.Eq(s, r[1])))

        # remaining symbols have only pure inequalities (no equalities)
        for s, exprs in self._univariate_inequalities.items():
            try:
                solution = sympy.solvers.inequalities.reduce_inequalities(exprs, s)
                # because this is univariate, the solution is a dynamic (range) constraint
                if isinstance(solution, sympy.Or):
                    solution = next(
                        iter(
                            arg
                            for arg in solution.args
                            if arg.xreplace(self._var_to_val)
                        )
                    )
                if isinstance(solution, sympy.And):
                    for arg in solution.args:
                        self._dynamic_results.add(self._dcp.doprint(arg))
                else:
                    self._dynamic_results.add(self._dcp.doprint(solution))
            except (NotImplementedError, AssertionError) as e:
                log.warning("Failed to reduce inequalities: %s", e)
                for expr2 in exprs:
                    self._dynamic_results.add(self._dcp.doprint(expr2))

        # simplify symbolic equivalences: some of them will now become specializations!
        symbolic_equivalences = self._symbolic_equivalences
        self._symbolic_equivalences = []
        for source, expr3 in symbolic_equivalences:
            self.add_equality(source, expr3.xreplace(self._substitutions))

        # remaining symbolic equivalences become dynamic equality constraints
        for source, expr3 in self._symbolic_equivalences:
            self._dynamic_results.add(f"{source.name()} == {self._dcp.doprint(expr3)}")

    @classmethod
    def _is_supported_congruence(cls, congruence: sympy.Expr) -> bool:
        base, divisor = congruence.args
        # Congruences that can be currently expressed with supported Dim ops are
        # of the form (x + a) % b == 0, where x is a Dim and a and b are constants.
        # This allows us to derive x as b*y - a for some Dim y.
        # (See also documentation of dynamic_shapes._DerivedDim.)
        if isinstance(base, sympy.Add):
            lhs, rhs = base.args
            cond = (
                isinstance(lhs, sympy.Symbol) and isinstance(rhs, sympy.Integer)
            ) or (isinstance(lhs, sympy.Integer) and isinstance(rhs, sympy.Symbol))
        else:
            cond = isinstance(base, sympy.Symbol)
        cond = cond and isinstance(divisor, sympy.Integer)
        return cond

    def forced_specializations(self) -> dict[str, sympy.Expr]:
        """Returns a dictionary of the names of symbols to their specialized value"""

        def debug_name(src: Source) -> str:
            name = src.name()
            if self._dcp.source_name_to_debug_name:
                return f"{self._dcp.source_name_to_debug_name[name]} = {name}"
            else:
                return name

        return {
            debug_name(self._dcp.symbol_to_source[s][0]): val
            for s, val in self._substitutions.items()
            if s in self._marked_dynamic
        }

    def _is_derived_dim(
        self, dim: object
    ) -> TypeGuard[torch.export.dynamic_shapes._DerivedDim]:
        return isinstance(dim, torch.export.dynamic_shapes._DerivedDim)

    def _is_dim(self, dim: object) -> TypeGuard[torch.export.dynamic_shapes._Dim]:
        return isinstance(dim, torch.export.dynamic_shapes._Dim) and not isinstance(
            dim, torch.export.dynamic_shapes._DerivedDim
        )

    def _process_derived_dim_roots(
        self,
        results: dict[str, dict[str, Any]],
        name_to_dim: dict[str, Any],
    ) -> None:
        """
        Here we resolve 2 concerns with derived dims suggested fixes: 1) newly introduced roots,
        and 2) root swapping.

        1) Newly introduced roots appear with modulo guards, e.g. Mod(dx, 2) = 0 suggests
        dx is a derived dim equal to 2 * _dx, introducing a new root _dx. Currently the final
        suggested fixes handle this correctly, but we can get intermediate results that look like
        {"dy": {"eq": "dx + 1"}, "dx": {"eq": "2 * _dx + 1, "min": 3, "max": 15}}
        and this routine prettifies this by unifying to a single root, and making each suggestion
        either a derived dim or min/max range, not both.

        2) With suggested fixes for derived dims, roots can be swapped,
        e.g. dx, dx - 1 -> dy + 1, dy. Here we don't want to print out the attached name,
        since this leads to messages like "dx - 1 = Dim("dx - 1", ...)".
        Instead we evaluate the new root value, and remove results for its derivations.

        First we find all the original roots (specified in dynamic_shapes), that are found in the
        values of results (i.e. used for computing suggesting fix values). These original roots
        (suppose `dx`) are either specialized, unchanged, refined, or swapped
        (expressed as a derived dim). If any of the first 3 cases happen, we suggest `dx`'s value
        in results, and remove suggestions for derivations of `dx`, assuming the derived relation
        is valid. If swapped, we find the new root, and use the fix to evaluate `dx`'s new value,
        and then do the same with `dx`'s derivations.

        Assuming the originally specified derived relations are correct is valid, because:
            1) if the relations are plain wrong (e.g. input shape = (6, 4) with spec (dx, dx - 1))
               produce_guards() will catch this and crash before hand.
            2) if the relations are numerically correct but do not match the emitted guard,
               for example:

                    def forward(self, x, y):
                        return x.reshape([-1]) + y  # guard: s0 * 2 = s1
                    inputs = (torch.randn(6, 2), torch.randn(12))
                    dx = Dim("dx", min=2, max=32)
                    dynamic_shapes={"x": (dx, 2), "y": (dx + 6, )}  # this matches values but not op

               then this leads to 2 linear equations, and a) produce_guards() is able to solve for
               the unique solution of dx = 6 and specialize, and b) the export constraint solver will
               raise an issue due to range constraints (a unique solution means not all values in a
               range satisfy a guard) and also force specializations.
        """
        from torch.export.dynamic_shapes import Dim

        def _check_same_range(c: Mapping[str, int], dim: object) -> bool:
            # returns True if c & dim are both min/max ranges with same values
            return (
                self._is_dim(dim)
                and ("min" in c or "max" in c)
                and (
                    (dim.min < 2 and c.get("min", 2) == 2) or dim.min == c.get("min", 2)  # type: ignore[attr-defined]
                )  # let pass if analysis min = 2 and specified min = 0/1
                and dim.max == c.get("max", int_oo)  # type: ignore[attr-defined]
            )

        # 1) newly introduced roots
        # this part we handle adding newly introduced roots
        # these arise from guards like "x.shape[0] % 3 == 0"
        # leading to suggested fixes like "dx = 3*_dx"
        # extract _dx, and find appropriate min/max values
        #
        # before, we have something like:
        # {"dx": {"eq": 3*_dx+1, "min": 4, "max": 10}, "dy": dx+1, "dz": dx+2}
        # we want instead:
        # {"_dx": {"min": 1, "max": 4}, "dx": 3*_dx+1, "dy": 3*_dx+2, "dz": 3*_dx+3}
        introduced_roots: dict[str, str] = {}  # map new root -> old root
        for k, c in list(results.items()):
            if "eq" in c and isinstance(c["eq"], sympy.Expr):  # derived dim
                root = next(iter(c["eq"].free_symbols))
                if str(root) not in name_to_dim:
                    introduced_roots[str(root)] = k
                    # calculate necessary min & max
                    modulus, remainder = sympy.polys.polytools.div(c["eq"], root)
                    c_min = c.get("min", 2)
                    min_ = math.ceil((c_min - remainder) / modulus)
                    c_max = c.get("max", int_oo)
                    max_ = math.floor((c_max - remainder) / modulus)
                    # create result & dim
                    results[str(root)] = {"min": min_, "max": max_}
                    name_to_dim[str(root)] = Dim(str(root), min=min_, max=max_)
                    # remove old root min/max bounds
                    c.pop("min", None)
                    c.pop("max", None)

        # alter derivations that depend on old root, to unify to new root
        # e.g. dx=3*_dx+1, dy=dx+1 -> dy=3*_dx+2
        for old_root in introduced_roots.values():
            for k, c in list(results.items()):
                if (
                    "eq" in c
                    and isinstance(c["eq"], sympy.Expr)
                    and str(symbol := next(iter(c["eq"].free_symbols))) == old_root
                ):  # derived dim with root = old_root
                    new_root_expr = results[str(old_root)]["eq"]  # dx=3*_dx+1
                    new_expr = c["eq"].subs({symbol: new_root_expr})  # dy=(3*_dx+1)+1
                    c["eq"] = new_expr

        # 2) root swapping
        # collect all the original roots that are used for calculating values of suggested fixes
        # this consists of:
        # 1) {"dx": {"min": ..., "max": ...}} -> dx: refined root dim
        # 2) {"dy": "dx + 1"} -> dx: root for suggested fix
        modified_roots: set[str] = set()
        for k, c in results.items():
            if k not in name_to_dim:  # _dynamo.export() may handle source directly
                continue
            if self._is_dim(name_to_dim[k]) and ("min" in c or "max" in c):  # case 1)
                modified_roots.add(k)
            elif "eq" in c and isinstance(c["eq"], sympy.Expr):  # case 2)
                root = next(iter(c["eq"].free_symbols))
                assert root is not None
                modified_roots.add(str(root))

        # exclude newly introduced roots, we've already processed these
        modified_roots = modified_roots.difference(introduced_roots)

        # evaluate the new value for each root
        # this is now either 1) unchanged, 2) refined with a new range,
        # or 3) specialized to a concrete value
        modified_root_values: dict[str, dict[str, Any]] = {}
        for mroot in modified_roots:
            swapped_root = True
            if mroot in results:
                c = results[mroot]
                if ("min" in c or "max" in c) or isinstance(  # range
                    c["eq"], int
                ):  # specialized
                    # here, the original root is a root Dim or concrete value in results.
                    # if it is a derived dim, it is swapped, and we handle that below.
                    if not _check_same_range(
                        c, name_to_dim[mroot]
                    ):  # ignore if unchanged
                        modified_root_values[mroot] = c
                    swapped_root = False

            if swapped_root:
                # if the original root has been swapped in results, that means the new root
                # is a range (if it had specialized, the original root would have too).
                # find this new root, and solve for the original root's range.
                for k, c in results.items():
                    if k not in name_to_dim:
                        continue
                    dim = name_to_dim[k]
                    if (
                        dim.__class__.__name__ == "_DerivedDim"
                        and dim.root.__name__ == mroot
                    ):
                        # only look for min/max root, otherwise root would have specialized
                        if "min" in c or "max" in c:
                            expr = sympy.sympify(k)
                            s = next(iter(expr.free_symbols))
                            result = {
                                "min": try_solve(sympy.Eq(expr, c["min"]), s)[1],  # type: ignore[arg-type, index]
                                "max": try_solve(sympy.Eq(expr, c["max"]), s)[1],  # type: ignore[arg-type, index]
                            }
                            if not _check_same_range(
                                result, name_to_dim[mroot]  # type: ignore[index, arg-type]
                            ):  # ignore if unchanged
                                modified_root_values[mroot] = result  # type: ignore[index]
                                break

        # filter out results where the key is a derived dim (e.g. {"dx - 1" : 4})
        # we only want to suggest fixes for the root, to avoid derived names.
        # also, remove anything in modified_roots, since we either add new modified values after this,
        # or have decided they are unchanged.
        for k in list(results.keys()):
            if k not in name_to_dim:
                continue
            if self._is_derived_dim(name_to_dim[k]) or k in modified_roots:
                del results[k]

        # update results with modified root values
        # now results has the following properties:
        # - only contains original roots as keys
        # - each root is now either specialized, refined, or derived from another original root
        results.update(modified_root_values)

    def prettify_results(
        self,
        original_signature: inspect.Signature,
        dynamic_shapes: Union[dict[str, Any], tuple[Any], list[Any]],
        constraint_violation_error: object,
        forced_specializations: dict[str, str],
    ) -> str:
        """Format a message for constraint violation erros"""
        from torch.export.dynamic_shapes import _get_dim_name_mapping

        if not self._dcp.source_name_to_debug_name:
            # nothing to do
            return ""

        def transform(s: str, inverse: bool = False) -> str:
            for k, v in self._dcp.source_name_to_debug_name.items():
                s = s.replace(k, v) if not inverse else s.replace(v, k)
            return s

        results: defaultdict[str, dict[str, Any]] = defaultdict(dict)
        if dynamic_shapes is None:
            dynamic_shapes = {}

        def flip(op: str) -> str:
            if op == "<=":
                return ">="
            if op == ">=":
                return "<="
            if op == "<":
                return ">"
            if op == ">":
                return "<"
            assert op == "=="
            return op

        def relation_with_digit(expr: str, op: str, digit: int) -> None:
            if op == "<=":
                results[expr]["max"] = digit
            elif op == "<":
                results[expr]["max"] = digit - 1
            elif op == ">=":
                results[expr]["min"] = digit
            elif op == ">":
                results[expr]["min"] = digit + 1
            else:
                assert op == "=="
                results[expr]["eq"] = digit

        # retrieve dynamic shapes
        name_to_dim = _get_dim_name_mapping(dynamic_shapes)

        for s in self._static_results.union(self._dynamic_results):
            t = transform(s)
            if t == s:
                continue
            left, op, right = re.split(r"( == | <= | >= | < | > )", t)
            op = op.strip()
            if op == "==" and left == right:
                continue
            if right.isdigit():
                relation_with_digit(left, op, int(right))
            elif left.isdigit():
                relation_with_digit(right, flip(op), int(left))
            else:
                assert op == "==", t
                try:
                    results[left]["eq"] = sympy.sympify(right)
                except TypeError:  # rhs source is not linked to Dim name
                    pass

        # order forced specializations based on name
        forced_specializations = {
            k: forced_specializations[k]
            for k in sorted(
                forced_specializations.keys(),
                key=lambda x: x.split(" = ")[1],
            )
        }

        buf = ""
        if forced_specializations:
            debug_names = set()
            for k in forced_specializations:
                dim = name_to_dim[k.split(" = ")[0]]
                if self._is_derived_dim(dim):
                    debug_names.add(dim.root.__name__)  # type: ignore[attr-defined]
                else:
                    debug_names.add(dim.__name__)

            buf += (
                f"Specializations unexpectedly required ({', '.join(sorted(debug_names))})! "
                'For more information, run with TORCH_LOGS="+dynamic".\n'
            )
            for s, val in forced_specializations.items():
                buf += f"  - solving the guards generated for {s} resulted in a specialized value of {val}.\n"

        self._process_derived_dim_roots(results, name_to_dim)

        dims = []
        others = []

        # order results by source name
        results2 = {
            k: results[k]
            for k in sorted(
                results.keys(),
                key=lambda x: transform(x, inverse=True),
            )
        }
        for k, c in results2.items():
            if "eq" in c:
                other = c["eq"]
                if isinstance(other, int):
                    others.append(f"{k} = {other}")
                elif _is_supported_equivalence(other):
                    others.append(f"{k} = {other}")
            else:
                min_ = c.get("min", None)
                if min_ == 2:
                    min_ = None
                max_ = c.get("max", None)
                if min_ is not None and max_ is not None:
                    dims.append(f"{k} = Dim('{k}', min={min_}, max={max_})")
                elif min_ is not None:
                    dims.append(f"{k} = Dim('{k}', min={min_})")
                elif max_ is not None:
                    dims.append(f"{k} = Dim('{k}', max={max_})")
                else:
                    dims.append(f"{k} = Dim('{k}')")

        # results2 will get filtered out if no new suggestions,
        # this can happen if guards are too complex.
        # in that case don't suggest fix
        if dims or others:
            buf += "\nSuggested fixes:\n  "
            buf += "\n  ".join(dims + others)

        return buf


TLS = threading.local()


@dataclass(frozen=True)
class ShapeEnvSettings:
    """
    Encapsulates all shape env settings that could potentially affect
    FakeTensor dispatch. Used when creating dispatch cache keys.
    """

    allow_scalar_outputs: bool
    allow_dynamic_output_shape_ops: bool
    assume_static_by_default: bool
    specialize_zero_one: bool
    duck_shape: bool
    prefer_deferred_runtime_asserts_over_guards: bool
    allow_complex_guards_as_runtime_asserts: bool


@dataclass
class ValueRangesSLoc:
    """
    Locations of the guards that triggered lower and upper bound.
    """

    lower: SLoc
    upper: SLoc


@contextmanager
def _suppress_guards(shape_env: ShapeEnv) -> Iterator[None]:
    shape_env._suppress_guards_enter()
    try:
        yield
    finally:
        shape_env._suppress_guards_exit()


class ShapeEnv:
    # This is a wrapper over the actual __init__ function.
    #
    # Where to add a new constructor parameter to ShapeEnv?
    # =====================================================
    # This __init__ function should be used only for parameters related to event recording.
    # These are parameters that we don't wish to pass down the road to new ShapeEnv instances
    # created from replaying events.
    #
    # If you wish to add a parameter to the constructor of ShapeEnv, unrelated to event
    # recording, do so in the _init function.
    def __init__(
        self,
        *,
        should_record_events: Optional[bool] = None,
        tracked_fakes: Optional[list[Any]] = None,
        **kwargs: Any,
    ) -> None:
        self._init(**kwargs)

        # Disable event recording when replaying.
        kwargs["should_record_events"] = False

        from torch.fx.experimental.validator import translation_validation_enabled

        self._translation_validation_enabled = translation_validation_enabled()

        # If not specified, enable event recording if both:
        #   - Translation validation is on
        #   - Translation validation bisection is not disabled
        self.should_record_events = (
            should_record_events
            if should_record_events is not None
            else (
                self._translation_validation_enabled
                and not config.translation_validation_no_bisect
            )
        )

        # Enable event recording check if both:
        #   - It should record events
        #   - The recording check is enabled
        self.check_recorded_events = (
            self.should_record_events and config.check_shape_env_recorded_events
        )

        # This will make sure we only record the top-level function call.
        self.is_recording = False
        # Keep track of the list of tracked fakes.
        self.tracked_fakes = tracked_fakes
        # List of events for reconstructing ShapeEnv at arbitrary points in time.
        self.events: list[ShapeEnvEvent] = (
            [ShapeEnvEvent(ShapeEnv, kwargs=kwargs)]
            if self.should_record_events
            else []
        )

        # FakeTensor per-ShapeEnv operation cache. This is used for caching
        # operations that contain symbolic shapes which have guards on the
        # ShapeEnv (so are ShapeEnv-dependent).
        #
        # NOTE: It's important that SymNodes in this cache have their ShapeEnv
        # stripped otherwise you end up with cycles which can only be cleaned
        # with the GC.
        self.fake_tensor_cache: dict[
            torch._subclasses.fake_tensor._DispatchCacheKey,
            torch._subclasses.fake_tensor._DispatchCacheEntry,
        ] = {}

    # Pro-tip: if you add new field to ShapeEnv, this affects some accept
    # tests.  Accept their output with:
    #
    #   EXPECTTEST_ACCEPT=1 python test/dynamo/test_dynamic_shapes.py -k test_shape_env_equal
    #
    def _init(
        self,
        *,
        allow_scalar_outputs: bool = True,
        allow_dynamic_output_shape_ops: bool = True,
        # NB: These are legacy configuration that help us make good choices
        # when the constraint/dynamic dims are not explicitly passed to us.
        # Ideally we will fix all call sites to be explicit and not have
        # implicit choices, but this apparently was pretty involved.
        assume_static_by_default: bool = False,
        # Note - On 0/1 specialization
        #
        # The following options affect decisions we make about eager
        # specialization.  Disabling them will increase trace time (as we do
        # more symbolic reasoning) and can also harm the quality of generated
        # code (because inductor may not be able to specialize for bounds
        # being equal--although if we later respecialize because of a guard,
        # your code may be just as good as it was before.)
        #
        # When True, eagerly specialize input sizes which have 0/1.
        specialize_zero_one: bool = True,
        # When True, assume input sizes which have the same size are
        # symbolically equal.
        duck_shape: Optional[bool] = None,
        # For debugging
        co_fields: Optional[dict[str, str]] = None,
        # When True, whenever safe, we will generate a deferred runtime assert
        # instead of a guard whenever we know that an expression must be True,
        # otherwise it would be an error, even for backed SymInts (where we
        # could ostensibly unconditionally generate guards).  This is useful
        # for export, where preventing "error checking" sizes from showing up
        # in guards is helpful, since these guards in some sense are overly
        # pedantic.  See also https://github.com/pytorch/pytorch/issues/121749
        prefer_deferred_runtime_asserts_over_guards: bool = False,
        # When True, does not emit or raise constraint violation errors on
        # implicit guards generated by ops, and defers to runtime assertions
        # in the graph instead. For export.
        allow_complex_guards_as_runtime_asserts: bool = False,
        # XXX Add any new settings that could affect FakeTensor evaluation
        # to: torch._subclasses.fake_tensor._ShapeEnvSettings
    ) -> None:
        if duck_shape is None:
            duck_shape = config.use_duck_shape

        self.settings = ShapeEnvSettings(
            # Not directly used by ShapeEnv; indirectly used by FakeTensor
            allow_scalar_outputs=allow_scalar_outputs,
            allow_dynamic_output_shape_ops=allow_dynamic_output_shape_ops,
            # End
            assume_static_by_default=assume_static_by_default,
            specialize_zero_one=specialize_zero_one,
            duck_shape=duck_shape,
            prefer_deferred_runtime_asserts_over_guards=prefer_deferred_runtime_asserts_over_guards,
            allow_complex_guards_as_runtime_asserts=allow_complex_guards_as_runtime_asserts,
        )

        self.guards: list[ShapeGuard] = []
        self.axioms: dict[sympy.Expr, sympy.Expr] = {}
        # Maps symbolic ints to their original concrete values
        # Currently populated from tensors
        self.var_to_val: dict[sympy.Symbol, sympy.Integer] = {}
        # Like var_to_val, but only set when propagate_real_tensors is on.
        # Used as last resort to avoid GuardOnDataDependent error
        self.unbacked_var_to_val: dict[sympy.Symbol, sympy.Integer] = {}
        # Like above, but used exclusively for OBLIVIOUS_SIZE.  These
        # potentially could be put together but I am not sure, writing out
        # the logic individually before abstracting.
        self.oblivious_var_to_val: dict[sympy.Symbol, sympy.Integer] = {}
        # Maps symbolic ints to their min/max range.  These ranges
        # are conservative: the int MUST fall in the range, but the
        # range may contain ints which may not actually appear in
        # practice
<<<<<<< HEAD
        self.var_to_range: Dict[sympy.Symbol, ValueRanges] = {}
        self.var_to_range_sloc: Dict[sympy.Symbol, ValueRangesSLoc] = {}
        self.source_name_to_debug_name: Dict[str, str] = {}
        self.var_to_sources: Dict[sympy.Symbol, List[Source]] = {}
        self.var_to_stack: Dict[sympy.Symbol, CapturedTraceback] = {}
=======
        self.var_to_range: dict[sympy.Symbol, ValueRanges] = {}
        self.var_to_range_sloc: dict[sympy.Symbol, ValueRangesSLoc] = {}
        # When doing a size-oblivious test, exclude this integer and
        # everything higher than it from the acceptable range.  This solves
        # https://github.com/pytorch/pytorch/issues/120288 for constant range
        # case
        # TODO: generalize this to work with expressions (in that case, we
        # need to maintain a SET and we need extra symbolic reasoning on top)
        self.oblivious_upper_bound_exclusive: dict[sympy.Symbol, sympy.Integer] = {}
        self.source_name_to_debug_name: dict[str, str] = {}
        self.var_to_sources: dict[sympy.Symbol, list[Source]] = {}
        self.var_to_stack: dict[sympy.Symbol, CapturedTraceback] = {}
>>>>>>> ff9f4f0b
        # Maps a source to the *original* symbol that was assigned to it
        self.source_to_var: dict[str, sympy.Symbol] = {}
        # Maps from sympy ints to expressions representing them
        # Populated from equality guards (i.e. a.shape[0] == b.shape[0])
        self.replacements: dict[sympy.Symbol, sympy.Expr] = {}
        # The sloc of the guard that triggered this replacement to be added
        self.replacements_slocs: dict[sympy.Symbol, SLoc] = {}
        self.unbacked_renamings: dict[sympy.Symbol, sympy.Symbol] = {}
        # Set holds a % b expressions that evaluate to 0.
        self.divisible: set[sympy.Expr] = set()
        # Set that holds "size-like" symbols.  When we perform
        # "size-oblivious" tests, these can be assumed to be >= 2.
        self.size_like: set[sympy.Symbol] = set()
        # Duck-shaping says that if two input tensors have the same size,
        # they get assigned the same symbolic variable
        self.val_to_var: dict[int, sympy.Symbol] = {}
        if specialize_zero_one:
            self.val_to_var = {0: sympy.S.Zero, 1: sympy.S.One}
        self.unbacked_symfloat_counter = itertools.count()
        self.unbacked_symint_counter = itertools.count()
        # Similar to guards, but these MUST evaluate to true and can
        # only be evaluated at runtime midway through (i.e., they always
        # involve unbacked symints)
        #
        # For efficiency reasons, we index in the following way.  Suppose you have
        # a runtime assert i0 + i1 <= s1.  We pick the most recently allocated
        # symbol in the source expression and add the assert to the list for
        # that symbol e.g., {i1: [i0 + i1 <= s1]}.
        #
        # We access the runtime asserts in two situations:
        #
        #   - When we are guarding on an expression, we will attempt to
        #     statically evaluate it, in case the unbacked SymInts can
        #     simplify away.  If we have a runtime assert, we may be able
        #     to discharge the guard entirely.  We only need to attempt
        #     runtime asserts that mention freevars of the expression in
        #     question.
        #
        #   - When we are performing codegen (in Inductor for eager, or
        #     when finalizing the export FX graph), we need to know what
        #     extra runtime asserts to insert.  Whenever an unbacked
        #     SymInt comes into scope, all runtime asserts involving it
        #     become eligible for insertion (so long as all of their other
        #     free unbacked symbols are also in scope).  We technically
        #     can handle any choice of key by kicking inexpressible asserts
        #     to the next unbacked symbol to wait on, but if we choose the
        #     latest key, an assert will only show up at the moment when
        #     we can actually codegen it.
        self.deferred_runtime_asserts: dict[
            Optional[sympy.Symbol], list[RuntimeAssert]
        ] = {}
        # This exists so we can efficiently invalidate the cache (it's used as
        # part of the cache key); otherwise we'd have to iterate through
        # deferred_runtime_asserts to compute its length
        self.num_deferred_runtime_asserts = 0
        self.log = log
        self.log.info("create_env")
        self.frozen = False
        self.runtime_asserts_frozen = False
        self.dim_constraints: Optional[DimConstraints] = None
        self.counter: Counter[str] = collections.Counter()
        # Mapping from sympy.Symbol to the number of guards which mention this
        # symbol
        self.symbol_guard_counter: Counter[sympy.Symbol] = collections.Counter()
        # A selection of important fields on co_field; solely used for
        # signpost_event
        self.co_fields = co_fields if co_fields else {}

        # Whenever we allocate a fresh unbacked Symbol, we add it to this
        # pending list.  Unbacked symbol allocation can occur at unpredictable
        # points during meta tensor propagation, but at some point, we
        # have to know what the binding site for an unbacked symbol is, and
        # this is computed when we actually place the node in the graph. The
        # important thing is that we always actually handle every unaccounted
        # for unbacked symbol, so this list helps us keep track of them and
        # then make sure they are all accounted for.
        #
        # We could potentially give rise to errors earlier by lexically
        # scoping when we do propagation, and only allowing unbacked symbols
        # to be allocated at this point in time.  However this is inconvenient
        # to do in Dynamo, because fake tensor propagation is far from when we
        # analyze binding sites (set_example_value), so we do it in a more
        # mutatey way.
        #
        # NB: fresh unbacked symbols NEVER get substitutions applied to them,
        # they are binding sites!
        self.pending_fresh_unbacked_symbols: list[sympy.Symbol] = []

        # Version counter used to invalidate cached values
        self._prev_cache_key = self._get_key()
        self._version_counter = 0

        # Each time divisible is changed this should be set to True, this is set in _update_version_counter.
        self._resimplify_floor_div_axioms = True

        # Cache for FX nodes.
        # Maps an already built node a tuple of:
        #   1. node's target
        #   2. list of arguments
        # This drastically reduces the size of the FX graph, avoiding
        # duplicated nodes.
        self.fx_node_cache: dict[tuple[Callable, tuple[Any, ...]], torch.fx.Node] = {}
        self.source_to_symbol: dict[str, sympy.Symbol] = {}

        # Suppose you want to replace an unbacked symbol with another
        # unbacked symbol.  This is error prone because you can cause
        # references to unbacked symbols to time travel backwards.  E.g.,
        #
        # u1 = x.item()
        # ... use of u1 ...
        # u2 = y.item()
        # u3 = z.item()
        # torch._check(u1 == u2 + u3)
        #
        # If you replace u1 with u2 + u3, then the use of u1 now
        # references u2 and u3 prior to them actually being bound at
        # runtime.
        #
        # To control for this, we track the order unbacked symbols
        # were allocated, and only allow substitutions if they respect
        # the dependency from this order; an unbacked symbol can only
        # be substituted with unbacked symbols that come before it in the
        # order.
        #
        # This also imposes an ordering on the unbacked symbol binding
        # sites themselves: you are not allowed to reorder unbacked symbol
        # bindings.  At the moment, this is not tracked, but we potentially
        # could track this at the IR level using a higher order operator
        # with something like effect token tracking.
        self.unbacked_alloc_order: dict[sympy.Symbol, int] = {}

        from torch.fx.experimental.validator import translation_validation_enabled

        self._translation_validation_enabled = translation_validation_enabled()

        if self._translation_validation_enabled:
            from torch.fx.experimental.validator import TranslationValidator

            self.validator = TranslationValidator()
            self.graph = torch.fx.Graph()
            # Create an output graph and start inserting before that.
            # This is needed when 'deepcopy'-ing this object.
            self.graph.inserting_before(self.graph.output(None))

            # Mapping of each node name to the node itself.
            #
            # This is useful for matching an FX node from a recorded ShapeEnv.graph
            # to the FX node of the ShapeEnv we are running the event on.
            #
            # Whenever you add a node to self.graph, you must add a mapping to this
            # variable. Otherwise, the built FX graph on the replayed ShapeEnv will
            # not be valid.
            self.name_to_node: dict[str, torch.fx.Node] = {}

    @property
    def allow_scalar_outputs(self) -> bool:
        return self.settings.allow_scalar_outputs

    @property
    def allow_dynamic_output_shape_ops(self) -> bool:
        return self.settings.allow_dynamic_output_shape_ops

    @property
    def assume_static_by_default(self) -> bool:
        return self.settings.assume_static_by_default

    @property
    def specialize_zero_one(self) -> bool:
        return self.settings.specialize_zero_one

    @property
    def duck_shape(self) -> bool:
        return self.settings.duck_shape

    @property
    def prefer_deferred_runtime_asserts_over_guards(self) -> bool:
        return self.settings.prefer_deferred_runtime_asserts_over_guards

    @property
    def allow_complex_guards_as_runtime_asserts(self) -> bool:
        return self.settings.allow_complex_guards_as_runtime_asserts

    def check_equal(self, other: ShapeEnv) -> None:
        """Compare another ShapeEnv for equivalence"""
        # ShapeEnv fields that are not relevant for the outcome of
        # ShapeEnv.produce_guards call:
        #   - Debugging variables
        #   - Translation validation related variables
        #   - Events recording related variables
        non_state_variable_names = (
            "counter",
            "log",
            "var_to_stack",
            "fx_node_cache",
            "graph",
            "validator",
            "check_recorded_events",
            "should_record_events",
            "is_recording",
            "tracked_fakes",
            "events",
            "source_name_to_debug_name",
            "_prev_cache_key",
            "_version_counter",
            "dim_constraints",
            # source locations are OK to diverge
            "var_to_range_sloc",
            "replacements_slocs",
            "_resimplify_floor_div_axioms",
        )

        # Mapping of the value of each to-be-compared field into the values that
        # should actually be compared.
        #
        # You should modify this if, for example, the field that holds state and
        # debugging information. e.g. ShapeGuard holds the actual guard (sympy.Expr)
        # and the stack when it was added to the set of guards. In order to compare
        # it, we throw away the stack information.
        def map_value(key: str, value: Any) -> Any:
            if key in ("unbacked_symfloat_counter", "unbacked_symint_counter"):
                from copy import copy

                # For itertools.count(), we compare the next integer returned
                # by the count iterators. Not that we need to copy the iterator
                # first. Otherwise we are mutating the object.
                return next(copy(value))
            elif key == "guards":
                # Transform the list of ShapeGuard into a list of expressions.
                return [g.expr for g in value]
            elif key == "deferred_runtime_asserts":
                # Transform the list of RuntimeAsserts into a list of expressions.
                return {s: [ra.expr for ra in ras] for s, ras in value.items()}
            elif key == "name_to_node":
                # Compare just the set of keys is the same.
                return set(value.keys())
            elif key in (
                "symbol_guard_counter",
                "pending_fresh_unbacked_symbols",
                "fake_tensor_cache",
            ):
                # Skip this for comparisons
                return None
            return value

        shape_env_check_state_equal(self, other, non_state_variable_names, map_value)

    def _snapshot_tracked_fakes(self) -> Optional[list[Any]]:
        if self.tracked_fakes is None:
            return None

        from torch._dynamo.variables.builder import TrackedFake

        def maybe_transform_fake(fake: TrackedFake) -> TrackedFake:
            inner_fake = (
                fake.fake
                if isinstance(fake.fake, (torch.SymInt, torch.SymFloat))
                else FakeTensorMeta.from_fake(fake.fake)
            )
            # Even though TrackedFake accepts either a Union[SymInt, FakeTensor], here we give it a
            # FakeTensorMeta for two reasons:
            #   1. this is all the information we need when recording ShapeEnvEvents.
            #   2. it works even if each TrackedFake changes its metadata.
            return TrackedFake(inner_fake, fake.source, fake.symbolic_context)  # type: ignore[arg-type]

        return [maybe_transform_fake(fake) for fake in self.tracked_fakes]

    def _last_event_index(self) -> int:
        return len(self.events) - 1

    @contextmanager
    def _recording(self) -> Iterator[None]:
        self.is_recording = True
        try:
            yield
        finally:
            self.is_recording = False

    @record_shapeenv_event()
    def _eliminate_unbacked(self, orig_s: sympy.Symbol, new_s: sympy.Expr) -> None:
        self._set_replacement(orig_s, new_s, "eliminate_unbacked")

    @record_shapeenv_event()
    def set_unbacked_var_to_val(self, k: sympy.Symbol, v: int) -> None:
        """Used only when propagate_real_tensors; registers a value for an
        unbacked symbol, which can be used last resort to resolve hints."""
        log.info("set_unbacked_var_to_val %s = %s", k, v)
        self.unbacked_var_to_val[k] = sympy.sympify(v)

    # Unlike set_replacement, this records a shapeenv event
    @record_shapeenv_event()
    def _rename_unbacked_to(self, orig_s: sympy.Symbol, new_s: sympy.Symbol) -> None:
        assert isinstance(orig_s, sympy.Symbol), orig_s
        assert isinstance(new_s, sympy.Symbol), new_s
        assert free_unbacked_symbols(new_s), new_s
        assert free_unbacked_symbols(orig_s), orig_s
        dest = self.replacements.get(orig_s)
        if dest is not None:
            assert not free_unbacked_symbols(dest), f"{orig_s} -> {dest}"
        self._set_replacement(orig_s, new_s, "rename_unbacked_to")
        self.unbacked_renamings[orig_s] = new_s
        if dest is not None:
            self._set_replacement(new_s, dest, "rename_unbacked_to_dest")

    @record_shapeenv_event()
    def _constrain_is_bounded(self, a: sympy.Symbol, upper_bound: int) -> None:
        # TODO: Do something nontrivial when upper_bound is expression
        pass

    @record_shapeenv_event()
    def _constrain_range_for_size(
        self, a: sympy.Symbol, min: Optional[int] = None, max: Optional[int] = None
    ) -> None:
        if min is None:
            min = 0
        if max is None:
            max = int_oo

        if max < min:
            raise ValueError(
                "Maximum value to constrain_as_size can't be less than the specified min value, "
                "received min={min} and max={max}"
            )

        self.constrain_symbol_range(
            a,
            compiler_min=min,
            compiler_max=max,
        )
        self.size_like.add(a)

    @record_shapeenv_event()
    def _constrain_range(self, a: sympy.Expr, min: int, max: int) -> None:
        if isinstance(a, sympy.Integer):
            if not (min <= int(a) <= max):
                raise ValueRangeError(f"Invalid value {int(a)} for range [{min}:{max}]")
            return

        # TODO: Shouldn't we install a guard if the symbol is backed?  Or is the
        # semantics that this is an "unchecked" assert (but it this actually
        # something useful?  Might be better to restrict only for unbacked
        # SymInt).
        if isinstance(a, sympy.Symbol):
            self.constrain_symbol_range(
                a,
                compiler_min=min,
                compiler_max=max,
            )

    @record_shapeenv_event()
    def _constrain_unify(self, a: SymInt, b: SymInt) -> None:
        """
        Given two SymInts, constrain them so that they must be equal.  NB:
        this will not work with SymInts that represent nontrivial expressions
        (yet!)
        """
        # TODO: this does not install a deferred runtime assert yet

        # TODO: Maybe dedupe this with _maybe_guard_rel?
        # Update Feb 2024: this is extra important to do, this doesn't handle
        # unbacked replacements properly nor does it generate deferred runtime
        # asserts
        if not isinstance(a, SymInt):
            if not isinstance(b, SymInt):
                assert a == b
            else:
                assert isinstance(
                    b.node.expr, sympy.Symbol
                ), "constraining non-Symbols NYI"
                assert b.node.shape_env is self
                self.replacements[b.node.expr] = sympy.Integer(a)
        else:
            # TODO: Actually, we can support this as long as one of them is a symbol.
            # NB: We can't actually do "unification" as our operators are not
            # injective
            assert isinstance(a.node.expr, sympy.Symbol), "constraining non-Symbols NYI"
            assert a.node.shape_env is self
            if not isinstance(b, SymInt):
                self.replacements[a.node.expr] = sympy.Integer(b)
            else:
                assert a.node.shape_env is b.node.shape_env
                assert isinstance(
                    b.node.expr, sympy.Symbol
                ), "constraining non-Symbols NYI"
                new_var = self._find(a.node.expr)
                self.replacements[b.node.expr] = new_var

    def _ignore_fresh_unbacked_symbols_tls(self) -> bool:
        return getattr(TLS, "ignore_fresh_unbacked_symbols", False)

    @record_shapeenv_event()
    def _ignore_fresh_unbacked_symbols_set(self, b: bool) -> bool:
        prev = self._ignore_fresh_unbacked_symbols_tls()
        TLS.ignore_fresh_unbacked_symbols = b
        return prev

    @contextmanager
    def ignore_fresh_unbacked_symbols(self) -> Iterator[None]:
        """
        Indicates that the newly allocated unbacked SymInts are being
        discarded
        """
        prev = self._ignore_fresh_unbacked_symbols_set(True)
        try:
            yield
        finally:
            self._ignore_fresh_unbacked_symbols_set(prev)

    @record_shapeenv_event()
    def freeze(self) -> None:
        """Freeze this ShapeEnv to stop accumulating guards

        A frozen ShapeEnv will ignore any further guards generated on it and
        only emit a warning which may lead to accuracy problems.
        """
        self.frozen = True

    @record_shapeenv_event()
    def freeze_runtime_asserts(self) -> None:
        """Freeze this ShapeEnv to stop adding deferred runtime asserts.

        We will error if you try to install a new runtime assert when it is
        frozen.  This would indicate a lowering violation, or perhaps something
        we know statically is already True but we are checking it again in a way
        that is not clearly dischargeable.
        """
        # self.prefer_deferred_runtime_asserts_over_guards = False
        self.runtime_asserts_frozen = True

    def _create_symbol_for_source(self, source: Source) -> Optional[sympy.Symbol]:
        if not self._translation_validation_enabled:
            return None
        srcname = source.name()
        if source not in self.source_to_symbol:
            self.source_to_symbol[srcname] = sympy.Symbol(srcname, integer=True)
        return self.source_to_symbol[srcname]

    def _add_z3var(self, symbol: sympy.Symbol, type: type) -> None:
        if self._translation_validation_enabled:
            self.validator.add_var(symbol, type)

    def _add_target_expr(self, expr: SympyBoolean) -> None:
        if self._translation_validation_enabled:
            self.validator.add_target_expr(expr)

    def _add_assertion(self, expr: SympyBoolean) -> None:
        if self._translation_validation_enabled:
            self.validator.add_assertion(expr)

    def _check_translation_validate(self) -> None:
        if self._translation_validation_enabled:
            self.validator.validate()

    @record_shapeenv_event()
    def _create_fx_call_function(
        self,
        op: Callable,
        args: tuple,
    ) -> tuple[Optional[torch.fx.Node], bool]:
        # Cache this tuple in order to avoid duplicated nodes.
        node_key = (op, args)
        # Flags whether the returned node was cached or not.
        fresh = False

        if self._translation_validation_enabled and node_key not in self.fx_node_cache:
            # Presence of None in the arguments implies that we should ignore this operation.
            if any(a is None for a in args):
                # We check if we are not mixing SymNode that should not be ignored
                # (fx_node is not None) with those that should (fx_node is None).
                assert all(not isinstance(a, torch.fx.Node) for a in args)
                return None, fresh

            fresh = True

            # If translation validation is enabled, all arguments must have its
            # own FX node.
            assert all(
                a is not None for a in args
            ), f"missing arg in FX graph ({op.__name__}): {args}"
            node = self.fx_node_cache[node_key] = self.graph.call_function(op, args)
            self.name_to_node[node.name] = node

        return self.fx_node_cache.get(node_key, None), fresh

    def _create_fx_placeholder_and_z3var(
        self,
        symbol: sympy.Symbol,
        type: type,
    ) -> Optional[torch.fx.Node]:
        if not self._translation_validation_enabled:
            return None

        node_key = (self.graph.placeholder, (symbol,))

        # Check if we haven't added this symbol already.
        # If so, skip the placeholder creation, as it
        # generates invalid Python code.
        if node_key not in self.fx_node_cache:
            # Add a Z3 variable according to 'type'.
            self._add_z3var(symbol, type)
            # Create the FX placeholder out of a mangled name.
            mangled_name = re.sub(
                r"[^a-zA-Z0-9]", "_", re.sub(r"[()]", "", symbol.name)
            )
            node = self.fx_node_cache[node_key] = self.graph.placeholder(mangled_name)
            self.name_to_node[node.name] = node
            # Attach the 'symbol' to the placeholder so that we can retrieve
            # the Z3 variable later.
            node.meta["symbol"] = symbol

        return self.fx_node_cache[node_key]

    def _remove_fx_node(self, node: Optional[torch.fx.Node]) -> None:
        if self._translation_validation_enabled and node is not None:
            self.name_to_node.pop(node.name)
            self.graph.erase_node(node)

    def _add_fx_node_metadata(self, node: torch.fx.Node) -> None:
        from torch._dynamo.utils import get_current_node

        if self.should_record_events:
            node.meta[SHAPEENV_EVENT_KEY] = self._last_event_index()
            node.meta[CURRENT_NODE_KEY] = get_current_node()

    def _suppress_guards_tls(self) -> bool:
        return getattr(TLS, "suppress_guards", False)

    @record_shapeenv_event()
    def _suppress_guards_enter(self) -> None:
        if not hasattr(TLS, "suppress_guards_stack"):
            TLS.suppress_guards_stack = []
        old = self._suppress_guards_tls()
        TLS.suppress_guards_stack.append(old)
        TLS.suppress_guards = True

    @record_shapeenv_event()
    def _suppress_guards_exit(self) -> None:
        old = (
            TLS.suppress_guards_stack.pop()
            if len(TLS.suppress_guards_stack) > 0
            else False
        )
        TLS.suppress_guards = old

    def suppress_guards(self) -> _GeneratorContextManager[None]:
        """Context manager to ignore all guards generated inside"""
        return _suppress_guards(self)

    def _get_key(self) -> tuple[int, int, int, int]:
        """
        Defines the current "state" of the guards we've accumulated in this ShapeEnv.
        Determines when we need to invalidate our cache
        """
        return (
            len(self.replacements),
            len(self.divisible),
            self.num_deferred_runtime_asserts,
            len(self.unbacked_var_to_val),
        )

    def _update_version_counter(self) -> None:
        # if the change to shape env effects self.divisible set
        # _resimplify_floor_div_axioms.
        # This is used to trigger a resimplication of FloorDiv to CleanDivs
        # in implication inside the function resimplify_floor_div.
        if len(self.divisible) != self._prev_cache_key[1]:
            self._resimplify_floor_div_axioms = True

        # The shape environment is queried orders of magnitude more often than
        # it is changed, so we summarise the cache key into a linearly
        # increasing version counter which is cheaper to check in _lru_cache

        # Only update version counter if the state actually changed
        cur_key = self._get_key()

        if self._prev_cache_key != cur_key:
            self._prev_cache_key = cur_key
            self._version_counter += 1

    def _produce_dyn_sizes(
        self,
        ex_size: Sequence[Union[int, SymInt]],
        source: Source,
        symbolic_context: SymbolicContext,
    ) -> list[sympy.Expr]:
        return self._produce_dyn_sizes_from_int_tuple(
            tuple(ex_size), source, symbolic_context
        )

    def _produce_dyn_sizes_from_int_tuple(
        self,
        tensor_size: Sequence[Union[int, SymInt]],
        source: Source,
        symbolic_context: SymbolicContext,
    ) -> list[sympy.Expr]:
        assert all(
            not is_symbolic(val) for val in tensor_size
        ), f"Expect size to be a plain tuple of ints but got {tensor_size}"
        from torch._dynamo.source import TensorProperty, TensorPropertySource

        _assert_symbol_context(symbolic_context)
        dynamic_dims = symbolic_context.dynamic_sizes  # type: ignore[attr-defined]
        constraint_dims = symbolic_context.constraint_sizes  # type: ignore[attr-defined]
        size = []
        for i, val in enumerate(tensor_size):
            size.append(
                self.create_symbol(
                    val,
                    TensorPropertySource(source, TensorProperty.SIZE, i),
                    dynamic_dims[i],
                    constraint_dims[i],
                    symbolic_context=symbolic_context,
                )
            )
        return size

    def create_symbolic_sizes_strides_storage_offset(
        self,
        ex: torch.Tensor,
        source: Source,
        *,
        symbolic_context: Optional[SymbolicContext] = None,
    ) -> tuple[
        tuple[Union[int, SymInt], ...],
        tuple[Union[int, SymInt], ...],
        Union[int, SymInt],
    ]:
        """
        Returns a list of symbolic sizes and strides for the given tensor.
        We try our best to express stride in terms of the sizes, so as to not
        introduce new symbolic variables.
        """

        ex_size = tuple(
            self._maybe_specialize_sym_int_with_hint(sz) for sz in ex.size()
        )
        ex_stride = tuple(
            self._maybe_specialize_sym_int_with_hint(sd) for sd in ex.stride()
        )
        ex_storage_offset = self._maybe_specialize_sym_int_with_hint(
            ex.storage_offset()
        )

        return self._create_symbolic_sizes_strides_storage_offset(
            ex_size,
            ex_stride,
            ex_storage_offset,
            [_is_dim_dynamic(ex, i) for i in range(ex.dim())],
            source,
            symbolic_context=symbolic_context,
        )

    # Dynamo may want to wrap FakeTensors with SymInt sizes up e.g. make_fx(opt_f(), tracing_mode="symbolic").
    # We create symbols in shape_env using the backed hints behind SymInt.

    # Case 1: when SymInt is backed, dynamo can proceed with FakeTensors that have concrete shape.
    # produce_guards will trigger specializations on the outer stuff

    # Case 2: when the SymInt is unbacked, we will throw an data dependent error in require_hint().
    #
    # It's probably good for now but it's important to note that this approach has implications for
    # the original shape_env when checking guards in different order.

    # Example:
    # ---------
    # Consider a function "opt_f" as shown below:

    # @torch.compile()
    # def opt_f(x: bool, y: Tensor):
    #   if x == True:
    #     return y + torch.randn([4])
    #   else:
    #     return y
    # Depending on the sequence of calls, we might install two different sets of guards:

    # 1. opt_f(False, y):
    #    - "x == False" (always works for any size y)

    # 2. opt_f(True, y):
    #    - Triggers recompilation and results in guards like:
    #      - "x == True and y.size(0) == 4"
    #      - (or "y.size(0) == 4 and x == True")

    # The order of checking the guards matters. In this specific example:
    # If True branch guard check precedes False branch and for True branch, y.size(0) check precedes x == True,
    # we may have an unnessary shape speciliazation for y.
    def _maybe_specialize_sym_int_with_hint(
        self, maybe_sym: Union[int, SymInt]
    ) -> Union[int, SymInt]:
        assert isinstance(maybe_sym, (int, torch.SymInt))
        if is_symbolic(maybe_sym):
            assert (
                maybe_sym.node.shape_env is not self
            ), "expect the symbol is created from an shape env other than current one."
            return maybe_sym.node.require_hint()
        return maybe_sym

    @record_shapeenv_event()
    def _create_symbolic_sizes_strides_storage_offset(
        self,
        # NB: SymInt is allowed here due to nested int, normally you don't
        # actually pass true symbolic sizes to this function
        ex_size: Sequence[Union[int, SymInt]],
        ex_stride: Sequence[Union[int, SymInt]],
        ex_storage_offset: Union[int, SymInt],
        is_dim_dynamic: Sequence[bool],
        source: Source,
        *,
        symbolic_context: Optional[SymbolicContext] = None,
    ) -> tuple[
        tuple[Union[int, SymInt], ...],
        tuple[Union[int, SymInt], ...],
        Union[int, SymInt],
    ]:
        dim = len(ex_size)

        # Reimplement the legacy behavior
        if symbolic_context is None:
            constraint_sizes: list[DimConstraint] = [None] * dim
            constraint_strides: list[DimConstraint] = [None] * dim
            dynamic_dims = []
            dynamic_strides = []
            for i in range(dim):
                # NB: This is encapsulation breaking!  Legacy behavior was
                # bad.
                if is_dim_dynamic[i]:
                    r = DimDynamic.DYNAMIC
                elif self.assume_static_by_default:
                    r = DimDynamic.STATIC
                else:
                    r = DimDynamic.DUCK
                dynamic_dims.append(r)
                dynamic_strides.append(r)
            dynamic_dims = [DimDynamic.DUCK] * dim
            dynamic_strides = [DimDynamic.INFER_STRIDE] * dim
            # symbolic_context is None - set one
            symbolic_context = StatelessSymbolicContext(
                dynamic_sizes=dynamic_dims,
                dynamic_strides=dynamic_strides,
                constraint_sizes=constraint_sizes,
                constraint_strides=constraint_strides,
            )
        # We got a StatelessSymbolicContext
        _assert_symbol_context(symbolic_context)
        constraint_sizes = symbolic_context.constraint_sizes  # type: ignore[attr-defined]
        constraint_strides = symbolic_context.constraint_strides  # type: ignore[attr-defined]
        dynamic_sizes = symbolic_context.dynamic_sizes  # type: ignore[attr-defined]
        dynamic_strides = symbolic_context.dynamic_strides  # type: ignore[attr-defined]

        # TODO: make this configurable from outside symbolic_context; we made a symbolic_context
        # decision here where if all sizes are static, we are going to
        # specialize all of the inner strides/offset too. We don't have to
        # do this, and arguably we should ALWAYS allow for dynamic offset,
        # this is cheap.
        # TODO: This should be DYNAMIC, using DUCK for BC
        dynamic_offset = (
            DimDynamic.STATIC
            if all(r == DimDynamic.STATIC for r in dynamic_sizes)
            else DimDynamic.DUCK
        )
        are_sizes_static = all(r == DimDynamic.STATIC for r in dynamic_sizes)

        assert len(dynamic_sizes) == dim, f"{len(dynamic_sizes)} != {dim}"
        assert len(dynamic_strides) == dim, f"{len(dynamic_sizes)} != {dim}"
        assert len(constraint_sizes) == dim
        assert len(constraint_strides) == dim

        from torch._dynamo.source import TensorProperty, TensorPropertySource

        size: list[sympy.Expr] = self._produce_dyn_sizes_from_int_tuple(
            ex_size, source, symbolic_context
        )
        stride = self._compute_symbolic_stride(
            source,
            size,
            ex_size,
            ex_stride,
            dynamic_strides,
            constraint_strides,
            are_sizes_static,
            symbolic_context,
        )

        sym_sizes = [
            self.create_symintnode(
                sym,
                hint=hint,
                source=TensorPropertySource(source, TensorProperty.SIZE, i),
            )
            for i, (sym, hint) in enumerate(zip(size, ex_size))
        ]
        sym_stride = []
        for i, stride_expr in enumerate(stride):
            # NB: Don't duck size the stride; instead use the expression
            # we computed
            assert stride_expr is not None
            sym_stride.append(
                self.create_symintnode(
                    stride_expr,
                    hint=ex_stride[i],
                    source=TensorPropertySource(source, TensorProperty.STRIDE, i),
                )
            )
        sym_storage_offset = self.create_symintnode(
            self.create_symbol(
                ex_storage_offset,
                TensorPropertySource(source, TensorProperty.STORAGE_OFFSET),
                dynamic_dim=dynamic_offset,
                constraint_dim=None,
                symbolic_context=symbolic_context,
            ),
            hint=ex_storage_offset,
            source=TensorPropertySource(source, TensorProperty.STORAGE_OFFSET),
        )
        return tuple(sym_sizes), tuple(sym_stride), sym_storage_offset

    def _compute_symbolic_stride(
        self,
        source: Source,
        size: Sequence[sympy.Expr],
        ex_size: Sequence[Union[int, SymInt]],
        ex_stride: Sequence[Union[int, SymInt]],
        dynamic_strides: Sequence[DimDynamic],
        constraint_strides: Sequence[
            Optional[Union[StrictMinMaxConstraint, RelaxedUnspecConstraint]]
        ],
        are_sizes_static: bool,
        symbolic_context: SymbolicContext,
    ) -> list[sympy.Expr]:
        from torch._dynamo.source import TensorProperty, TensorPropertySource

        stride: list[Optional[sympy.Expr]] = [None] * len(size)
        candidates: dict[Union[int, SymInt], sympy.Expr] = {}

        # iterate over unbound strides in val ascending order with
        # index descending as a tie breaker since for cases like
        # [(1, 1), (1, 0)], we want to fill in the right most
        # stride first.
        val_list = [(val, -i) for i, val in enumerate(ex_stride)]
        val_list.sort(key=_nested_int_aware_sort)

        for val, neg_i in val_list:
            i = -neg_i
            contiguous_stride = (
                i != len(ex_stride) - 1
                and ex_stride[i] == ex_size[i + 1] * ex_stride[i + 1]
            )
            if val in (0, 1) and not contiguous_stride:
                out_stride = sympy.Integer(val)
            else:
                dynamic_stride = dynamic_strides[i]
                if dynamic_stride == DimDynamic.INFER_STRIDE and val in candidates:
                    # Set stride to a candidate only for DimDynamic.INFER_STRIDE
                    out_stride = candidates[val]
                else:
                    # Set INFER_STRIDE to STATIC or DUCK depending on sizes
                    dyn_stride = dynamic_stride
                    if dynamic_stride == DimDynamic.INFER_STRIDE:
                        dyn_stride = (
                            DimDynamic.STATIC if are_sizes_static else DimDynamic.DUCK
                        )
                    out_stride = self.create_symbol(
                        val,
                        TensorPropertySource(source, TensorProperty.STRIDE, i),
                        dynamic_dim=dyn_stride,
                        constraint_dim=constraint_strides[i],
                        symbolic_context=symbolic_context,
                    )
            stride[i] = out_stride
            candidates[ex_size[i] * val] = size[i] * out_stride

        assert all(x is not None for x in stride)
        return stride

    @record_shapeenv_event()
    def create_symintnode(
        self,
        sym: sympy.Expr,
        *,
        hint: Optional[int],
        source: Optional[Source] = None,
    ) -> Union[int, SymInt]:
        """Create a SymInt value from a symbolic expression

        If you know what the current hint value of the SymInt to be created
        is, pass it into hint.  Otherwise, pass None and we will make our best
        guess

        """
        if self._translation_validation_enabled and source is not None:
            # Create a new symbol for this source.
            symbol = self._create_symbol_for_source(source)
            assert symbol is not None

            # Create a new FX placeholder and Z3 variable for 'symbol'.
            fx_node = self._create_fx_placeholder_and_z3var(symbol, int)

            # Add an equality assertion for the newly created symbol and 'sym'.
            self._add_assertion(sympy.Eq(symbol, sym))
        else:
            fx_node = None

        out: Union[int, SymInt]
        if isinstance(sym, sympy.Integer):
            if hint is not None:
                assert int(sym) == hint
            out = int(sym)
        else:
            # How can this occur? When we mark_unbacked, we end up with a real
            # tensor that has hints for all sizes, but we MUST NOT create a
            # SymNode with a hint, because we're hiding the hint from our eyes
            # with the unbacked Symbol.  And in fact, the hint compute may be
            # inconsistent with size oblivious tests.
            if free_unbacked_symbols(sym):
                hint = None
            out = SymInt(SymNode(sym, self, int, hint, fx_node=fx_node))
        return out

    @record_shapeenv_event()
    def create_symfloatnode(
        self,
        sym: sympy.Expr,
        *,
        hint: Optional[int],
        source: Optional[Source] = None,
    ) -> Union[float, SymFloat]:
        """Create a SymFloat value from a symbolic expression"""
        if self._translation_validation_enabled and source is not None:
            # Create a new symbol for this source.
            symbol = self._create_symbol_for_source(source)
            assert symbol is not None

            # Create a new FX placeholder and Z3 variable for 'symbol'.
            fx_node = self._create_fx_placeholder_and_z3var(symbol, float)

            # Add an equality assertion for the newly created symbol and 'sym'.
            self._add_assertion(sympy.Eq(symbol, sym))
        else:
            fx_node = None

        out: Union[float, SymFloat]
        if isinstance(sym, sympy.Float):
            if hint is not None:
                assert float(sym) == hint
            out = float(sym)
        else:
            # You could give this the same treatment as SymInt above if
            # you supported mark_unbacked on a float, but it's a kind of
            # strange thing to do though because floats don't get 0/1
            # specialization anyway
            if free_unbacked_symbols(sym):
                assert hint is None, sym
            out = SymFloat(SymNode(sym, self, float, hint, fx_node=fx_node))
        return out

    @record_shapeenv_event()
    def create_unspecified_symint_and_symbol(
        self, value: int, source: Source, dynamic_dim: DimDynamic
    ) -> Union[int, SymInt]:
        """Create a SymInt wrapping a new unspecified symbol"""
        return self.create_symintnode(
            self.create_unspecified_symbol(
                value,
                source=source,
                dynamic_dim=dynamic_dim,
            ),
            hint=value,
            source=source,
        )

    def create_symboolnode(self, sym: sympy.Expr) -> SymBool:
        """Create a SymBool object from a sympy boolean expression"""
        # This function is only being used in serialization, so we do not track it
        # for validation.
        return SymBool(SymNode(sym, self, bool, None))

    def _log_create_unbacked_symbol(
        self,
        prefix: str,
        symbol: sympy.Symbol,
        vr: ValueRanges,
        source: Optional[Source] = None,
    ) -> None:
        is_debug = config.extended_debug_create_symbol is not None and str(
            symbol
        ) in config.extended_debug_create_symbol.split(",")
        sloc: Union[str, SLoc]
        if source is None:
            sloc, maybe_extra_debug = self._get_stack_summary(is_debug)
        else:
            sloc, maybe_extra_debug = source.name(), ""
        log.info(
            "%s %s [%s, %s] %s%s",
            prefix,
            symbol,
            vr.lower,
            vr.upper,
            sloc,
            maybe_extra_debug,
            stack_info=is_debug,
        )
        trace_structured(
            "create_unbacked_symbol",
            metadata_fn=lambda: {
                "symbol": str(symbol),
                "vr": f"[{vr.lower}, {vr.upper}]",
                "user_stack": structured.from_traceback(TracingContext.extract_stack()),
                "stack": structured.from_traceback(
                    CapturedTraceback.extract(skip=1).summary()
                ),
            },
        )

    @record_shapeenv_event()
    def create_unbacked_symfloat(self) -> SymFloat:
        """Create a symbolic float without a hint value"""
        symbol: sympy.Symbol = make_symbol(
            SymT.UNBACKED_FLOAT, next(self.unbacked_symfloat_counter)
        )
        self.counter["create_unbacked_symbol"] += 1
        if not self._ignore_fresh_unbacked_symbols_tls():
            self.pending_fresh_unbacked_symbols.append(symbol)
        self.var_to_stack[symbol] = CapturedTraceback.extract(skip=1)
        vr = self.var_to_range[symbol] = ValueRanges.unknown()
        assert vr.is_float
        sloc = self._get_sloc()
        self.var_to_range_sloc[symbol] = ValueRangesSLoc(sloc, sloc)

        # Create a new FX placeholder and Z3 variable for 'symbol'.
        fx_node = self._create_fx_placeholder_and_z3var(symbol, float)

        self._log_create_unbacked_symbol("create_unbacked_symfloat", symbol, vr)

        return SymFloat(SymNode(symbol, self, float, None, fx_node=fx_node))

    @record_shapeenv_event()
    def create_unbacked_symint(self, source: Optional[Source] = None) -> SymInt:
        """Create a symbolic integer without a hint value"""
        symbol: sympy.Symbol = make_symbol(
            SymT.UNBACKED_INT, next(self.unbacked_symint_counter), integer=True
        )
        if not self._ignore_fresh_unbacked_symbols_tls():
            self.pending_fresh_unbacked_symbols.append(symbol)
        self.counter["create_unbacked_symbol"] += 1
        self.var_to_stack[symbol] = CapturedTraceback.extract(skip=1)
        vr = self.var_to_range[symbol] = self._default_unspecified_value_range()
        assert vr.is_int
        sloc = self._get_sloc()
        self.var_to_range_sloc[symbol] = ValueRangesSLoc(sloc, sloc)

        # Create a new FX placeholder and Z3 variable for 'symbol'.
        fx_node = self._create_fx_placeholder_and_z3var(symbol, int)

        self._log_create_unbacked_symbol("create_unbacked_symint", symbol, vr, source)

        return SymInt(SymNode(symbol, self, int, None, fx_node=fx_node))

    def is_unbacked_symint(self, symbol: sympy.Symbol) -> bool:
        """Check if a sympy symbol matches the naming convention for unbacked symbols"""
        return symbol_is_type(symbol, SymT.UNBACKED_INT)

    @record_shapeenv_event()
    def create_unbacked_symbool(self) -> SymBool:
        """Create a symbolic boolean without a hint value"""
        symbol: sympy.Symbol = make_symbol(
            SymT.UNBACKED_INT, next(self.unbacked_symint_counter), integer=True
        )
        if not self._ignore_fresh_unbacked_symbols_tls():
            self.pending_fresh_unbacked_symbols.append(symbol)
        self.counter["create_unbacked_symbol"] += 1
        self.var_to_stack[symbol] = CapturedTraceback.extract(skip=1)
        vr = self.var_to_range[symbol] = ValueRanges(0, 1)
        assert vr.is_int
        sloc = self._get_sloc("default value range for unbacked SymBool")
        self.var_to_range_sloc[symbol] = ValueRangesSLoc(sloc, sloc)

        # Create a new FX placeholder and Z3 variable for 'symbol'.
        fx_node = self._create_fx_placeholder_and_z3var(symbol, bool)

        self._log_create_unbacked_symbol("create_unbacked_symbool", symbol, vr)

        return SymBool(SymNode(sympy.Eq(symbol, 1), self, bool, None, fx_node=fx_node))

    @record_shapeenv_event()
    def create_unspecified_symbol(
        self,
        val: Union[int, SymInt, float, SymFloat],
        source: Source,
        dynamic_dim: DimDynamic = DimDynamic.DUCK,
        constraint_dim: DimConstraint = None,  # NB: includes None
        symbolic_context: Optional[StatelessSymbolicContext] = None,
    ) -> sympy.Expr:
        """
        Create a symbol with an unspecified value

        Compared to standard symbols we do not assume the value is positive,
        nor do we specialze on zero or one values.
        """
        # 'positive' is None for unspecified symbols, since we can't
        # assume that it will be neither positive nor negative.

        # We don't want to specialize zero one val for unspecified symbol
        # so that we can always get a new symbol despite val.
        return self.create_symbol(
            val,
            source,
            dynamic_dim,
            constraint_dim,
            positive=None,
            do_not_specialize_zero_one=True,
            symbolic_context=symbolic_context,
        )

    @record_shapeenv_event()
    def create_symbol(
        self,
        val: int,
        source: Source,
        dynamic_dim: DimDynamic = DimDynamic.DUCK,
        constraint_dim: DimConstraint = None,  # NB: includes None
        positive: Optional[bool] = True,
        do_not_specialize_zero_one: bool = False,
        symbolic_context: Optional[StatelessSymbolicContext] = None,
    ) -> sympy.Expr:
        """Create a new symbol which is tracked by this ShapeEnv"""
        # check if constraint_dim is actually static integer
        if (
            isinstance(constraint_dim, StrictMinMaxConstraint)
            and constraint_dim.vr.lower == constraint_dim.vr.upper
        ):
            dynamic_dim = DimDynamic.STATIC
            if constraint_dim.vr.lower != val:
                raise ConstraintViolationError(
                    f"Static shape constraint of {constraint_dim.vr.lower} does not match input size of {val}, "
                    f"for {source.name()}"
                )
            if symbolic_context:
                from torch._dynamo.source import TensorPropertySource

                assert isinstance(source, TensorPropertySource)
                # TODO: storage_offset handling?
                assert source.idx is not None
                symbolic_context.dynamic_sizes[source.idx] = dynamic_dim
                symbolic_context.constraint_sizes[source.idx] = None
            constraint_dim = None

        # see note [Tensor Fakification and Symbol Caching]
        source_name = source.name()
        if (
            isinstance(symbolic_context, StatefulSymbolicContext)
            and id(self) not in symbolic_context.shape_env_to_source_to_symbol_cache
        ):
            symbolic_context.shape_env_to_source_to_symbol_cache[id(self)] = {}

        if (
            isinstance(symbolic_context, StatefulSymbolicContext)
            and source_name
            and (
                source_name
                in symbolic_context.shape_env_to_source_to_symbol_cache[id(self)]
            )
        ):
            return symbolic_context.shape_env_to_source_to_symbol_cache[id(self)][
                source_name
            ]

        if dynamic_dim in (DimDynamic.SIZE_LIKE_UNBACKED, DimDynamic.OBLIVIOUS_SIZE):
            out = self.create_unbacked_symint(source).node.expr
            self._constrain_range_for_size(out)
            if isinstance(symbolic_context, StatefulSymbolicContext) and source_name:
                symbolic_context.shape_env_to_source_to_symbol_cache[id(self)][
                    source_name
                ] = out
            if dynamic_dim is DimDynamic.OBLIVIOUS_SIZE:
                self.oblivious_var_to_val[out] = val
            return out

        if do_not_specialize_zero_one:
            specialize_zero_one = False
        else:
            specialize_zero_one = self.specialize_zero_one

        assert isinstance(source, Source), f"{type(source)} {source}"
        assert not (positive and val < 0), f"positive set for negative value: {val}"
        # It's always sound to allocate a symbol as DYNAMIC.  If the user
        # constrained the symbol, force the symbolic_context to DYNAMIC, because our
        # constraint code will do weird stuff if, e.g., it's duck shaped
        if constraint_dim is not None:
            dynamic_dim = DimDynamic.DYNAMIC

        if dynamic_dim is DimDynamic.STATIC:
            out = sympy.Integer(val)
            if isinstance(symbolic_context, StatefulSymbolicContext) and source_name:
                symbolic_context.shape_env_to_source_to_symbol_cache[id(self)][
                    source_name
                ] = out
            return out

        elif dynamic_dim is DimDynamic.DUCK:
            # duck_shape can be used to globally turn off duck shaping, even
            # if it was requested
            duck = self.duck_shape
        elif dynamic_dim is DimDynamic.DYNAMIC:
            duck = False
        else:
            raise AssertionError(f"unhandled dynamic_dim {dynamic_dim}")

        sloc = self._get_sloc()

        if val in (0, 1) and specialize_zero_one:
            r = self.val_to_var[val]
        elif not duck or val not in self.val_to_var:
            # If we're not duck shaping, we always create a new symbol
            # Even if we're duck shaping, if we haven't seen this particular
            # value before, we also create a new symbol
            if type(val) is int or is_nested_int(val):
                sympy_expr = make_symbol(
                    SymT.SIZE, len(self.var_to_val), positive=positive, integer=True
                )
            else:
                sympy_expr = make_symbol(
                    SymT.FLOAT, len(self.var_to_val), positive=positive, real=True
                )
            self.source_to_var[source_name] = sympy_expr
            # We always associate vars to vals
            if isinstance(val, int):
                self.var_to_val[sympy_expr] = sympy.Integer(val)
            elif isinstance(val, float):
                self.var_to_val[sympy_expr] = sympy.Float(val)
            else:
                # Only used for jagged layout nested tensors
                self.var_to_val[sympy_expr] = SingletonInt(
                    val.node.nested_int(), coeff=val.node.nested_int_coeff()
                )

            # Do the appending later, because we always want to populate this
            self.var_to_sources[sympy_expr] = []
            # Create a Z3 variable for the new symbol.
            self._add_z3var(sympy_expr, int)

            if duck:
                # Make sure to reuse this symbol for subsequent duck shaping
                self.val_to_var[val] = sympy_expr

            if isinstance(val, int):
                if positive:
                    # Add assertions for the newly created symbols
                    self._add_assertion(sympy_expr > 1)

                    # Apply default range, which assumes not zero-one
                    self.var_to_range[sympy_expr] = self._default_value_range()
                    self.var_to_range_sloc[sympy_expr] = ValueRangesSLoc(
                        self._get_sloc(
                            "user code shown is first use of this value--the guard itself is not "
                            "due user code but due to 0/1 specialization in the framework; to "
                            "avoid specialization try torch._dynamo.mark_unbacked(tensor, dim)"
                            if self.specialize_zero_one
                            else None
                        ),
                        sloc,
                    )
                else:
                    self.var_to_range[
                        sympy_expr
                    ] = self._default_unspecified_value_range()
                    self.var_to_range_sloc[sympy_expr] = ValueRangesSLoc(sloc, sloc)

                # Small performance optimization: if we have a min-max constraint,
                # we can proactively narrow to that range
                if isinstance(constraint_dim, StrictMinMaxConstraint):
                    assert not duck
                    self._update_var_to_range(
                        sympy_expr, constraint_dim.vr, is_constraint=True
                    )

                vr = self.var_to_range[sympy_expr]
                assert vr.is_int

                if val not in vr:
                    raise ConstraintViolationError(
                        f"{val} not in range [{vr.lower}, {vr.upper}]"
                    )

                range_str = f"[{vr.lower}, {vr.upper}]"
            elif isinstance(val, float):
                self.var_to_range[sympy_expr] = vr = ValueRanges(-sympy.oo, sympy.oo)
                self.var_to_range_sloc[sympy_expr] = ValueRangesSLoc(sloc, sloc)
                range_str = f"[{vr.lower}, {vr.upper}]"
                assert vr.is_float
            else:
                # Skip var_range logic for SingletonInt
                # Only used for jagged layout nested tensors
                range_str = ""

            r = sympy_expr

            is_debug = config.extended_debug_create_symbol is not None and str(
                sympy_expr
            ) in config.extended_debug_create_symbol.split(",")
            maybe_more_info = ""
            if not is_debug and os.getenv("TORCHDYNAMO_EXTENDED_ADVICE", "1") not in (
                "0",
                "",
            ):
                maybe_more_info = (
                    ", for more info run with "
                    f'TORCHDYNAMO_EXTENDED_DEBUG_CREATE_SYMBOL="{sympy_expr}" '
                    "or to suppress this message run with "
                    'TORCHDYNAMO_EXTENDED_ADVICE="0"'
                )
            sloc, maybe_extra_debug = self._get_stack_summary(is_debug)
            self.log.info(
                "create_symbol %s = %s for %s %s %s%s%s",
                sympy_expr,
                val,
                source.name(),
                range_str,
                sloc,
                maybe_more_info,
                maybe_extra_debug,
                stack_info=is_debug,
            )
            trace_structured(
                "create_symbol",
                metadata_fn=lambda: {
                    "symbol": str(sympy_expr),
                    "val": repr(val),
                    "vr": range_str,
                    "source": source.name(),
                    "user_stack": structured.from_traceback(
                        TracingContext.extract_stack()
                    ),
                    "stack": structured.from_traceback(
                        CapturedTraceback.extract(skip=1).summary()
                    ),
                },
            )

            self.counter["create_symbol"] += 1
        else:
            # This implements duck-shaping: input sizes that match are assigned
            # the same symint
            r = self.val_to_var[val]
            self.source_to_var[source_name] = r
            self.log.debug("create_symbol %s duck sized %s", r, source.name())

        if isinstance(r, sympy.Symbol):
            r_sources = self.var_to_sources[r]
            r_sources.append(source)
            if not source.is_ephemeral() and r_sources[0].is_ephemeral():
                # prefer non-ephemeral source first since it may be guarded on later
                r_sources[0], r_sources[-1] = r_sources[-1], r_sources[0]

            # This ensures we get zeros in symbol_guard_counts, which makes
            # some queries simpler (since we will accumulate mass on 0 this
            # way)
            self.symbol_guard_counter[r] = 0

        if isinstance(symbolic_context, StatefulSymbolicContext) and source_name:
            symbolic_context.shape_env_to_source_to_symbol_cache[id(self)][
                source_name
            ] = r
        return r

    def add_var_to_val(self, expr: sympy.Symbol, val: int) -> None:
        """Adds a new symbol to the symbolic environment."""
        log.debug("add_var_to_val %s %s", expr, val, stack_info=True)
        assert expr not in self.var_to_val, f"{expr} already exists"
        self.var_to_val[expr] = sympy.Integer(val)

    def _debug_name(self, source: Source) -> str:
        src_name = source.name()
        return self.source_name_to_debug_name.get(src_name, src_name)

    def _render_range_for_constraint_violation(
        self, source: Source, c: Union[StrictMinMaxConstraint, RelaxedUnspecConstraint]
    ) -> str:
        if isinstance(c, StrictMinMaxConstraint):
            lower, upper = c.vr.lower, c.vr.upper
            default = self._default_value_range()
            if lower <= default.lower:
                lower = None
            if upper >= default.upper:
                upper = None
            c_render = (
                f"{self._debug_name(source)} = {source.name()} in the specified range"
            )
            if lower is not None and upper is not None:
                c_render += f" {lower} <= {self._debug_name(source)} <= {upper}"
            elif lower is None and upper is not None:
                c_render += f" {self._debug_name(source)} <= {upper}"
            elif lower is not None and upper is None:
                c_render += f" {lower} <= {self._debug_name(source)}"
            return c_render
        return c.render(source)

    def produce_guards(self, *args: Any, **kwargs: Any) -> list[str]:
        """
        Like produce_guards_verbose, but only returns the non-verbose guard expressions
        (no verbose guards produced.)
        """
        return self.produce_guards_verbose(*args, **kwargs)[0]

    def produce_guards_verbose(
        self,
        placeholders: Sequence[FakeTensor],
        sources: Sequence[Source],
        source_ref: Callable[[Source], str] = lambda n: n.name(),
        *,
        guards: Optional[list[ShapeGuard]] = None,
        input_contexts: Optional[DimList[SymbolicContext]] = None,
        # Encodes user-specified input shape equations of the form s = s' and s = fn(s').
        # (See docs on EqualityConstraint for details of the encoding.)
        equalities_inputs: Optional[EqualityConstraint] = None,
        _simplified: bool = False,
        # Indicates if we should produce guards for known static values.
        ignore_static: bool = True,
    ) -> tuple[list[str], list[str]]:  # python, verbose
        """
        Generates a list of guards strings which, when evaluated in a context that
        defines tensors for all the sources, returns True or False depending
        on if the guards in the list evaluated to True or not.  Primarily used by Dynamo,
        but this is also helpful for manual testing of guards (see
        evaluate_guards_for_args)

        For convenience in testing, a source is allowed to be a str,
        in which case we will assume it is a LocalSource

        simplified lets you omit duck sizing, equality and 0/1 guards.
        This is useful for testing when you don't care about the boilerplate
        guards, and it may be helpful for user output too (be careful though;
        some equality guards are nontrivial!  It would be nice to get simplified
        output to print them too).  It's private because it's not
        intended for normal use
        """
        self.log.info("produce_guards")

        # Check if we get to the same ShapeEnv state by replaying the recorded events.
        # This will create a new ShapeEnv instance, and call all recorded function
        # calls on this new instance. Finally, it will check whether this new instance
        # has equal state.
        #
        # It's important that we do it in the begining of this function, since it modifies
        # self.dim_constraints through its execution. Changes that happen in this method
        # aren't interesting, since this is the function call we wish to reproduce at the
        # end. If we wish to simply reproduce ShapeEnv instances even after this call,
        # this method should also be recorded.
        if self.check_recorded_events:
            shape_env = replay_shape_env_events(self.events)
            self.check_equal(shape_env)

        assert len(placeholders) == len(
            sources
        ), f"len({placeholders}) != len({sources})"
        Tensorlike = (torch.Tensor, FakeTensorMeta)

        def _create_no_constraints_context(t: Tensor) -> StatelessSymbolicContext:
            return StatelessSymbolicContext(
                # Ignored; only the constraints part is relevant below.
                dynamic_sizes=[DimDynamic.DYNAMIC] * t.dim(),
                dynamic_strides=[DimDynamic.INFER_STRIDE] * t.dim(),
                constraint_sizes=[None] * t.dim(),
                constraint_strides=[None] * t.dim(),
            )

        # Expand optional inputs, or verify invariants are upheld
        if input_contexts is None:
            input_contexts = [
                _create_no_constraints_context(t) if isinstance(t, Tensorlike) else None
                for t in placeholders
            ]
        else:
            assert len(input_contexts) == len(placeholders)
            for i, (t, context) in enumerate(zip(placeholders, input_contexts)):
                if isinstance(t, Tensorlike):
                    if context is None:
                        input_contexts[i] = _create_no_constraints_context(t)
                else:
                    assert isinstance(t, (SymInt, int, SymFloat, float))
                    assert not isinstance(context, list)

        # It took a lot of sweat to figure out the algorithm here.  Let's
        # explain how it works.
        #
        # The ShapeEnv lifecycle looks something like this:
        #
        # - For each input, you either generate a fresh Sympy symbol (s0) to
        #   represent its value (a binding site), or you reuse some
        #   preexisting symbol or expression, skipping the symbol allocation
        #   (e.g., duck sizing to a preexisting symbol, or expressing a
        #   stride as a multiplication of a separate stride and size.)
        #   Naively, you might expect to bind a fresh Sympy symbol for
        #   every input, but this is fairly wasteful as most of these
        #   symbols immediately simplify away, and if you don't eagerly
        #   specialize, e.g., 0/1 symbols, you end up with very complicated
        #   expressions that are not optimizable in practice.
        #
        # - You perform some compute on these symbols, occasionally
        #   introducing guards on boolean expressions on these symbols.
        #   In particular, whenever we guard on equality (_maybe_guard_rel),
        #   we can simplify shapes; e.g., when s0 == s1 * 2, we can now
        #   replace all occurrences of s0 with s1 * 2.  Sometimes, a
        #   boolean expression evaluation doesn't introduce a guard, as
        #   the guard is already entailed by the simplifications we have
        #   applied.
        #
        # - In the end, you have a bunch of replacements (saying how to
        #   simplify shapes) and a bunch of guards (all the equality guards
        #   are trivial, because they're covered by the replacements).
        #
        # From the ShapeEnv, we must generate a Python expression that, when
        # evaluated on a set of inputs, tells us whether or not these boolean
        # expressions would have evaluated in the same way.  However,
        # we cannot easily compute this, as we elide recording boolean
        # expressions when we think they are vacuously true.  Thus, we seek
        # an approximation: we must generate an expression, if true, would have
        # produced an "equivalent" ShapeEnv, which would answer guard
        # expressions in the same way.
        #
        # Our notion of equivalence is a bit subtle.  For example, consider
        # the ShapeEnv created from an input of size (5, 4) versus (4, 4)
        # (no other guards.)  Duck sizing would generate (s0, s1) in the first
        # case but (s0, s0) in the second.  We do NOT assume that size
        # variables are disjoint; so in fact a graph that assumes the input
        # could be (s0, s1) subsumes (s0, s0) (setting s0 == s1), but not
        # vice versa.  However, consider an analogous case (1,) versus (2,).
        # Duck sizing generates (1,) and (s0,); the (s0,) graph does NOT
        # subsume the (1,) graph because we assume that any size variables
        # is NOT 0/1 (and make simplifications according to this; e.g., if
        # we queried s0 == 0, we would immediately return False without
        # returning a guard.)
        #
        # So, it is perhaps easier to flip things on their head: the guard
        # expressions we generate here say what simplifications are valid,
        # and what are not. Below, we explain each of the guard expressions
        # we generate

        # TODO: Make this more efficient by binding all the size/stride/offsets
        # to locals before performing tests on them.

        from torch._dynamo.source import TensorProperty, TensorPropertySource

        # Actual codegen must be delayed as we don't necessarily know what
        # the symbol mapping is
        input_guards = []

        symbol_to_source: dict[sympy.Symbol, list[Source]] = collections.defaultdict(
            list
        )
        symbol_to_constraints: defaultdict[
            sympy.Symbol, set[Constraint]
        ] = collections.defaultdict(set)
        constraint_violations: list[tuple[bool, str, Callable[[], str]]] = []

        py_printer = ShapeGuardPythonPrinter(
            symbol_to_source, source_ref, self.var_to_sources
        )

        def record_constraint_violation(
            warn_only: bool,
            debug_name: str,
            msg: str,
            hint: Optional[Callable[[], str]] = None,
        ) -> None:
            constraint_violations.append(
                (warn_only, debug_name, lambda: f"{msg}{hint()}" if hint else msg)
            )

        def is_dim(src: object) -> TypeGuard[TensorPropertySource]:
            return (
                isinstance(src, TensorPropertySource)
                and src.prop is TensorProperty.SIZE
            )

        if equalities_inputs:
            source_index = {}
            for i, src in enumerate(sources):
                source_index[src.name()] = i

            def get_expression(tensor_dim_src: Source) -> sympy.Expr:
                fake = placeholders[source_index[tensor_dim_src.base.name()]]  # type: ignore[attr-defined]
                assert tensor_dim_src.idx is not None  # type: ignore[attr-defined]
                symint = fake.shape[tensor_dim_src.idx]  # type: ignore[attr-defined]
                if isinstance(symint, torch.SymInt):
                    return symint.node.expr
                else:
                    assert type(symint) is int, f"Expected int, got {type(symint)}"
                    return sympy.Integer(symint)

            for src1, src2 in equalities_inputs.source_pairs:
                expr1, expr2 = get_expression(src1), get_expression(src2)  # type: ignore[]
                # Check whether given input shape values satisfy a specified equation s = s'.
                # - Raise when the equation was violated by the given input shape values.
                # - Otherwise issue a guard to constrain them.
                concrete_val = self.evaluate_expr(sympy.Eq(expr1, expr2))
                if not concrete_val:
                    raise ConstraintViolationError(
                        f"{src1.name()} = {expr1 if isinstance(expr1, int) else expr1.xreplace(self.var_to_val)}"
                        " is not equal to "
                        f"{src2.name()} = {expr2 if isinstance(expr2, int) else expr2.xreplace(self.var_to_val)}"
                    )

            for srcEq, root, fn in equalities_inputs.derived_equalities:
                expr1 = get_expression(srcEq)
                # recall that root is either a phantom symbol or an input source
                expr2, debug_name = (
                    (root, self.var_to_sources[root][0].name())
                    if isinstance(root, sympy.Symbol)
                    else (get_expression(root), self._debug_name(root))
                )
                expr2_ = fn(expr2)
                # Check whether given input shape values satisfy a specified equation s = fn(s').
                # - Raise when the equation was violated by the given input shape values.
                # - Otherwise issue a guard to constrain them.
                concrete_val = self.evaluate_expr(sympy.Eq(expr1, expr2_))
                if not concrete_val:
                    raise ConstraintViolationError(
                        f"Expected input {srcEq.name()} to be equal to "
                        f"{fn(sympy.Symbol(debug_name))}, "
                        f"where {debug_name} = {expr2.xreplace(self.var_to_val)}, "
                        f"but got {expr1.xreplace(self.var_to_val)}"
                    )

            for phantom_symbol in equalities_inputs.phantom_symbols:
                # we created additional phantom symbols that are not input shape dimensions
                symbol_to_source[phantom_symbol].extend(
                    self.var_to_sources[phantom_symbol]
                )

        # How do we know what the value of s0 is?  Fresh variables can only be
        # bound by inputs, so there MUST be some other input which binds the
        # variable.  If there is no such input, this is an error in our
        # system.  We record where all symbols come from, to help you diagnose
        # why those symbols didn't occur.
        #
        # In fact, generally speaking it is only possible for the "outermost"
        # user of a ShapeEnv to evaluate the guards, because some inputs may
        # not be available to inner levels.  For example, Dynamo can guard on
        # tensors that never actually become graph arguments (they are
        # pruned).  In this case, only Dynamo knows about these arguments.
        def track_symint(
            source: Source, val: Union[SymInt, int], constraint: DimConstraint = None
        ) -> None:
            log.debug("track_symint %s %s %s", LazyString(source.name), val, constraint)
            assert not isinstance(val, SymInt) or is_symbolic(val)

            if isinstance(val, SymInt) and val.node.maybe_as_int() is not None:
                val = val.node.maybe_as_int()

            if isinstance(val, SymInt):
                s = val.node.expr
                if isinstance(s, sympy.Symbol):
                    symbol_to_source[s].append(source)
                    if constraint is not None and not isinstance(
                        constraint, RelaxedUnspecConstraint
                    ):
                        symbol_to_constraints[s].add(constraint)
                else:
                    constraint_violated = False
                    if isinstance(constraint, StrictMinMaxConstraint):
                        # try inferring the ranges of the expr s
                        sym_vrs = {
                            x: self.var_to_range.get(x, None) for x in s.free_symbols
                        }
                        if any(vr is None for vr in sym_vrs.values()):
                            # some of the free symbols in s don't have ranges
                            constraint_violated = True
                    elif isinstance(constraint, RelaxedUnspecConstraint):
                        if s.is_number:
                            i = int(s)
                            # Don't complain about 0/1 specialization, we
                            # expect to have to compile in this case anyway
                            if i not in (0, 1):
                                constraint_violated = True
                    if constraint_violated:
                        assert constraint is not None

                        def hint(s: sympy.Expr) -> str:
                            sexpr = py_printer.doprint(s)
                            return f"{sexpr}."

                        var_with_range = self._render_range_for_constraint_violation(
                            source, constraint
                        )
                        msg = (
                            f"Not all values of {var_with_range} are valid because "
                            f"{self._debug_name(source)} was inferred to be equal to "
                        )
                        record_constraint_violation(
                            constraint.warn_only,
                            self._debug_name(source),
                            msg,
                            hint=functools.partial(hint, s),
                        )

                input_guards.append((source, s))
            else:
                s = sympy.Integer(val)
                input_guards.append((source, s))
                constraint_violated = False
                if isinstance(constraint, StrictMinMaxConstraint):
                    if not (
                        s == constraint.vr.lower == constraint.vr.upper
                    ):  # allow static constraints
                        constraint_violated = True
                elif isinstance(constraint, RelaxedUnspecConstraint):
                    # Don't complain about 0/1 specialization, we
                    # expect to have to compile in this case anyway
                    if val not in (0, 1):
                        constraint_violated = True
                if constraint_violated:
                    assert constraint is not None
                    var_with_range = self._render_range_for_constraint_violation(
                        source, constraint
                    )
                    msg = (
                        f"Not all values of {var_with_range} are valid because "
                        f"{self._debug_name(source)} was inferred to be a constant ({val})."
                    )
                    record_constraint_violation(
                        constraint.warn_only, self._debug_name(source), msg
                    )

        def track_symfloat(source: Source, val: Union[float, SymFloat]) -> None:
            log.debug("track_symfloat %s %s", LazyString(source.name), val)
            assert not isinstance(val, SymFloat) or is_symbolic(val)

            if isinstance(val, SymFloat) and val.node.maybe_as_float() is not None:
                val = val.node.maybe_as_float()

            if isinstance(val, SymFloat):
                s = val.node.expr
                if isinstance(s, sympy.Symbol):
                    symbol_to_source[s].append(source)
                input_guards.append((source, s))
            else:
                s = sympy.Float(val)
                input_guards.append((source, s))

        for t, source, context in zip(placeholders, sources, input_contexts):
            if isinstance(source, str):
                from torch._dynamo.source import LocalSource

                source = LocalSource(source)
            assert isinstance(source, Source)
            if t is None:
                continue
            if isinstance(t, (SymInt, int)):
                track_symint(source, t)
                continue
            elif isinstance(t, (SymFloat, float)):
                track_symfloat(source, t)
                continue
            assert isinstance(t, Tensorlike)
            if is_traceable_wrapper_subclass(t):
                from torch._dynamo.source import AttrSource

                assert isinstance(context, SubclassSymbolicContext)

                # For subclasses, we need to track symints on BOTH the outer
                # and inner tensors.
                # TODO: type this better
                sources_tensors_constraints: list[tuple[Source, Any, Any, Any]] = [
                    (source, t, context.constraint_sizes, context.constraint_strides)
                ]
                attrs, _ = t.__tensor_flatten__()
                for attr in attrs:
                    inner_t = getattr(t, attr)
                    inner_context = context.inner_contexts[attr]
                    sources_tensors_constraints.append(
                        (
                            AttrSource(source, attr),
                            inner_t,
                            inner_context.constraint_sizes,  # type: ignore[attr-defined]
                            inner_context.constraint_strides,  # type: ignore[attr-defined]
                        )
                    )
            else:
                sources_tensors_constraints = [
                    (source, t, context.constraint_sizes, context.constraint_strides)  # type: ignore[attr-defined]
                ]

            for (
                src,
                curr_t,
                constraint_size,
                constraint_stride,
            ) in sources_tensors_constraints:
                if is_sparse_any(curr_t):
                    for i, ss in enumerate(curr_t.size()):
                        property_source = TensorPropertySource(
                            src, TensorProperty.SIZE, i
                        )
                        track_symint(property_source, ss, constraint_size[i])
                else:
                    for i, ss in enumerate(curr_t.size()):
                        property_source = TensorPropertySource(
                            src, TensorProperty.SIZE, i
                        )
                        track_symint(property_source, ss, constraint_size[i])
                    for i, ss in enumerate(curr_t.stride()):
                        property_source = TensorPropertySource(
                            src, TensorProperty.STRIDE, i
                        )
                        track_symint(property_source, ss, constraint_stride[i])
                    track_symint(
                        TensorPropertySource(src, TensorProperty.STORAGE_OFFSET),
                        curr_t.storage_offset(),
                    )

        # 1. Every input must equal the final simplified symbolic expression
        #    stored on the placeholder.  Given a placeholder (s0*2, s1),
        #    if we have an input (2, 3), we must show s0*2 == 2 and s1 == 3.
        #    This does a lot of work: it covers duck sizing and equality guards.
        python_exprs = []
        verbose_exprs = []
        self.dim_constraints = DimConstraints(
            symbol_to_source,
            self.var_to_val,
            set(symbol_to_constraints.keys()),
            self.source_name_to_debug_name,
        )

        if not _simplified:
            for source, expr in input_guards:
                srcname = source.name()
                if self._translation_validation_enabled:
                    # Ignore sources that were not turned into SymInts.
                    if srcname in self.source_to_symbol:
                        self._add_target_expr(
                            sympy.Eq(self.source_to_symbol[srcname], expr)
                        )

                # Small optimization
                if (
                    isinstance(expr, sympy.Symbol)
                    and symbol_to_source.get(expr)
                    and source == symbol_to_source[expr][0]
                ):
                    continue

                # This logic excludes static values found on tensors from guarding, because
                # dynamo's check_tensor_fn does that (see guards.cpp).
                # However, for non tensor sources, we still need to guard here.
                if ignore_static and isinstance(source, TensorPropertySource):
                    if expr.is_number:
                        self.log.debug(
                            "Skipping guard %s", f"{source_ref(source)} == {expr}"
                        )
                        continue

                if is_dim(source):
                    self.dim_constraints.add_equality(source, expr)

                res = f"{py_printer.print_source(source)} == {py_printer.doprint(expr)}"
                python_exprs.append(res)

                if (s0 := self.source_to_var.get(srcname)) is not None:
                    if source != self.var_to_sources[s0][0]:
                        verbose_exprs.append(
                            f"{res}  # duck sizing added this equality because these "
                            f"variables had the same size {self.var_to_val[s0]} "
                            "(to avoid this specialization, set torch.fx.experimental._config.use_duck_shape = False)"
                        )
                    elif (sloc := self.replacements_slocs.get(s0)) is not None:
                        verbose_exprs.append(f"{res}  # {sloc}")
                    else:
                        verbose_exprs.append(
                            f"{res}  # (unknown var {s0}, please file a bug)"
                        )
                else:
                    verbose_exprs.append(
                        f"{res}  # (unknown source {srcname}, please file a bug)"
                    )

                if (
                    isinstance(source, TensorPropertySource)
                    and source.prop is TensorProperty.SIZE
                    and equalities_inputs
                    and len(expr.free_symbols) == 1
                ):
                    symbol = next(iter(expr.free_symbols))
                    if (
                        isinstance(expr, sympy.Symbol)
                        and expr in symbol_to_constraints
                        and not equalities_inputs.is_equal(
                            source, symbol_to_source[expr][0]
                        )
                    ):
                        msg = (
                            f"The values of {self._debug_name(source)} = {source.name()} and "
                            f"{self._debug_name(symbol_to_source[expr][0])} = {symbol_to_source[expr][0].name()} "
                            "must always be equal."
                        )
                        record_constraint_violation(
                            equalities_inputs.warn_only, self._debug_name(source), msg
                        )

                    if (
                        not isinstance(expr, sympy.Symbol)
                        and symbol in symbol_to_constraints
                        and not equalities_inputs.is_derived(
                            source,
                            symbol_to_source[symbol][0],
                            lambda x: expr.xreplace({symbol: x}),
                        )
                    ):
                        src = symbol_to_source[symbol][0]
                        msg = (
                            f"The values of {self._debug_name(source)} = {source.name()} must always be related to "
                            f"the values of {self._debug_name(src)} = {src.name()} by "
                            f"{self._debug_name(source)} = {expr.xreplace({symbol: sympy.sympify(self._debug_name(src))})}."
                        )
                        record_constraint_violation(
                            equalities_inputs.warn_only, self._debug_name(source), msg
                        )

                # NB: Not necessary to report constraint violations here:
                # constraints are guaranteed to be on symbols (we've already
                # caught constants and non-atomic expressions), so we only
                # have relational constraints, but we don't support those
                # at the moment

        # 2. Every guard must evaluate to True (but remember many guards
        #    like s0 == s1*2 because trivial due to simplification)
        issued = set()

        def issue_guard(guard: ShapeGuard) -> None:
            expr = self.simplify(guard.expr)

            # Avoid re-issueing the same guard.
            if expr in issued:
                return

            issued.add(expr)

            try:
                is_trivial = False
                if any(
                    is_dim(source)
                    for s in expr.free_symbols
                    for source in symbol_to_source[s]
                ):
                    assert self.dim_constraints is not None
                    is_trivial = self.dim_constraints.add(expr)
                guard_expr = py_printer.doprint(expr)
                python_exprs.append(guard_expr)
                verbose_exprs.append(f"{guard_expr}  # {guard.sloc}")
                self._add_target_expr(expr)
                # A non-relational constraint on a single sizevar can violate
                # a constraint
                if not is_trivial and len(expr.free_symbols) == 1:
                    symbol = next(iter(expr.free_symbols))
                    source = symbol_to_source[symbol][0]
                    constraints = symbol_to_constraints[symbol]
                    for c in constraints:
                        if isinstance(c, StrictMinMaxConstraint):
                            var_with_range = (
                                self._render_range_for_constraint_violation(source, c)
                            )
                            msg = (
                                f"Not all values of {var_with_range} "
                                f"satisfy the generated guard {guard_expr}."
                            )
                            record_constraint_violation(
                                c.warn_only, self._debug_name(source), msg
                            )
                        elif isinstance(c, RelaxedUnspecConstraint):
                            # This is fine, we allow guards here as long as it
                            # didn't constrain it to one value  (we don't
                            # actually know this; this depends on our
                            # ValueRanges reasoning capability)
                            pass
                        else:
                            raise AssertionError(f"unrecognized constraint {c}")
            except Exception:
                self.log.warning("Failing guard allocated at %s", guard.sloc)
                raise

        # First, issue all guards.
        # This removes all the checks that follow from bounds
        # We could simply emit those and also the bounds 2 <= size when necessary
        for guard in guards if guards is not None else self.guards:
            if self._maybe_evaluate_static(guard.expr, axioms=()) is not None:
                continue
            issue_guard(guard)

        # Because there are guards that export's constraint solver can suggest good fixes for, that we may have
        # deferred as runtime asserts, and that produce_guards() alone won't do anything with (e.g. divisiblity guards),
        # we want to send runtime asserts to export's constraint solver too. These will still stay in the graph as asserts,
        # but export's constraint solver can decide whether to do anything with them (i.e. raise an error and provide
        # suggested fixes, or decide it's out of scope and leave as a runtime assert in the graph).
        for ra in self.deferred_runtime_asserts.get(None, []):
            if self._maybe_evaluate_static(ra.expr, axioms=()) is not None:
                continue
            expr = self.simplify(ra.expr)
            self.dim_constraints.add(expr)

        # 3. Every symbol must be within its value range (this handles 0/1
        # specialization too).
        for symbol, sources in symbol_to_source.items():
            r = self.var_to_range.get(symbol)
            if r is None:
                continue
            vr_sloc = self.var_to_range_sloc[symbol]

            assert sources
            bounds = []
            rf = source_ref(sources[0])
            if r.lower not in (-sympy.oo, -int_oo):
                if any(is_dim(source) for source in sources):
                    self.dim_constraints.add(sympy.Ge(symbol, r.lower))
                # Only print lower bound in simplified mode if it is not the
                # default
                if not _simplified or r.lower != self._default_value_range().lower:
                    bounds.append(sympy.Le(r.lower, symbol, evaluate=False))
                verbose_exprs.append(f"{r.lower} <= {rf}  # {vr_sloc.lower}")
            if r.upper not in (sympy.oo, int_oo):
                if any(is_dim(source) for source in sources):
                    self.dim_constraints.add(sympy.Le(symbol, r.upper))
                # nontrivial upper bound is always interesting
                bounds.append(sympy.Le(symbol, r.upper, evaluate=False))
                verbose_exprs.append(f"{rf} <= {r.upper}  # {vr_sloc.upper}")
            if bounds:
                bound = sympy.And(*bounds, evaluate=False)
                python_exprs.append(py_printer.doprint(bound))
                # NB: verbose_exprs are done above

                # Check constraints
                constraints = symbol_to_constraints[symbol]
                for c in constraints:
                    if isinstance(c, StrictMinMaxConstraint):
                        # TODO: With int_oo, I think this condition is a noop
                        # now
                        if not (c.vr & self._default_value_range()).issubset(r):
                            source = sources[0]

                            expr = sympy.And(
                                sympy.Le(r.lower, symbol), sympy.Le(symbol, r.upper)
                            )
                            guard_expr = py_printer.doprint(expr)
                            var_with_range = (
                                self._render_range_for_constraint_violation(source, c)
                            )
                            msg = f"Not all values of {var_with_range} satisfy the generated guard {guard_expr}"
                            record_constraint_violation(
                                c.warn_only,
                                self._debug_name(source),
                                msg,
                            )
            # We NaN specialize, which means similar to 0/1 specialization we
            # should assume that the float is NOT nan.  This is load bearing
            # if you have something like an equality guard, nan will play
            # merry hell with the reasoning.
            if symbol_is_type(symbol, SymT.FLOAT):
                res = f"not __math_isnan({py_printer.print_source(sources[0])})"
                python_exprs.append(res)
                verbose_exprs.append(
                    f"{res}  # implicit guard for float input due to NaN specialization in the framework"
                )

        if constraint_violations:
            warn_msgs: list[str] = []
            error_msgs: list[str] = []
            debug_names = set()
            for warn_only, debug_name, msg_cb in constraint_violations:
                if warn_only:
                    str_msg = f"  {len(warn_msgs) + 1}. {msg_cb()}"
                    warn_msgs.append(str_msg)
                else:
                    str_msg = f"  - {msg_cb()}"
                    error_msgs.append(str_msg)
                    debug_names.add(debug_name)
            if len(error_msgs) > 0:
                debug_names_str = ", ".join(sorted(debug_names))
                err = "\n".join(error_msgs)
                raise ConstraintViolationError(
                    f"Constraints violated ({debug_names_str})! "
                    'For more information, run with TORCH_LOGS="+dynamic".\n'
                    f"{err}"
                )
            elif len(warn_msgs) > 0:
                log.debug("%s Warning only constraints violated", len(warn_msgs))

        signpost_event(
            "dynamic",
            "produce_guards",
            {
                **self.co_fields,
                **self.counter,
                "num_guards": len(python_exprs),
                "free_symbols": sum(1 for v in symbol_to_source.values() if v),
                # The keys are meaningless from an aggregate perspective, so
                # don't include them.  Biggest first.
                "symbol_guard_counts": sorted(
                    self.symbol_guard_counter.values(), reverse=True
                ),
            },
        )

        if self._translation_validation_enabled:
            from torch.fx.experimental.validator import PopulateValidator

            # Add all deferred runtime assertions; these are not technically
            # handled by produce_guards but we need to put them in the target
            # set
            for ras in self.deferred_runtime_asserts.values():
                for ra in ras:
                    self._add_target_expr(ra.expr)

            # Add value range bound guards for all symbols with no trivial bounds.
            # Reason: '_maybe_evaluate_static' may eliminate guards based on the
            # refined value ranges.
            for sym, vr in self.var_to_range.items():
                if vr.lower not in (-sympy.oo, -int_oo):
                    self._add_target_expr(sympy.Le(vr.lower, sym))
                if vr.upper not in (sympy.oo, int_oo):
                    self._add_target_expr(sympy.Le(sym, vr.upper))

            # Before validating, populate the input of the validator with the
            # built FX graph.
            with fx_traceback.preserve_node_meta():
                PopulateValidator(self.graph, self.validator).run()

        # Only run translation validation when we are not passing custom guards
        if guards is None:
            self._check_translation_validate()
        return python_exprs, verbose_exprs

    def produce_guards_expression(
        self,
        placeholders: Sequence[Union[SymInt, FakeTensor]],
        *,
        guards: Optional[list[ShapeGuard]] = None,
        ignore_static: bool = True,
    ) -> Optional[str]:
        """
        Expected to be used with evaluate_guards_expression(). Produces the guards
        for the given placeholders and returns a string expression to be evaluated
        by evaluate_guards_expression given concrete values for the placeholders.
        """
        from torch._dynamo.source import LocalSource

        arg_names = [f"t{i}" for i in range(len(placeholders))]
        produced_guards = self.produce_guards(
            placeholders,
            [LocalSource(a) for a in arg_names],
            guards=guards,
            ignore_static=ignore_static,
        )
        if produced_guards:
            return " and ".join(produced_guards)
        return None

    def evaluate_symexpr(self, code: str) -> Union[int, float, bool]:
        """
        To be used by compile_fx to evaluate symexprs
        """
        args = {str(e): val for e, val in self.var_to_val.items()}
        return eval(code, SYMPY_INTERP, args)

    def deserialize_symexpr(self, code: str) -> Union[SymInt, SymFloat, SymBool]:
        """
        To be used by compile_fx to deserialize symexprs
        """
        args = {
            str(e): SymInt(SymNode(e, self, int, int(val), fx_node=None))
            for e, val in self.var_to_val.items()
        }
        return eval(code, SYMPY_INTERP, args)

    def evaluate_guards_expression(self, code: str, args: Sequence[object]) -> bool:
        """
        Expected to be used with produce_guards_expression(). Evaluates an expression
        generated by produce_guards_expression for the given concrete args.
        """
        arg_names = [f"t{i}" for i in range(len(args))]
        return eval(code, SYMPY_INTERP, {"L": dict(zip(arg_names, args))})

    def evaluate_guards_for_args(
        self,
        placeholders: Sequence[FakeTensor],
        args: Sequence[Tensor],
        *,
        ignore_static: bool = True,
    ) -> bool:
        """Generate guards for a graph's placeholder values and evaluate the guards with args"""
        code = self.produce_guards_expression(placeholders, ignore_static=ignore_static)
        if code:
            return self.evaluate_guards_expression(code, args)
        return True

    def get_pruned_guards(self, symints: Sequence[torch.SymInt]) -> list[ShapeGuard]:
        """
        Get a list of guards, but pruned so it only provides guards that
        reference symints from the passed in input
        """
        symints = {
            s.node.expr for s in symints if isinstance(s.node.expr, sympy.Symbol)
        }
        guards = [
            g for g in self.guards if all(s in symints for s in g.expr.free_symbols)
        ]
        return guards

    def bind_symbols(
        self, placeholders: Sequence[FakeTensor], args: Sequence[Tensor]
    ) -> dict[sympy.Symbol, int]:
        """
        Given a paired list of placeholders (fake tensors with
        symbolic sizes) and concrete arguments (regular tensors
        with real sizes), returns a dictionary mapping each
        symbol to its real value.  So for example, if you
        have a placeholder with size (s0, s1), binding
        (2, 4) to it will give you {s0: 2, s1: 4}.  This is
        not guaranteed to bind ALL symbols in the ShapeEnv;
        we can't bind a symbol if it doesn't occur in any placeholder,
        and symbols that already have replacements won't get bindings.

        This is a little duplicative with evaluate_guards but
        it's different enough that it seemed cleanest to make
        another copy.  This assumes the guards are already checked,
        though if it's cheap we'll check for shenanigans
        """
        bindings: dict[sympy.Symbol, int] = {}

        def bind_symint(arg: object, val: object) -> None:
            if isinstance(val, SymInt):
                assert isinstance(arg, int)
                s = val.node.expr

                if isinstance(s, sympy.Symbol):
                    if s in bindings:
                        assert bindings[s] == arg, f"{bindings[s]} != {arg}"
                    else:
                        bindings[s] = arg
                elif isinstance(-s, sympy.Symbol):
                    if -s in bindings:
                        assert bindings[-s] == -arg, f"{bindings[-s]} != {-arg}"
                    else:
                        bindings[-s] = -arg

        for t, arg in zip(placeholders, args):
            if t is None:
                continue
            if isinstance(t, SymInt):
                bind_symint(arg, t)
                continue
            assert isinstance(t, torch.Tensor)
            for i, s in enumerate(t.size()):
                bind_symint(arg.size(i), s)
            for i, s in enumerate(t.stride()):
                bind_symint(arg.stride(i), s)
            bind_symint(arg.storage_offset(), t.storage_offset())

        return bindings

    def get_nontrivial_guards(self) -> list[SympyBoolean]:
        """Returns a list of guard expressions that aren't statically known (i.e. not trivial)"""
        return [
            self.simplify(guard.expr)
            for guard in self.guards
            if self._maybe_evaluate_static(guard.expr, axioms=()) is None
        ]

    def format_guards(self, verbose: bool = False) -> str:
        """Format this shape env's guard expressions with optional traceback info if verbose"""

        return "\n".join(
            f" - {guard.expr}{' ' + str(guard.sloc) if verbose else ''}"
            for guard in self.guards
        )

    def bound_sympy(
        self, expr: sympy.Expr, size_oblivious: bool = False
    ) -> ValueRanges:
        """Given a sympy expression, computes a ValueRanges bound for what values it can be"""
        # TODO: maybe it's guaranteed x in is var_to_range?
        var_to_range = {x: self.var_to_range.get(x, None) for x in expr.free_symbols}
        if size_oblivious:
            # Clamp values of size-like variables
            # NB: discarding the old upper bound in intentional, per
            # https://github.com/pytorch/pytorch/pull/123675
            for x in self.size_like & var_to_range.keys():
                if var_to_range[x] is not None:
                    # NB: do NOT set upper to 2 ** 48, we're using this solely
                    # to determine if we can do size-like replacement, the
                    # upper bound is irrelevant here
                    var_to_range[x] = ValueRanges(2, int_oo)
        return bound_sympy(expr, var_to_range)  # type: ignore[arg-type]

    @_lru_cache
    def get_axioms(
        self,
        symbols: Optional[tuple[sympy.Symbol]] = None,
        compute_hint: bool = False,
    ) -> tuple[SympyBoolean, ...]:
        """
        Given the symbols in an expression, it returns all the runtime asserts that have those symbols
        concatenated with all the guards.
        If symbols is None, it returns all the runtime asserts (and all the guards)
        """
        if symbols is None:
            runtime_asserts = (
                r.expr for rs in self.deferred_runtime_asserts.values() for r in rs
            )
        else:
            runtime_asserts = (
                r.expr
                for s in symbols
                if s not in self.var_to_val
                for r in self.deferred_runtime_asserts.get(s, ())
            )
        guards: Iterator[SympyBoolean] = (g.expr for g in self.guards)
        axioms: Iterator[SympyBoolean] = itertools.chain(guards, runtime_asserts)
        if compute_hint:
            axioms = (
                canonicalize_bool_expr(a.xreplace(self.var_to_val)) for a in axioms
            )
        return tuple(dict.fromkeys(axioms).keys())

    @lru_cache(None)
    def get_implications(
        self, e: SympyBoolean
    ) -> tuple[tuple[SympyBoolean, sympy.logic.boolalg.BooleanAtom], ...]:
        """Given a expression, it returns a list of predicates that follow from it"""
        equiv: dict[SympyBoolean, sympy.logic.boolalg.BooleanAtom] = {}

        def add_expr(expr: SympyBoolean) -> None:
            expr = canonicalize_bool_expr(expr)
            if isinstance(expr, (sympy.Eq, sympy.Ne)):
                # No need to canonicalize
                # TODO We could further canonicalize Eq ordering the lhs and rhs somehow
                # With this, we could remove the need for the commutativity part
                opposite = sympy.Eq if isinstance(expr, sympy.Ne) else sympy.Ne
                # Commutativity of == and !=
                equiv[type(expr)(expr.lhs, expr.rhs, evaluate=False)] = sympy.true
                equiv[type(expr)(expr.rhs, expr.lhs, evaluate=False)] = sympy.true
                equiv[opposite(expr.lhs, expr.rhs, evaluate=False)] = sympy.false
                equiv[opposite(expr.rhs, expr.lhs, evaluate=False)] = sympy.false
            else:
                # Expr and negation
                equiv[expr] = sympy.true
                # we do not pass evaluate=False like others on purpose here!
                # we want not(a<b) to be a>=b and not ~(a<b).
                equiv[canonicalize_bool_expr(sympy.Not(expr))] = sympy.false

        add_expr(e)
        # Other relational expressions this expression implies
        if isinstance(e, sympy.Eq):
            add_expr(sympy.Le(e.lhs, e.rhs, evaluate=False))
            add_expr(sympy.Ge(e.lhs, e.rhs, evaluate=False))
        elif isinstance(e, sympy.Lt):
            add_expr(sympy.Le(e.lhs, e.rhs, evaluate=False))
            add_expr(sympy.Ne(e.lhs, e.rhs, evaluate=False))
            if e.lhs.is_integer and e.rhs.is_integer:  # type: ignore[attr-defined]
                add_expr(sympy.Le(e.lhs, e.rhs - 1, evaluate=False))
        elif isinstance(e, sympy.Le):
            add_expr(sympy.Lt(e.lhs, e.rhs + 1, evaluate=False))

        return tuple(equiv.items())

    @_lru_cache
    def _maybe_evaluate_static(
        self,
        expr: sympy.Basic,
        *,
        unbacked_only: bool = False,
        compute_hint: bool = False,
        size_oblivious: bool = False,
        axioms: Optional[tuple[SympyBoolean]] = None,
        var_to_range: Optional[tuple[tuple[sympy.Symbol, ValueRanges]]] = None,
    ) -> Optional[sympy.Basic]:
        """
        Tries to evaluate expr without introducing guards

        If unbacked_only == True, then we only do substitutions on
        unbacked SymInts (leaving regular hinted integers alone).  This could
        result in an expression that still contains backed SymInts, which you
        could then potentially guard on.

        Use compute_hint == True if you are trying to compute a non-binding
        hint for the particular hint values of backed and unbacked SymInts,
        e.g., if s0 happens to be 3 this run, compute_hint will subsitute s0 with 3.
        """

        # axioms with compute hint NYE
        assert not compute_hint or not axioms
        expr = self.simplify(expr)

        if compute_hint:
            expr = expr.xreplace(self.var_to_val).xreplace(self.unbacked_var_to_val)

        expr = canonicalize_bool_expr(expr)

        def resimplify_floor_div(axioms: dict[sympy.Expr, sympy.Expr]) -> None:
            if not self._resimplify_floor_div_axioms:
                return
            self._resimplify_floor_div_axioms = False
            new_items = {}
            for k, v in axioms.items():
                # A FloorDiv in implications could have became CleanDiv at this point, due to new facts
                # to the shapeEnv. This handles such issue but its not ideal. This is the only expression
                # simplification that depends on the global state of shape env.
                # TODO try to get rid of CleanDiv since it breaks the invariant thats simplifications of sympy
                # expressions only depend on the expression itself.
                if k.has(FloorDiv):
                    new_items.update({self.simplify(k): v})
            axioms.update(new_items)

        # Pattern matching
        if axioms is None:
            resimplify_floor_div(self.axioms)
            subst = self.axioms
        else:
            subst = {}
            for e in axioms:
                if e.free_symbols.issubset(expr.free_symbols):
                    subst.update(dict(self.get_implications(self.simplify(e))))

            resimplify_floor_div(subst)

        expr = expr.xreplace(subst)
        # TODO: compute hint might have gotten broken here

        fs = expr.free_symbols

        if not fs and (expr.is_number or expr.is_Boolean):
            return expr

        if var_to_range is None:
            var_ranges = self.var_to_range
        else:
            var_ranges = dict(var_to_range)

        symbol_info = tuple(
            _SymbolInfo(
                s,
                var_ranges.get(s),
                self.var_to_val.get(s),
                s in self.size_like,
            )
            for s in sorted(fs, key=str)  # TODO: speed up sort?
        )

        r = _maybe_evaluate_static_worker(
            expr, symbol_info, unbacked_only, size_oblivious
        )
        return r

    @_lru_cache
    def replace(self, expr: _SympyT) -> _SympyT:
        """Apply symbol replacements to any symbols in the given expression"""
        replacements = {}
        for s in expr.free_symbols:
            r = self._find(s)
            # Micro-optimization: only do replacements if r and s are different
            # Otherwise, xreplace is not a no-op and will trigger expensive
            # assumption queries if expr has a relational node.
            if not r.is_Symbol or r != s:
                replacements[s] = r
        if replacements:
            return safe_expand(expr.xreplace(replacements))
        else:
            return expr

    @_lru_cache
    def _update_divisible(self) -> None:
        new_divisible = set()
        for k in self.divisible:
            res = self.replace(k)
            if not res.is_number:
                new_divisible.add(k)

        self.divisible = new_divisible
        self._update_version_counter()

    @_lru_cache
    def simplify(self, expr: _SympyT) -> _SympyT:
        """Use known constraints and replacements to simplify the given expr"""
        expr = safe_expand(expr)
        expr = self.replace(expr)
        # TODO it would seem that this pass is not necessary given the
        # below replacement of // with /, but for nested FloorDivs
        # the non-recursive replacement doesn't work, and
        # recursive makes it hard to look up divisibility,
        # because existing divisibility info has FloorDiv in it, not /
        # for now just do a separate pass to catch common nested case
        if expr.has(FloorDiv):
            self._update_divisible()
            div_replacements = {}
            for atom in expr.atoms(FloorDiv):
                base, divisor = atom.args
                if isinstance(divisor, FloorDiv):
                    base1, divisor1 = divisor.args
                    if (
                        self.replace(Mod(base, divisor)) in self.divisible
                        and base == base1
                        and self.replace(Mod(base1, divisor1)) in self.divisible
                    ):
                        div_replacements[atom] = divisor1
            if div_replacements:
                expr = expr.xreplace(div_replacements)
                expr = safe_expand(expr)
        if expr.has(FloorDiv):
            div_replacements = {}
            pows = expr.atoms(sympy.Pow)
            rationals = expr.atoms(sympy.Rational).difference(expr.atoms(sympy.Integer))
            for fd in expr.atoms(FloorDiv):
                base, divisor = fd.args
                if self.replace(Mod(base, divisor)) in self.divisible:
                    div_replacements[fd] = CleanDiv(base, divisor)
            if div_replacements:
                new_expr = expr.xreplace(div_replacements)
                new_expr = safe_expand(new_expr)
                new_pows = new_expr.atoms(sympy.Pow)
                new_rationals = new_expr.atoms(sympy.Rational).difference(
                    new_expr.atoms(sympy.Integer)
                )
                # divisions simplified away
                if new_pows.issubset(pows) and new_rationals.issubset(rationals):
                    expr = new_expr
        return expr

    # TODO: overload for allow_none literal
    @lru_cache(256)
    def size_hint(
        self, expr: sympy.Basic, *, allow_none: bool = False
    ) -> Optional[sympy.Basic]:
        """
        Gets a size hint for a given expression from the underlying shapes we had.
        Does not introduce a guard, so only use this when you can guarantee that
        your code is still valid for arbitrary shapes (such as optimization decisions)
        """
        result_expr = safe_expand(expr).xreplace(self.var_to_val)
        if not result_expr.is_number:
            from torch.utils._sympy.singleton_int import SingletonInt

            if isinstance(result_expr, SingletonInt):
                return None
            r = self._maybe_evaluate_static(result_expr, compute_hint=True)
            if r is not None:
                return r
            if allow_none:
                return None

            if self.oblivious_var_to_val:
                # See https://github.com/pytorch/pytorch/issues/137100#issuecomment-2495778113
                correct_hint = result_expr.xreplace(self.oblivious_var_to_val)
                counterfactual_hint = result_expr.xreplace(
                    {k: max(v, 2) for k, v in self.oblivious_var_to_val.items()}
                )
                if (
                    not correct_hint.free_symbols
                    and not counterfactual_hint.free_symbols
                ):
                    if correct_hint == counterfactual_hint:
                        log.info("oblivious_size hit %s -> %s", expr, correct_hint)
                        return correct_hint
                    else:
                        log.info(
                            "oblivious_size counterfactual failed %s -> %s != %s",
                            expr,
                            correct_hint,
                            counterfactual_hint,
                        )
                else:
                    log.info(
                        "oblivious_size miss %s -> %s (counterfactual: %s)",
                        expr,
                        correct_hint,
                        counterfactual_hint,
                    )

            if self.unbacked_var_to_val:
                unsound_expr = result_expr.xreplace(self.unbacked_var_to_val)
                if not unsound_expr.free_symbols:
                    log.warning(
                        "propagate_real_tensors size_hint(%s) -> %s", expr, unsound_expr
                    )
                    trace_structured(
                        "propagate_real_tensors",
                        metadata_fn=lambda: {
                            "expr": repr(expr),
                            "result": repr(unsound_expr),
                            "stack": structured.from_traceback(
                                CapturedTraceback.extract(skip=1).summary()
                            ),
                        },
                    )
                    self.defer_runtime_assert(
                        sympy.Eq(result_expr, unsound_expr),
                        f"propagate_real_tensors: {result_expr} == {unsound_expr}",
                    )
                    return unsound_expr

            raise self._make_data_dependent_error(result_expr, expr)
        return result_expr

    # NB: keep in sync with size_hint
    @lru_cache(256)
    def has_hint(self, expr: sympy.Expr) -> bool:
        result_expr = safe_expand(expr).xreplace(self.var_to_val)
        return (
            result_expr.is_number
            or self._maybe_evaluate_static(result_expr) is not None
        )

    def _make_data_dependent_error(
        self,
        expr: sympy.Basic,
        unhinted_expr: sympy.Basic,
        *,
        size_oblivious_result: Optional[sympy.Basic] = None,
    ) -> GuardOnDataDependentSymNode:
        # TODO: in a Dynamo context, having user code, and having the
        # name of the local, will be much better
        size_like_symbols = []
        for s in expr.free_symbols:
            stacktrace = "".join(self.var_to_stack[s].format())
            self.log.debug(
                "Data dependent variable '%s' allocated at:\n%s", s, stacktrace
            )
            if s in self.size_like:
                size_like_symbols.append(s)
        size_oblivious_result_msg = ""
        if size_oblivious_result is not None:
            size_oblivious_result_msg = (
                f"ATTENTION: guard_size_oblivious would fix the error, evaluating expression to {size_oblivious_result}.\n"
                "Maybe you need to add guard_size_oblivious to framework code, see doc below for more guidance.\n\n"
            )
        sloc, maybe_extra_debug = self._get_stack_summary(True)
        if expr.is_integer:  # type: ignore[attr-defined]
            desc = (
                "Could not extract specialized integer from data-dependent expression"
            )
        else:
            desc = "Could not guard on data-dependent expression"
        msg = (
            f"{desc} {expr} (unhinted: {unhinted_expr}).  "
            f"(Size-like symbols: {', '.join(map(str, size_like_symbols)) or 'none'})\n\n"
            f"{size_oblivious_result_msg}"
            f"Caused by: {sloc}\n"
            'For more information, run with TORCH_LOGS="dynamic"\n'
            "For extended logs when we create symbols, also add "
            f"TORCHDYNAMO_EXTENDED_DEBUG_CREATE_SYMBOL=\"{','.join(map(str, expr.free_symbols))}\"\n"
            "If you suspect the guard was triggered from C++, add TORCHDYNAMO_EXTENDED_DEBUG_CPP=1\n"
            "For more debugging help, see "
            "https://docs.google.com/document/d/1HSuTTVvYH1pTew89Rtpeu84Ht3nQEFTYhAX3Ypa_xJs/edit?usp=sharing\n"
            + maybe_extra_debug
            # TODO: Help text about how to use our runtime tests to fix this
            # problem
        )
        return GuardOnDataDependentSymNode(expr, msg)

    def _update_var_to_range(
        self,
        symbol: sympy.Symbol,
        vr: ValueRanges,
        vr_sloc: Optional[ValueRangesSLoc] = None,
        *,
        is_constraint: bool = False,
    ) -> None:
        lower, upper = vr.lower, vr.upper

        # If we have a size-like unbacked SymInt, refuse to refine the range to be
        # less than two.  This is because when we intersect this range
        # with [2, inf] for size oblivious tests, the range would be
        # unsatisfiable.  In other words, once you have a size-like
        # unbacked SymInt, we can never learn that it is exactly zero or one,
        # because we would now give inconsistent results for all size
        # oblivous tests!
        if upper < 2 and symbol in self.size_like:
            vr = ValueRanges(lower, 2)

        # Updates the range and the guards corresponding to each bound of the symbol.
        if symbol not in self.var_to_range:
            self.log.debug("_update_var_to_range %s = %s (new)", symbol, vr)
            self.var_to_range[symbol] = vr
            if vr_sloc is None:
                sloc = self._get_sloc()
                vr_sloc = ValueRangesSLoc(sloc, sloc)
            self.var_to_range_sloc[symbol] = vr_sloc
        else:
            old = self.var_to_range[symbol]
            new = old & vr
            if new != old:
                if vr_sloc is None:
                    sloc = self._get_sloc()
                    vr_sloc = ValueRangesSLoc(sloc, sloc)
                if new.lower != old.lower:
                    self.var_to_range_sloc[symbol].lower = vr_sloc.lower
                if new.upper != old.upper:
                    self.var_to_range_sloc[symbol].upper = vr_sloc.upper
                self.var_to_range[symbol] = new
                self.log.debug("_update_var_to_range %s = %s (update)", symbol, new)

        if (v := self.var_to_val.get(symbol)) is not None:
            r = self.var_to_range[symbol]
            if v not in r:
                # For constraint failure, delay this for later
                # TODO: Rework all of this, the constraint logic is very
                # duplicative with regular reasoning
                if not is_constraint:
                    assert v in r, f"{v} not in {r}"

    def _set_replacement(self, a: sympy.Symbol, tgt: sympy.Expr, msg: str) -> None:
        """
        Adds or updates a replacement for a symbol.
        Use this instead of `self.replacements[a] = tgt`.
        """
        if tgt == self.replacements.get(a, None):
            return

        if a in tgt.free_symbols:
            return

        # Precondition: a == tgt
        assert isinstance(a, sympy.Symbol)

        if (
            self.allow_complex_guards_as_runtime_asserts
            and not _is_supported_equivalence(tgt)
        ):
            return  # continuing leads to placeholder shapes having complex expressions that we can't resolve

        # Handles nested tensor symbolic variables which don't have
        # var_to_range bounds
        tgt_bound = None
        if a in self.var_to_range:
            src_bound = self.var_to_range[a]

            # First, refine the value range of a based on the computed value range
            # of tgt.  This is always OK to do, even if we decide not to do the
            # substitution in the end.  This might be a no-op, if a already has
            # a tighter bound
            tgt_bound = self.bound_sympy(tgt)
            self._update_var_to_range(a, tgt_bound)

            # Next, check if we can update the range of free symbols in tgt
            # based on the range in a. But only do it if:
            #  - the source bound non-trivially improves over what we get out of
            #    the existing bounds.
            #  - the replacement is univariate and we can invert the tgt expression
            if not tgt_bound.issubset(src_bound) and len(tgt.free_symbols) == 1:
                b = next(iter(tgt.free_symbols))
                # Try to invert the equality
                r = try_solve(sympy.Eq(a, tgt), b, floordiv_inequality=False)
                if r is not None:
                    self.log.debug(
                        "set_replacement: solve for %s in %s == %s gives %s",
                        b,
                        a,
                        tgt,
                        r,
                    )
                    # The solution here can be non-integral, for example, if
                    # we have s0 = 2*s1, then s1 = s0/2.  What we would like
                    # to do is calculated the bounds in arbitrary precision,
                    # and then requantize the bound to integers when we are
                    # done.
                    rat_b_bound = self.bound_sympy(r[1])
                    b_bound = ValueRanges(
                        CeilToInt(rat_b_bound.lower), FloorToInt(rat_b_bound.upper)
                    )
                    self._update_var_to_range(b, b_bound, self.var_to_range_sloc[a])
                    tgt_bound = self.bound_sympy(tgt)
                    assert tgt_bound.issubset(src_bound)

            # TODO: Should we propagate size-like-ness?
            #
            # Pros: if u0 is size-like, intuitively u0 == u1 should cause u1
            # to become size-like.
            #
            # Cons: if u0 is size-like, what about u0 - 1 == u1?  You CAN'T
            # propagate in this case, because what if u0 == 0, then u1 is negative
            # and clearly isn't a size.  So, at minimum, any f(x) whose value
            # range isn't [0, inf] given x in [0, inf] cannot propagate
            # size-like-ness.  But there are many situations where you could
            # imagine u1 is going to be size-like and actually you just didn't
            # have a refined enough value range on u0.  Since even innocuous
            # looking arithmetic operations can destroy size-like-ness, it's
            # best to not propagate it at all and force the user to annotate it
            # as necessary.
            #
            # Compromise: we preserve size-like-ness only for exact equality
            # and nothing else.
            if a in self.size_like and isinstance(tgt, sympy.Symbol):
                self.size_like.add(tgt)
            elif isinstance(tgt, sympy.Symbol) and tgt in self.size_like:
                self.size_like.add(a)

            # Now, decide if we will do the substitution.
            #
            #  - If the source has a non-trivial range, only substitute if
            #    we preserve this range.  Note that we may have propagated
            #    the src_range to free variables in tgt when tgt is univariate
            #    and we could find an inverse, which helps us achieve this.
            #    This ensures we never "forget" about user defined ranges,
            #    even if they end up being defined on composite formulas
            #    like s0 + s1.
            #
            #  - If the variable is unbacked, only substitute if the substitution
            #    would preserve the bounds also under size-like-ness conditions.

            if not tgt_bound.issubset(src_bound):
                self.log.debug(
                    "skipped set_replacement %s = %s (%s) [%s not subset of %s]",
                    a,
                    tgt,
                    msg,
                    tgt_bound,
                    src_bound,
                )
                return
            elif a in self.size_like:
                tgt_bound_so = self.bound_sympy(tgt, size_oblivious=True)
                src_bound_so = self.bound_sympy(a, size_oblivious=True)
                if not tgt_bound_so.issubset(src_bound_so):
                    self.log.debug(
                        "skipped set_replacement %s = %s (%s) "
                        "[%s not subset of %s (size-oblivious conditions)]",
                        a,
                        tgt,
                        msg,
                        tgt_bound_so,
                        src_bound_so,
                    )
                    return

        if isinstance(tgt, (sympy.Integer, sympy.Float)):
            # specializing to a constant, which is likely unexpected (unless
            # you specified dynamic=True)

            user_tb = TracingContext.extract_stack()
            trace_structured(
                "symbolic_shape_specialization",
                metadata_fn=lambda: {
                    "symbol": repr(a),
                    "sources": [s.name() for s in self.var_to_sources.get(a, [])],
                    "value": repr(tgt),
                    "reason": msg,
                    "stack": structured.from_traceback(
                        CapturedTraceback.extract(skip=1).summary()
                    ),
                    "user_stack": (
                        structured.from_traceback(user_tb) if user_tb else None
                    ),
                },
            )

            if config.print_specializations:
                self.log.warning(
                    "Specializing %s to %s", self.var_to_sources[a][0].name(), tgt
                )
                self.log.debug("SPECIALIZATION", stack_info=True)
        log.info("set_replacement %s = %s (%s) %s", a, tgt, msg, tgt_bound)
        self.replacements[a] = tgt
        # NB: the replacement may get refined, but the user will find the
        # FIRST one most useful (TODO: Maybe we could consider tracking all of
        # them)
        if a not in self.replacements_slocs:
            self.replacements_slocs[a] = self._get_sloc()
        self._update_version_counter()

        # When specializing 'a == tgt', the equality should be also conveyed to
        # Z3, in case an expression uses 'a'.
        self._add_target_expr(sympy.Eq(a, tgt, evaluate=False))

    def _add_divisible(self, expr: sympy.Expr) -> None:
        self.divisible.add(expr)
        self._update_version_counter()

    @_lru_cache
    @record_shapeenv_event()
    def _find(self, a: sympy.Symbol) -> sympy.Expr:
        """
        Implements a DSU-like algorithm to find the variable that represents a
        Also handles transitive non-identity replacements.

        a: b + c
        c: d
        """
        if a not in self.replacements:
            return a
        res = self.replacements[a]
        cur_replace = {s: self._find(s) for s in res.free_symbols}
        replaced, changed = self.replacements[a]._xreplace(cur_replace)
        if changed:
            self._set_replacement(a, replaced, "find")
        return self.replacements[a]

    @lru_cache(256)
    def _maybe_guard_rel(self, expr: sympy.Rel) -> None:
        """
        The relational guard is guarded to be true.  Use this information to
        simplify shapes (i.e. a == b or a % 5 == 0)
        """
        assert isinstance(expr, sympy.Rel)

        # A good example of what goes wrong if you don't do this is
        # python test/functorch/test_aotdispatch.py -k
        # test_aot_autograd_symbolic_module_exhaustive_nn_LazyConv3d_cpu_float32
        if isinstance(expr, sympy.Ne):
            return

        free = list(expr.free_symbols)

        assert (
            len(free) > 0
        ), f"The expression should not be static by this point: {expr}"
        # In case of really gnarly expression, we don't blow up
        if len(free) > 5:
            return

        # Prioritize unbacked symints for solving by ordering them last.
        # Prefer to simplify out lexicographically higher symbols (i.e. simplify out s4 over s3).
        #   (NB: this unfortunately isn't strictly equivalent to simplifying out newer symbols)
        # Prefer to simplify out symbols with ephemeral sources.
        def _smart_symbol_sort(x: sympy.Symbol) -> tuple[int, int, str]:
            has_only_ephemeral_sources = x in self.var_to_sources and all(
                s.is_ephemeral() for s in self.var_to_sources[x]
            )
            # NB: size_hint is int, not sympy.Expr, do not use int_oo here
            hint_size = self.size_hint(x, allow_none=True)
            if hint_size is None:
                size = sys.maxsize
            elif symbol_is_type(x, SymT.SIZE):
                assert isinstance(hint_size, sympy.Expr)
                size = int(hint_size)
            else:
                size = sys.maxsize
            name = x.name
            # 1 puts ephemeral sourced symbols first when sorting in reverse
            return (1 if has_only_ephemeral_sources else 0, size, name)

        free = sorted(free, key=_smart_symbol_sort, reverse=True)  # type: ignore[attr-defined]
        lhs = expr.lhs
        rhs = expr.rhs

        self._refine_ranges(expr)

        # The rest of this stuff is for equality only
        if not isinstance(expr, sympy.Eq):
            return

        if not expr.has(Mod):
            try:
                floor_div_atoms = lhs.atoms(FloorDiv).union(rhs.atoms(FloorDiv))
                if len(floor_div_atoms) > 0 and any(
                    a.divisor != 1 for a in floor_div_atoms
                ):
                    raise NotImplementedError

                # Never replace unbacked symbols with other unbacked symbols.
                # This is error prone because you can cause references to
                # unbacked symbols to time travel backwards.  E.g.,
                #
                # u1 = x.item()
                # ... use of u1 ...
                # u2 = y.item()
                # u3 = z.item()
                # torch._check(u1 == u2 + u3)
                #
                # If you replace u1 with u2 + u3, then the use of u1 now
                # references u2 and u3 prior to them actually being bound at
                # runtime.  It's pretty inconvenient to setup control
                # dependencies for substitutions, so ban it entirely.
                def trivial_solve(lhs: sympy.Expr, rhs: sympy.Expr) -> bool:
                    if isinstance(lhs, sympy.Symbol):
                        if free_unbacked_symbols(lhs) and not free_unbacked_symbols(
                            rhs
                        ):
                            return True
                        if symbol_is_type(lhs, SymT.FLOAT):
                            return True
                        # TODO: Maybe trivial solutions for int should also be
                        # done?
                    return False

                # short-circuit when no solving is needed
                if trivial_solve(lhs, rhs):
                    self._set_replacement(lhs, self._find(rhs), "trivial_lhs")
                elif trivial_solve(rhs, lhs):
                    self._set_replacement(rhs, self._find(lhs), "trivial_rhs")
                else:
                    r = try_solve(expr, free[0], floordiv_inequality=False)
                    if r is not None and all(
                        t.is_integer for t in sympy.preorder_traversal(r[1])
                    ):
                        new_var = self._find(r[1])
                        ok = len(free_unbacked_symbols(new_var)) == 0
                        if ok:
                            self._set_replacement(free[0], new_var, "solve")
            except NotImplementedError:
                pass
        if expr.has(Mod):
            mod_expr = next(iter(expr.atoms(Mod)))
            try:
                r = try_solve(expr, mod_expr, floordiv_inequality=False)
                if r is not None and r[1] == 0:
                    self._add_divisible(mod_expr)
                    # This is a little bit of extra logic to make things like
                    # torch.empty(i0, q).view(c, -1, q) work out
                    p, q = mod_expr.args
                    if (
                        isinstance(q, sympy.Number)
                        and isinstance(p, sympy.Mul)
                        and len(p.args) == 2
                    ):
                        c, i0 = p.args
                        # Given Mod(c * i0, q) == 0
                        if (
                            isinstance(c, sympy.Number)
                            and isinstance(i0, sympy.Symbol)
                            and self.is_unbacked_symint(i0)
                        ):
                            # We have Mod(i0, q / c) == 0, which means we can
                            # rewrite i0 as (q / gcd(q, c)) * i1
                            d = q / sympy.gcd(q, c)  # TODO: CleanDiv?
                            i1 = self.create_unbacked_symint().node.expr
                            # Propagate the value ranges.  It doesn't really
                            # matter if we use truediv or floordiv, because we
                            # have established divisibility.
                            self._update_var_to_range(
                                i1,
                                SymPyValueRangeAnalysis.floordiv(
                                    self.var_to_range[i0], ValueRanges.wrap(d)
                                ),
                            )
                            # Propagate size-like-ness
                            if i0 in self.size_like:
                                self.size_like.add(i1)
                            self._set_replacement(i0, d * i1, "divisibility")

            except NotImplementedError:
                pass
        return

    # See: Note - On 0/1 specialization
    def _default_value_range(self) -> ValueRanges:
        lower = 2 if self.specialize_zero_one else 0
        return ValueRanges(lower, int_oo)

    def _default_unspecified_value_range(self) -> ValueRanges:
        return ValueRanges.unknown_int()

    @_lru_cache
    def _simplify_floor_div(self, expr: sympy.Expr) -> sympy.Expr:
        floor_divs = tuple(expr.atoms(FloorDiv))
        # we expect floor_divs to be exact,
        # and thus add the guards for the exact floordivs,
        # even if tracing doesn't require them otherwise
        for fd in reversed(floor_divs):
            base, divisor = fd.args
            mod_expr = Mod(base, divisor)
            eq_expr = sympy.Eq(mod_expr, 0)
            # add necessary mod guards
            self.evaluate_expr(eq_expr)
        return self.simplify(expr)

    # We're about to add a guard/runtime assert, check if the ShapeEnv is frozen
    # and if so issue a warning
    def _check_frozen(self, expr: sympy.Basic, concrete_val: sympy.Basic) -> None:
        if self.frozen:
            self.counter["ignored_backward_guard"] += 1
            signpost_event(
                "dynamic",
                "evaluate_expr_frozen",
                {
                    **self.co_fields,
                    "ignored_guard": f"{expr} == {concrete_val}",
                    # no version = original state (this signpost is expected)
                    # version 2 = dynamic backwards is eagerly compiled
                    "version": 2,
                },
            )
            log.info(
                "Ignored guard %s == %s, this could result in accuracy problems",
                expr,
                concrete_val,
                # only print stack trace when debug mode is on (e.g. TORCH_LOGS="dynamic")
                stack_info=True if log.getEffectiveLevel() < logging.WARNING else False,
            )

    def _get_stack_summary(
        self, is_debug: bool = False, framework_loc: Optional[str] = None
    ) -> tuple[SLoc, str]:
        floc: Optional[Union[str, traceback.FrameSummary]] = framework_loc
        if floc is None:
            frame = inspect.currentframe()
            try:
                while frame is not None:
                    if frame.f_code.co_filename not in uninteresting_files():
                        floc = traceback.FrameSummary(
                            frame.f_code.co_filename,
                            frame.f_lineno,
                            frame.f_code.co_name,
                        )
                        break
                    frame = frame.f_back
            finally:
                del frame

        # NB: this stack is truncated, but it's fine because the main
        # stack_info will give you the rest of the info you need
        maybe_user_loc = None
        user_tb = TracingContext.extract_stack()
        if user_tb:
            idx = len(user_tb) - 1
            while idx > 0 and user_tb[idx].filename in uninteresting_files():
                idx -= 1
            maybe_user_loc = format_frame(user_tb[idx], line=True)

        maybe_extra_debug = ""
        if is_debug and user_tb:
            maybe_extra_debug = (
                "\nUser Stack (most recent call last):\n"
                + "  (snipped, see stack below for prefix)\n"
                + "".join(traceback.format_list(user_tb))
            )
        if is_debug and config.extended_debug_cpp:
            cpp_stack = CapturedTraceback.extract(cpp=True)
            maybe_extra_debug += "\nC++ stack trace:\n" + "".join(cpp_stack.format())
        elif is_debug:
            maybe_extra_debug += (
                "\nFor C++ stack trace, run with " "TORCHDYNAMO_EXTENDED_DEBUG_CPP=1"
            )

        return SLoc(floc, maybe_user_loc), maybe_extra_debug

    # Pass in framework_loc to override the framework location info
    def _get_sloc(self, framework_loc: Optional[str] = None) -> SLoc:
        sloc, _ = self._get_stack_summary(framework_loc=framework_loc)
        return sloc

    def _log_guard(self, prefix: str, g: SympyBoolean, forcing_spec: bool) -> None:
        dtrace_structured(
            "guard_added",
            metadata_fn=lambda: {
                "expr": str(g),
                "stack": structured.from_traceback(
                    CapturedTraceback.extract(skip=1).summary()
                ),
                "symbol_to_sources": {
                    str(v): k
                    for k, v in self.source_to_var.items()
                    if v in g.free_symbols
                },
            },
        )
        trace_structured(
            "guard_added_fast",
            metadata_fn=lambda: {
                "expr": str(g),
                "user_stack": structured.from_traceback(TracingContext.extract_stack()),
                "stack": structured.from_traceback(
                    CapturedTraceback.extract(skip=1).summary()
                ),
            },
        )
        if self.log.isEnabledFor(logging.INFO):
            str_g = str(g)
            is_debug = (
                config.extended_debug_guard_added is not None
                and str_g == config.extended_debug_guard_added
            )
            sloc, maybe_extra_debug = self._get_stack_summary(is_debug)
            maybe_more_info = ""
            if not is_debug:
                maybe_more_info = (
                    ", for more info run with "
                    f'TORCHDYNAMO_EXTENDED_DEBUG_GUARD_ADDED="{str_g}"'
                )
            self.log.info(
                "%s %s [guard added] %s%s%s",
                prefix if not forcing_spec else f"{prefix} (forcing_spec)",
                str_g,
                sloc,
                maybe_more_info,
                maybe_extra_debug,
                stack_info=is_debug,
            )

    @lru_cache(256)
    @record_shapeenv_event(save_tracked_fakes=True)
    def evaluate_expr(
        self,
        orig_expr: sympy.Basic,
        hint: Optional[Union[int, bool, float]] = None,
        fx_node: Optional[torch.fx.Node] = None,
        size_oblivious: bool = False,
        *,
        forcing_spec: bool = False,
    ) -> sympy.Basic:
        try:
            return self._evaluate_expr(
                orig_expr, hint, fx_node, size_oblivious, forcing_spec=forcing_spec
            )
        except Exception:
            self.log.warning(
                "failed during evaluate_expr(%s, hint=%s, size_oblivious=%s, forcing_spec=%s",
                orig_expr,
                hint,
                size_oblivious,
                forcing_spec,
            )
            raise

    def _evaluate_expr(
        self,
        orig_expr: sympy.Basic,
        hint: Optional[Union[bool, int, float]] = None,
        fx_node: Optional[torch.fx.Node] = None,
        size_oblivious: bool = False,
        *,
        forcing_spec: bool = False,
    ) -> sympy.Basic:
        """
        Given an expression, evaluates it, adding guards if necessary
        """

        # TODO: split conjunctions and evaluate them separately

        if isinstance(
            orig_expr,
            (sympy.logic.boolalg.BooleanTrue, sympy.logic.boolalg.BooleanFalse),
        ):
            return orig_expr

        # Don't track this one
        @functools.lru_cache(None)
        def compute_concrete_val() -> sympy.Basic:
            if hint is None:
                # This is only ever called for expressions WITHOUT unbacked
                # symbols
                r = self.size_hint(orig_expr)
                assert r is not None
                return r
            else:
                return sympy.sympify(hint)

        concrete_val: Optional[sympy.Basic]

        # Check if:
        #   1. 'translation_validation' is set
        #   2. the corresponding 'fx_node' is not 'None'
        #   3. the guard should not be suppressed
        #   4. the guard doesn't contain backed symfloat symbols
        #      since z3 can't handle floats
        #
        # If all of the above check, we create an FX node representing the
        # actual expression to be guarded.
        node = None
        fresh = False
        if (
            self._translation_validation_enabled
            and fx_node is not None
            and not self._suppress_guards_tls()
            and not size_oblivious
            and not any(symbol_is_type(s, SymT.FLOAT) for s in orig_expr.free_symbols)
        ):
            # TODO: does this even worked with unbacked :think:
            concrete_val = compute_concrete_val()
            if concrete_val is sympy.true:
                node, fresh = self._create_fx_call_function(torch._assert, (fx_node,))
            elif concrete_val is sympy.false:
                neg, _ = self._create_fx_call_function(operator.not_, (fx_node,))
                node, fresh = self._create_fx_call_function(torch._assert, (neg,))
            else:
                eql, _ = self._create_fx_call_function(
                    operator.eq, (fx_node, concrete_val)
                )
                node, fresh = self._create_fx_call_function(torch._assert, (eql,))

            assert node is not None
            # If this is a fresh node, we have to remember the event index that
            # corresponds to this assertion node.
            # Reason: so that, given an assertion node, we can replay the ShapeEnv
            # events until the point where this assertion node was freshly created.
            if fresh:
                self._add_fx_node_metadata(node)

        # After creating the FX node corresponding to orig_expr, we must make sure that
        # no error will be raised until the end of this function.
        #
        # Reason: the translation validation may become invalid otherwise.
        #
        # If an error is raised before the end of this function, we remove the FX node
        # inserted, and re-raise the error.
        guard = None

        try:
            if orig_expr.is_number:
                self.log.debug("eval %s [trivial]", orig_expr)
                if hint is not None:
                    assert orig_expr == hint, f"{orig_expr} != {hint}"
                return orig_expr

            expr = orig_expr

            static_expr = self._maybe_evaluate_static(
                expr, size_oblivious=size_oblivious
            )
            if static_expr is not None:
                self.log.debug(
                    "eval %s == %s [statically known]", orig_expr, static_expr
                )
                if hint is not None:
                    assert static_expr == hint, f"{static_expr} != {hint}"
                return static_expr

            transmute_into_runtime_assert = False

            concrete_val = None
            if not (expr.free_symbols <= self.var_to_val.keys()):
                # TODO: dedupe this with _maybe_evaluate_static
                # Attempt to eliminate the unbacked SymInt
                new_expr = self._maybe_evaluate_static(expr, unbacked_only=True)
                assert new_expr is not None
                if not (new_expr.free_symbols <= self.var_to_val.keys()):
                    size_oblivious_result = None
                    if not size_oblivious:
                        size_oblivious_result = self._maybe_evaluate_static(
                            expr, size_oblivious=True
                        )

                    ok = False

                    # Last ditch
                    if (
                        self.oblivious_var_to_val
                        and not (
                            correct_hint := orig_expr.xreplace(
                                self.oblivious_var_to_val
                            )
                        ).free_symbols
                        and not (
                            counterfactual_hint := orig_expr.xreplace(
                                {
                                    k: max(2, v)
                                    for k, v in self.oblivious_var_to_val.items()
                                }
                            )
                        ).free_symbols
                        and correct_hint == counterfactual_hint
                    ):
                        # TODO: better logging
                        log.info(
                            "oblivious_size %s -> %s (passed counterfactual)",
                            orig_expr,
                            correct_hint,
                        )
                        concrete_val = correct_hint
                        # NB: do NOT transmute into runtime assert
                        ok = True

                    if (
                        not ok
                        and self.unbacked_var_to_val
                        and not (
                            unsound_result := orig_expr.xreplace(
                                self.unbacked_var_to_val
                            )
                        ).free_symbols
                    ):
                        log.warning(
                            "propagate_real_tensors evaluate_expr(%s) -> %s",
                            orig_expr,
                            unsound_result,
                        )
                        trace_structured(
                            "propagate_real_tensors",
                            metadata_fn=lambda: {
                                "expr": repr(orig_expr),
                                "result": repr(unsound_result),
                                "stack": structured.from_traceback(
                                    CapturedTraceback.extract(skip=1).summary()
                                ),
                            },
                        )
                        transmute_into_runtime_assert = True
                        concrete_val = unsound_result
                        ok = True

                    if not ok:
                        raise self._make_data_dependent_error(
                            expr.xreplace(self.var_to_val),
                            expr,
                            size_oblivious_result=size_oblivious_result,
                        )
                else:
                    expr = new_expr

            if concrete_val is None:
                concrete_val = compute_concrete_val()
            self._check_frozen(expr, concrete_val)

            if (
                config.inject_EVALUATE_EXPR_flip_equality_TESTING_ONLY
                and isinstance(hint, bool)
                and isinstance(expr, (sympy.Eq, sympy.Ne))
            ):
                expr = sympy.Not(expr)

            # Turn this into a boolean expression, no longer need to consult
            # concrete_val
            if concrete_val is sympy.true:
                g = cast(SympyBoolean, expr)
            elif concrete_val is sympy.false:
                g = sympy.Not(expr)
            else:
                g = sympy.Eq(expr, concrete_val)  # type: ignore[arg-type]

            if transmute_into_runtime_assert:
                self.defer_runtime_assert(
                    g, f"propagate_real_tensors: {orig_expr} == {concrete_val}"
                )
                return concrete_val

            if not self._suppress_guards_tls():
                if isinstance(g, sympy.Rel):
                    # TODO: If we successfully eliminate a symbol via equality, it
                    # is not actually necessary to save a guard for the equality,
                    # as we will implicitly generate a guard when we match that
                    # input against the symbol.  Probably the easiest way to
                    # implement this is to have maybe_guard_rel return a bool
                    # saying if it "subsumed" the guard (and therefore the guard
                    # is no longer necessary)
                    self._maybe_guard_rel(g)

                if not self.allow_complex_guards_as_runtime_asserts:
                    # at this point, we've evaluated the concrete expr value, and have
                    # flipped/negated the guard if necessary. Now we know what to guard
                    # or defer to runtime assert on.
                    guard = ShapeGuard(g, self._get_sloc())
                    self.guards.append(guard)
                    self.axioms.update(dict(self.get_implications(self.simplify(g))))
                else:
                    # it's fine to defer simple guards here without checking,
                    # the _maybe_guard_rel() call above will set replacements if possible,
                    # and so the result here will be statically known
                    self.defer_runtime_assert(g, f"evaluate_expr: {orig_expr}")

        except Exception:
            if fresh:
                self._remove_fx_node(node)
            raise
        else:
            if not self._suppress_guards_tls():
                if guard is not None:  # we might have deferred this to runtime assert
                    self._log_guard("eval", g, forcing_spec=forcing_spec)

                    for s in g.free_symbols:
                        self.symbol_guard_counter[s] += 1
                        # Forcing_spec to avoid infinite recursion
                        if (
                            not forcing_spec
                            and config.symbol_guard_limit_before_specialize is not None
                            and self.symbol_guard_counter[s]
                            > config.symbol_guard_limit_before_specialize
                        ):
                            # Force specialization
                            self.log.info(
                                "symbol_guard_limit_before_specialize=%s exceeded on %s",
                                config.symbol_guard_limit_before_specialize,
                                s,
                            )
                            self.evaluate_expr(s, forcing_spec=True)
            else:
                self._log_guard("eval [guard suppressed]", g, forcing_spec=forcing_spec)

        return concrete_val

    def cleanup(self) -> None:
        """
        Break reference cycles.

        This destroys the stacks. If you really want to keep them, we
        just need some way to break references on code objects.
        """
        for s in self.var_to_stack.values():
            s.cleanup()
        for ras in self.deferred_runtime_asserts.values():
            for ra in ras:
                ra.stack.cleanup()

    @lru_cache(256)
    @record_shapeenv_event(save_tracked_fakes=True)
    def defer_runtime_assert(
        self, orig_expr: SympyBoolean, msg: str, fx_node: Optional[torch.fx.Node] = None
    ) -> bool:
        """Create an assert that is checked at runtime

        Args:
            orig_expr (sympy.Expr): Boolean expression to assert is true
            msg (str): Message to display on assertion failure
            fx_node (Optional, torch.fx.Node): node in ``self.graph`` corresponding
                to the expression, if applicable

        """
        expr = orig_expr

        # TODO: split conjunctions and evaluate them separately

        static_expr = self._maybe_evaluate_static(expr)
        if static_expr is not None:
            self.log.debug(
                "runtime_assert %s == %s [statically known]", orig_expr, static_expr
            )
            # TODO: assert bool(static_expr)
            return bool(static_expr)

        # Attempt to eliminate the unbacked SymInt
        new_expr = self._maybe_evaluate_static(expr, unbacked_only=True)
        assert new_expr is not None
        if (
            not self.prefer_deferred_runtime_asserts_over_guards
            and new_expr.free_symbols <= self.var_to_val.keys()
        ):
            # Do a normal guard
            return self.evaluate_expr(new_expr, fx_node=fx_node)
        # NB: Don't use new_expr as expr; it could contain gunk like shape0
        # which we don't want to guard on

        if (
            self._translation_validation_enabled
            and fx_node is not None
            and not self._suppress_guards_tls()
        ):
            node, fresh = self._create_fx_call_function(torch._assert, (fx_node,))
            assert node is not None
            if fresh:
                self._add_fx_node_metadata(node)

        if not self._suppress_guards_tls():
            # If you're here because of this assert, read Note [Backwards runtime asserts]
            # in torch/_inductor/graph.py
            if self.runtime_asserts_frozen:
                log.warning("runtime_asserts_frozen but then got %s", expr)
            self._check_frozen(expr, sympy.true)
            # eliminate symbols on equality tests / refine ranges
            if isinstance(expr, sympy.Rel):
                self._maybe_guard_rel(expr)

            # canonicalise to remove equations that are trivially equal
            orig_expr = expr
            expr = canonicalize_bool_expr(expr)
            stack = CapturedTraceback.extract(skip=1)
            ra = RuntimeAssert(expr, msg, stack)
            # TODO: Do this in a way that is less janky than int(s.name[1:])
            cands = sorted(
                (s for s in expr.free_symbols if symbol_is_type(s, SymT.UNBACKED_INT)),
                key=lambda s: int(s.name[1:]),
            )
            # Is None when prefer_deferred_runtime_asserts_over_guards=True
            # and the guard in question has no unbacked SymInts in front
            ix = cands[-1] if cands else None
            self.deferred_runtime_asserts.setdefault(ix, []).append(ra)
            self.axioms.update(dict(self.get_implications(self.simplify(expr))))
            self.num_deferred_runtime_asserts += 1
            self._update_version_counter()
            self._log_guard("runtime_assert", orig_expr, forcing_spec=False)
        else:
            self._log_guard(
                "runtime_assert [guard suppressed]", orig_expr, forcing_spec=False
            )

        return True

    # Refines the ranges of the variables present in 'guard'.
    #
    # This function tries to refine the range of the variables inside
    # 'guard' by reasoning about it. Specifically, when 'guard' is a
    # 'sympy.Relational' operation.
    #
    # It does mainly 3 things:
    #   1. Tries to isolate a variable in the left-hand side
    #   2. Compute the value range of the right-hand side
    #   3. Update the value range of the variable, if better
    def _refine_ranges(self, expr: SympyBoolean) -> None:
        expr = self.simplify(expr)

        for symbol in expr.free_symbols:
            assert isinstance(symbol, sympy.Symbol)

            if isinstance(self.var_to_val.get(symbol, None), SingletonInt):
                # Skip var_to_range logic for SingletonInt which is only used
                # for jagged layout NestedTensors today
                continue

            r = try_solve(expr, symbol)

            if r is None or not (symbol.is_integer and r[1].is_integer):
                # Range refinement only supports integer symbols for now.
                # There are lots of SymPy bugs when it comes to comparing
                # reals and integers, so we skip that for now.
                continue

            r_expr, rhs = r
            vr = self.var_to_range[symbol]
            lower, upper = vr.lower, vr.upper

            rhs_vr = bound_sympy(rhs, self.var_to_range)

            # Let's suppose that we have a preexisting range for x [0, 100].
            # Now, we issue a guard x > y, where the range for y is [50, 150].
            # Then, lower = 0, rhs_vr.lower = 50 and therefore refinement can happen,
            # refining x to [51, 100], since x must be greater than y, but the lowest
            # y could be is 50.
            #
            # sympy.Eq may update both lower and upper bounds.
            # sympy.G{t,e} may update the lower bound, only.
            # sympy.L{t,e} may update the upper bound, only.
            if lower < rhs_vr.lower and isinstance(
                r_expr, (sympy.Eq, sympy.Ge, sympy.Gt)
            ):
                # Strictly greater relations allow us to refine a bit more, since
                # x < y implies that the lower bound for x is: y + 1.
                lower = rhs_vr.lower + int(isinstance(r_expr, sympy.Gt))
            if upper > rhs_vr.upper and isinstance(
                r_expr, (sympy.Eq, sympy.Le, sympy.Lt)
            ):
                upper = rhs_vr.upper - int(isinstance(r_expr, sympy.Lt))

            # Do nothing if the new value range is no better than what we already have.
            if vr == ValueRanges(lower, upper):
                continue

            # Updates the range and the guards corresponding to each bound of the symbol.
            self._update_var_to_range(symbol, ValueRanges(lower, upper))
            # If the range is refined to singleton, set replacement
            if self.var_to_range[symbol].is_singleton():
                self._set_replacement(
                    symbol,
                    self.var_to_range[symbol].lower,
                    "range_refined_to_singleton",
                )

            # Clears the cache, since this update can change the result.
            self._maybe_evaluate_static.cache_clear()

    @lru_cache(maxsize=None)
    @record_shapeenv_event()
    def constrain_symbol_range(
        self, s: sympy.Symbol, compiler_min: int, compiler_max: int
    ) -> None:
        upd_vr = ValueRanges(compiler_min, compiler_max)
        old_vr = self.var_to_range.get(s, ValueRanges.unknown())
        self._update_var_to_range(s, upd_vr)
        if (new_vr := self.var_to_range[s]) != old_vr:
            log.info(
                "constrain_symbol_range %s [%s, %s]", s, new_vr.lower, new_vr.upper
            )


def _is_int(expr: object) -> bool:
    return isinstance(expr, SymInt) and expr.node.expr.is_number


# WARNING: This is legacy, DO NOT USE
def _is_dim_dynamic(t: torch.Tensor, d: int) -> bool:
    return hasattr(t, "_dynamo_dynamic_indices") and d in t._dynamo_dynamic_indices


class PropagateUnbackedSymInts(torch.fx.Interpreter):
    def run_node(self, n: torch.fx.Node) -> Result:
        """
        Run an FX node, propagating unbacked Symbol bindings to the new fake tensor
        """
        from torch._guards import detect_fake_mode

        result = super().run_node(n)
        rebind_unbacked(detect_fake_mode().shape_env, n, result)
        return result


def _find_user_code_frame() -> Optional[types.FrameType]:
    frame = inspect.currentframe()
    while frame is not None:
        if not frame.f_code.co_filename.startswith(
            os.path.dirname(inspect.getfile(torch)) + os.path.sep
        ):
            break
        frame = frame.f_back
    return frame


def _blame_user_code(e: Exception, frame: types.FrameType) -> None:
    frame_summary = traceback.FrameSummary(
        frame.f_code.co_filename,
        frame.f_lineno,
        frame.f_code.co_name,
    )
    msg = e.args[0]
    msg += "\n\nThe following call raised this error:\n" + "".join(
        traceback.StackSummary.from_list([frame_summary]).format()
    )
    e.args = (msg,)


class _PythonMsgPrinter(PythonPrinter):
    """
    Util printer that replaces sympy symbols with their source-level names
    and renders sympy relational operators (e.g., Eq, Ne, Ge, Le) inline
    (i.e., as ==, !=, >, <).
    """

    def __init__(self, src_map: dict[str, list[str]]) -> None:
        super().__init__()
        self.src_map = src_map

    def _print_Symbol(self, sym: sympy.Symbol) -> str:
        return self.src_map[sym.name][0]


def _suggest_torch_checks(
    e: GuardOnDataDependentSymNode, src_map: defaultdict[str, list[str]]
) -> None:
    # extract the unresolved condition on unbacked symints in the error
    cond = e.cond
    diff = ", ".join(s.name for s in cond.free_symbols if s.name not in src_map)
    if diff:
        log.warning("Unable to find user code corresponding to {%s}", diff)
        return
    printer = _PythonMsgPrinter(src_map)
    msg = e.args[0]
    msg += "\nTo fix the error, insert one of the following checks before this call:"
    # suggested fixes to resolve `cond`` are to tell the compiler to assume
    # either `cond` or its negation (the user will need to select which)
    suggested_fixes = [
        f"torch._check({printer.doprint(cond)})",
        f"torch._check({printer.doprint(sympy.Not(cond))})",
    ]
    for i, fix in enumerate(suggested_fixes):
        msg += f"\n  {i + 1}. {fix}"
    src_mapped = ", ".join(
        f"`{s}` with {' or '.join(src_map[s])}"
        for s in sorted(s.name for s in cond.free_symbols)
    )
    msg += f"\n\n(These suggested fixes were derived by replacing {src_mapped} in {cond} and its negation.)"
    e.args = (msg,)


def _suggest_fixes_for_data_dependent_error_non_strict(
    e: GuardOnDataDependentSymNode,
) -> None:
    """
    Given a raised data-dependent error, add the following to the error message:
    1. the closest user code location that raised the error;
    2. suggested fixes for the error in terms of live variables at that location.
    """

    # walk the stack up from the data-dependent error until a non-torch frame is found
    frame = _find_user_code_frame()
    if frame is not None:
        # add frame info to error message
        _blame_user_code(e, frame)

        # map symbol names reachable via frame locals to their source-level names
        src_map = defaultdict(list)
        for var, val in frame.f_locals.items():
            try:
                tree_leaves_with_path = pytree.tree_leaves_with_path(val)
            except ValueError:
                log.warning(
                    "pytree.tree_leaves_with_path failed for value of type {%s} in local variable {%s}",
                    type(val),
                    var,
                )
                continue
            # figure out how to access any symbol inside `val` through `var`
            for path, leaf in tree_leaves_with_path:
                name = var + pytree.keystr(path)
                if isinstance(leaf, torch.SymInt):
                    src_map[str(leaf.node.expr)].append(name)
                elif isinstance(leaf, torch.Tensor):
                    for i, dim in enumerate(leaf.shape):
                        if isinstance(dim, torch.SymInt):
                            src_map[str(dim.node.expr)].append(f"{name}.shape[{i}]")

        # add suggested torch.check()s based on `src_map` to the error message
        # replacing unbacked symints in the unresolved condition in the error
        _suggest_torch_checks(e, src_map)<|MERGE_RESOLUTION|>--- conflicted
+++ resolved
@@ -3172,26 +3172,11 @@
         # are conservative: the int MUST fall in the range, but the
         # range may contain ints which may not actually appear in
         # practice
-<<<<<<< HEAD
-        self.var_to_range: Dict[sympy.Symbol, ValueRanges] = {}
-        self.var_to_range_sloc: Dict[sympy.Symbol, ValueRangesSLoc] = {}
-        self.source_name_to_debug_name: Dict[str, str] = {}
-        self.var_to_sources: Dict[sympy.Symbol, List[Source]] = {}
-        self.var_to_stack: Dict[sympy.Symbol, CapturedTraceback] = {}
-=======
         self.var_to_range: dict[sympy.Symbol, ValueRanges] = {}
         self.var_to_range_sloc: dict[sympy.Symbol, ValueRangesSLoc] = {}
-        # When doing a size-oblivious test, exclude this integer and
-        # everything higher than it from the acceptable range.  This solves
-        # https://github.com/pytorch/pytorch/issues/120288 for constant range
-        # case
-        # TODO: generalize this to work with expressions (in that case, we
-        # need to maintain a SET and we need extra symbolic reasoning on top)
-        self.oblivious_upper_bound_exclusive: dict[sympy.Symbol, sympy.Integer] = {}
         self.source_name_to_debug_name: dict[str, str] = {}
         self.var_to_sources: dict[sympy.Symbol, list[Source]] = {}
         self.var_to_stack: dict[sympy.Symbol, CapturedTraceback] = {}
->>>>>>> ff9f4f0b
         # Maps a source to the *original* symbol that was assigned to it
         self.source_to_var: dict[str, sympy.Symbol] = {}
         # Maps from sympy ints to expressions representing them
