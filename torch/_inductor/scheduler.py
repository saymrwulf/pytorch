# mypy: disallow-untyped-defs
from __future__ import annotations

import collections
import dataclasses
import functools
import inspect
import itertools
import logging
import math
import operator
import os
import pprint
import textwrap
import traceback
import typing
<<<<<<< HEAD
from collections import defaultdict
from typing import (
    Any,
    Callable,
    Counter,
    DefaultDict,
    Dict,
    Generic,
    List,
    Optional,
    Sequence,
    TYPE_CHECKING,
    TypeVar,
    Union,
)
=======
from collections import Counter, defaultdict
from typing import Any, Callable, Generic, Optional, TypeVar, Union
>>>>>>> c986eba5


if TYPE_CHECKING:
    from types import ModuleType

import sympy

import torch
import torch._inductor.async_compile  # noqa: F401 required to warm up AsyncCompile pools
from torch._dynamo.utils import counters, dynamo_timed
from torch._inductor.codecache import PyCodeCache, TritonFuture
from torch._inductor.metrics import get_metric_table, is_metric_table_enabled
from torch.fx.experimental.symbolic_shapes import free_unbacked_symbols
from torch.utils._ordered_set import OrderedSet
from torch.utils._sympy.symbol import free_symbol_is_type, SymT
from torch.utils._triton import has_triton

from . import comms, config, dependencies, ir, metrics
from .codegen.common import BackendFeature, get_scheduling_for_device, Kernel
from .comm_analysis import estimate_nccl_collective_runtime
from .dependencies import Dep, MemoryDep, StarDep, WeakDep
from .exc import GPUTooOldForTriton, TritonMissing
from .ir import ComputedBuffer, get_device_type, MultiOutput, MultiOutputLayout
from .loop_body import LoopBody
from .memory import MemoryPlanningInfoForBuffer, MemoryPlanningInfoForNode
from .runtime.runtime_utils import green_text, red_text
from .sizevars import SimplifyIndexing
from .utils import (
    cache_on_self,
    cmp,
    device_need_guard,
    get_device_tflops,
    get_dtype_size,
    get_gpu_dram_gbps,
    IndentedBuffer,
    is_collective,
    is_gpu,
    is_multi_outputs_template,
    is_output_of_multi_outputs_template,
    is_wait,
    sympy_product,
)
from .virtualized import V


if typing.TYPE_CHECKING:
    from collections.abc import Sequence


log = logging.getLogger(__name__)
fusion_log = torch._logging.getArtifactLogger(__name__, "fusion")
loop_ordering_log = torch._logging.getArtifactLogger(__name__, "loop_ordering")


@dataclasses.dataclass
class SchedulerBuffer:
    scheduler: Scheduler
    node: ir.Buffer
    defining_op: BaseSchedulerNode
    users: list[NodeUser] = dataclasses.field(default_factory=list)
    mpi_buffer: MemoryPlanningInfoForBuffer = dataclasses.field(
        default_factory=MemoryPlanningInfoForBuffer
    )

    def __hash__(self) -> int:
        return hash(self.node.name)

    def debug_str(self) -> str:
        result = IndentedBuffer()
        name = self.get_name()
        result.writeline(f"{name}: {type(self.node).__name__}")
        result.writeline(f"{name}.layout = {self.node.layout}")
        if self.get_aliases():
            result.writeline(f"{name}.aliases = {pformat(self.get_aliases())}")
        if self.get_mutations():
            result.writeline(f"{name}.mutations = {pformat(self.get_mutations())}")

        if len(self.users) <= 1:
            result.writeline(f"{name}.users = {self.users}")
        else:
            result.writeline(f"{name}.users = [")
            with result.indent(1):
                for user in self.users:
                    result.writeline(f"{user},")
            result.writeline("]")
        return result.getrawvalue()

    def get_name(self) -> str:
        return self.node.get_name()

    def allocate(self) -> None:
        assert self.node is not None
        if not self.node.should_allocate():
            return

        if (
            self.node.get_inputs_that_alias_output()
            or self.node.get_mutation_names()
            or isinstance(self.node.get_output_spec(), ir.CommBufferLayout)
        ):
            V.graph.wrapper_code.codegen_allocation(self.node)
            return

        # hacky check for if V.kernel is a real kernel or NullHandler
        if (
            hasattr(V.kernel, "args")
            and self.get_name() in V.kernel.inplace_update_buffers
        ):
            input_buffer: Union[ir.DonatedBuffer, ir.Buffer]
            input_buffer_name = V.kernel.inplace_update_buffers[self.get_name()]
            if input_buffer_name in self.scheduler.name_to_donated_buffer:
                input_buffer = self.scheduler.name_to_donated_buffer[
                    input_buffer_name
                ].node
            else:
                input_buffer = self.scheduler.name_to_buf[input_buffer_name].node
            V.graph.wrapper_code.codegen_inplace_reuse(
                input_buffer,
                self.node,
            )
        else:
            V.graph.wrapper_code.codegen_allocation(self.node)

    def can_free(self) -> bool:
        # There's no real allocated buffer, no need to free it
        assert self.node is not None
        if isinstance(self.node.layout, ir.NoneLayout) or is_multi_outputs_template(
            self.node
        ):
            return False
        for use in self.users:
            if isinstance(use.node, OutputNode):
                return False
        return True

    def set_users(self, users: list[NodeUser]) -> None:
        # deduplicate
        result: dict[int, NodeUser] = {}
        for use in users:
            if id(use.node) in result:
                result[id(use.node)] = use.merge(result[id(use.node)])
            else:
                result[id(use.node)] = use
        self.users = list(result.values())

    def get_aliases(self) -> Sequence[str]:
        assert self.node is not None
        return self.node.get_inputs_that_alias_output()

    def get_mutations(self) -> Sequence[str]:
        assert self.node is not None
        return self.node.get_mutation_names()


@dataclasses.dataclass
class SchedulerDonatedBuffer(SchedulerBuffer):
    defining_op: Optional[BaseSchedulerNode] = None  # type: ignore[assignment]


class BaseSchedulerNode:
    group: tuple[torch.device, tuple[tuple[sympy.Expr, ...], ...]]
    read_writes: dependencies.ReadWrites
    unmet_dependencies: OrderedSet[Dep]
    # .min_order and .max_order are only relevant for "grouped" nodes such as FusedSchedulerNode.
    # e.g. if the FusedSchedulerNode includes nodes (op_1, op_2, op_3), and op_X is X-th node
    # in `self.scheduler.nodes`, then for this FusedSchedulerNode, .min_order is 1 and .max_order is 3.
    # For non-"grouped" nodes (i.e. regular SchedulerNode),
    # .min_order = .max_order = X if this node is X-th node in `self.scheduler.nodes`.
    min_order: int
    max_order: int
    mpi_node: MemoryPlanningInfoForNode

    def __init__(self, scheduler: Scheduler) -> None:
        self.scheduler: Scheduler = scheduler
        self.debug_device_str: Callable[
            [BaseSchedulerNode], list[str]
        ] = lambda *args, **kwargs: []

    def _init_from_node(self, node: ir.Operation) -> None:
        self.node: Optional[ir.Operation] = node
        self.ancestors = OrderedSet[str]()
        self.last_usage = OrderedSet[
            str
        ]()  # buffers that won't be used after this kernel
        self.written = False
        self.outputs: list[SchedulerBuffer] = [
            SchedulerBuffer(
                scheduler=self.scheduler,
                node=output,
                defining_op=self,
            )
            for output in node.get_outputs()
        ]
        self.outputs_by_name: dict[str, SchedulerBuffer] = {
            buf.get_name(): buf for buf in self.outputs
        }

    def __repr__(self) -> str:
        return f"{type(self).__name__}(name={self.get_name()!r})"

    def debug_str(self) -> str:
        """Longer form printout for trace logs"""
        name = self.get_name()
        buf = IndentedBuffer()
        buf.splice(
            f"""\
{name}: {type(self).__name__}({type(getattr(self, 'node', None)).__name__})
{name}.writes = {pformat(self.read_writes.writes)}
{name}.unmet_dependencies = {pformat(self.unmet_dependencies)}
{name}.met_dependencies = {pformat(self.read_writes.reads - self.unmet_dependencies)}
{name}.outputs = [
        """
        )
        with buf.indent():
            for out in self.get_outputs():
                buf.splice(out.debug_str())
        buf.writeline("]")

        try:
            buf.splice(self.debug_str_extra())
        except Exception:
            log.warning("Ignoring error in debug_str()", exc_info=True)

        return buf.getrawvalue().rstrip()

    def debug_str_extra(self) -> str:
        return ""

    def _debug_str_for_device(self) -> list[str]:
        return self.debug_device_str(self)

    def debug_str_short(self) -> str:
        maybe_data = getattr(self.node, "data", None)
        data_str = ""
        if isinstance(maybe_data, torch._inductor.ir.Pointwise):
            data_str = ", " + maybe_data.str_helper(
                [maybe_data.get_size()], shorten=False, multiline=False
            )
        elif isinstance(maybe_data, torch._inductor.ir.Reduction):
            data_str = ", " + maybe_data.str_helper(
                [maybe_data.get_reduction_size(), maybe_data.get_reduction_type()],
                shorten=False,
                multiline=False,
            )
        return f"{self}{data_str}"

    def log_details(self) -> None:
        log.info(
            "%s: unmet_dependencies = %s, writes = %s",
            self,
            self.unmet_dependencies,
            self.read_writes.writes,
        )

    def reorder_loops_by_dep_pair(
        self, self_dep: MemoryDep, other_dep: MemoryDep
    ) -> None:
        return

    def update_mutated_names(self, renames: dict[str, str]) -> None:
        self.set_read_writes(self.read_writes.rename(renames))

    def add_fake_dep(self, dep: Dep) -> None:
        self.set_read_writes(self.read_writes.with_read(dep))

    def has_aliasing_or_mutation(self) -> bool:
        return any(
            buf.get_aliases() or buf.get_mutations() for buf in self.get_outputs()
        )

    def set_read_writes(self, rw: dependencies.ReadWrites) -> None:
        self.read_writes = rw
        self.unmet_dependencies = self.read_writes.reads
        self.prune_deps()

    def set_last_usage(
        self, future_used_buffers: OrderedSet[str], mutation_real_name: dict[str, str]
    ) -> None:
        used_buffers = self.used_or_aliased_buffer_names()
        used_buffers = OrderedSet(mutation_real_name.get(k, k) for k in used_buffers)
        self.last_usage = used_buffers - future_used_buffers

    def mark_run(self) -> None:
        for buf in self.outputs:
            buf.allocate()

    def used_buffer_names(self) -> OrderedSet[str]:
        return OrderedSet(
            dep.name
            for dep in itertools.chain(self.read_writes.reads, self.read_writes.writes)
        )

    def used_or_aliased_buffer_names(self) -> OrderedSet[str]:
        used_names = OrderedSet[str]()

        deps = [
            dep.name
            for dep in itertools.chain(self.read_writes.reads, self.read_writes.writes)
        ]
        while len(deps) > 0:
            dep = deps.pop()
            used_names.add(dep)
            if V.graph.name_to_buffer.get(dep):
                deps.extend(
                    alias
                    for alias in V.graph.name_to_buffer[
                        dep
                    ].get_inputs_that_alias_output()
                    if alias not in used_names
                )
        return used_names

    def prune_deps(self) -> None:
        self.unmet_dependencies = OrderedSet(
            dep
            for dep in self.unmet_dependencies
            if dep.name not in self.scheduler.available_buffer_names
        )

    def prune_weak_deps(self) -> None:
        # Prune weak dependencies on operations that have been removed
        def should_prune(dep: Dep) -> bool:
            if not isinstance(dep, WeakDep):
                return False
            op = self.scheduler.name_to_buf[dep.name].defining_op
            return op.get_name() in V.graph.removed_operations

        to_remove = OrderedSet(
            dep for dep in self.read_writes.reads if should_prune(dep)
        )
        self.set_read_writes(self.read_writes.remove_reads(to_remove))

    def prune_redundant_deps(
        self, name_to_fused_node: dict[str, BaseSchedulerNode]
    ) -> None:
        _prune_redundant_deps(self, name_to_fused_node, self.scheduler.name_to_buf)

    def get_name(self) -> str:
        assert self.node is not None
        return self.node.get_operation_name()

    def get_first_name(self) -> str:
        return self.get_name()

    @cache_on_self
    def get_operation_names(self) -> OrderedSet[str]:
        return OrderedSet(node.get_name() for node in self.get_nodes())

    @cache_on_self
    def get_buffer_names(self) -> OrderedSet[str]:
        return OrderedSet(out.get_name() for out in self.outputs)

    def get_nodes(self) -> Sequence[BaseSchedulerNode]:
        return [self]

    def get_outputs(self) -> Sequence[SchedulerBuffer]:
        return self.outputs

    def get_output(self, buf_name: str) -> SchedulerBuffer:
        return self.outputs_by_name[buf_name]

    def get_device(self) -> Optional[torch.device]:
        assert self.node is not None
        return self.node.get_device()

    def is_cpu(self) -> bool:
        device = self.get_device()
        return device is not None and device.type == "cpu"

    def is_gpu(self) -> bool:
        device = self.get_device()
        return device is not None and is_gpu(device.type)

    def is_reduction(self) -> bool:
        return False

    def is_split_scan(self) -> bool:
        return False

    def is_template(self) -> bool:
        return False

    def is_extern(self) -> bool:
        return False

    def is_foreach(self) -> bool:
        return False

    def can_inplace(self, read_dep: dependencies.Dep) -> bool:
        return False

    def has_side_effects(self) -> bool:
        return False

    def decide_inplace_update(self) -> None:
        """
        Decide if there should be inplace updates for the node
        and record the decision in the active kernel.
        """
        from .codegen.wrapper import can_match_buffer_size

        if not (
            isinstance(self, SchedulerNode)
            and config.inplace_buffers
            and V.graph.has_feature(self.get_device(), BackendFeature.INPLACE_BUFFERS)
            and (
                not isinstance(V.kernel, torch._inductor.codegen.simd.SIMDKernel)
                or getattr(V.kernel, "mutations", None) is not None
            )
            # hacky check for if V.kernel is a real kernel or NullHandler
            and hasattr(V.kernel, "args")
        ):
            return

        # NOTE remove V.graph.removed_operations once deps issue is fixed
        inconsequential_nodes = (
            self.ancestors
            | V.graph.removed_operations
            | self.scheduler.completed_operations
        )

        for buf in self.get_outputs():
            buf_node = buf.node
            assert buf_node is not None
            if (
                not buf_node.should_allocate()
                or buf_node.get_inputs_that_alias_output()
                or buf_node.get_mutation_names()
                or buf.get_name() in V.graph.removed_buffers
            ):
                continue

            for read in self.read_writes.reads:
                input_buf: Optional[Union[SchedulerBuffer, SchedulerDonatedBuffer]]
                if read.name in self.scheduler.name_to_donated_buffer:
                    input_buf = self.scheduler.name_to_donated_buffer[read.name]
                else:
                    input_buf = self.scheduler.name_to_buf.get(read.name)

                if (
                    input_buf
                    and V.graph.wrapper_code.can_reuse(input_buf, self)
                    and not isinstance(input_buf.defining_op, NopKernelSchedulerNode)
                ):
                    assert input_buf.users is not None
                    remaining_uses = [
                        x
                        for x in input_buf.users
                        if x.node.get_name() not in inconsequential_nodes
                    ]
                    if (
                        len(remaining_uses) == 1
                        and remaining_uses[0].can_inplace
                        and remaining_uses[0].node is self
                        and input_buf.node is not None
                        and not isinstance(
                            input_buf.node.get_output_spec(),
                            (
                                ir.NoneLayout,
                                ir.MultiOutputLayout,
                                ir.MutationLayoutSHOULDREMOVE,
                            ),
                        )
                        and not (
                            input_buf.defining_op
                            and isinstance(
                                input_buf.defining_op.node,
                                (ir.FallbackKernel, ir.MultiOutput),
                            )
                            and len(input_buf.node.get_inputs_that_alias_output()) > 0
                        )
                        and can_match_buffer_size(input_buf.node, buf.node)
                    ):
                        # if there isn't a triton kernel, then we don't need to call triton-specific things.
                        # but TODO this might be a convenient place to signal to the Collective kernels to inplace
                        # (and, can we make "kernel" less generic of a name?)
                        V.kernel.args.make_inplace(input_buf.get_name(), buf.get_name())
                        # mutations not tracked in cpp kernels
                        if isinstance(
                            V.kernel, torch._inductor.codegen.simd.SIMDKernel
                        ):
                            V.kernel.mutations.add(input_buf.get_name())
                            V.kernel.mutations.add(buf.get_name())

                        V.kernel.inplace_update_buffers[
                            buf.get_name()
                        ] = input_buf.get_name()
                        break

    def codegen_originating_info(
        self, buffer: IndentedBuffer, only_once: bool = True
    ) -> None:
        if not config.comment_origin:
            return

        if only_once and self.written:
            return
        assert self.node is not None
        origins = self.node.get_origins()
        out_lines = []

        for o in origins:
            if o.op == "output":
                # These are boring and samey
                continue

            out_lines.append("")
            # TODO(voz): Should the pragma be constant somewhere?
            out_lines.append("#pragma CMT ORIGIN:")
            op_info_str = f"#pragma CMT {o.op} {o.target}"
            if "seq_nr" in o.meta:
                op_info_str = op_info_str + f" seq_nr:{o.meta['seq_nr']}"
            out_lines.append(op_info_str)
            if "stack_trace" in o.meta:
                stack_trace = f"{o.meta['stack_trace']}"
                stack_trace_last_line = stack_trace.split("|")[-1]
                out_lines.append(
                    "#pragma CMT "
                    + stack_trace_last_line.replace("{", "{{")
                    .replace("}", "}}")
                    .replace("\n", "\\")
                )
                out_lines.append("#pragma CMT END ORIGIN")
                out_lines.append("")

        if len(out_lines) == 0:
            return

        # TODO(voz): Ostensibly, we should not need this. But there are cases where C++ codegen does
        # not use BracesBuffer, so we have no good indicator of a C++ buffer atm.
        buffer.writelines(out_lines)
        self.written = True

    @cache_on_self
    def get_read_write_buffers_sizes(self) -> int:
        return self.get_read_write_buffers_sizes_impl(
            include_reads=True, include_writes=True
        )

    @cache_on_self
    def get_read_buffer_sizes(self) -> int:
        return self.get_read_write_buffers_sizes_impl(
            include_reads=True, include_writes=False
        )

    @cache_on_self
    def get_write_buffer_sizes(self) -> int:
        return self.get_read_write_buffers_sizes_impl(
            include_reads=False, include_writes=True
        )

    def get_read_write_buffers_sizes_impl(
        self, include_reads: bool, include_writes: bool
    ) -> int:
        return sum(
            self.get_read_write_buffer_accesses(
                include_reads=include_reads, include_writes=include_writes
            ).values(),
            start=0,
        )

    def get_read_write_buffer_accesses(
        self, include_reads: bool, include_writes: bool
    ) -> dict[str, int]:
        """
        Counting the number of bytes accessed for a kernel is
        surprisingly tricky. In particular, there is a differentiation
        between 'theoretical' memory accesses and practical memory
        accesses. For example, a layernorm kernel may actually access an
        input 3 times, but in theory, it only needs to access its input
        once (and may be optimized to do so through say, persistent
        reductions)

        Another example is that even though a buffer is passed in, we may
        not access the entire buffer. This may occur if we are accessing
        a slice of the buffer. Another tricky case is for indirect
        indexing, where the amount of bytes accessed depends on the
        values of the input.

        What this function aims to compute is the memory accesses for
        worst-case inputs, best-case optimization. What this means is
        that for each buffer we compute the amount of potential accesses in two ways and take the minimum.

        1. Numel in ranges multiplied by number of deps the buffer has
        2. The buffer size

        Returns memory accesses per buffer.
        """
        if isinstance(self, NopKernelSchedulerNode):
            return {}
        if isinstance(self, ExternKernelSchedulerNode) and isinstance(
            self.node, MultiOutput
        ):
            # todo: Calculate this - it's kinda annoying.
            return {}

        def try_size_hint(s: sympy.Expr) -> int:
            return V.graph.sizevars.size_hint(s, fallback=0)

        if isinstance(self, SchedulerNode):
            node_numel = try_size_hint(
                sympy_product(self.get_ranges()[0])
                * sympy_product(self.get_ranges()[1]),
            )
        else:
            node_numel = int(1e9)
        buf_accesses = collections.defaultdict(list)

        if include_reads:
            for dep in self.read_writes.reads:
                buf_accesses[dep.name].append(dep)

        if include_writes:
            for dep in self.read_writes.writes:
                buf_accesses[dep.name].append(dep)

        reads = (
            OrderedSet(dep.name for dep in self.read_writes.reads)
            if include_reads
            else OrderedSet()
        )
        writes = (
            OrderedSet(dep.name for dep in self.read_writes.writes)
            if include_writes
            else OrderedSet()
        )

        def is_materialized(buf: str, snodes: Sequence[BaseSchedulerNode]) -> bool:
            users = self.scheduler.name_to_buf[buf].users
            buf_uses = OrderedSet(user.node for user in users)
            return len(buf_uses - OrderedSet(snodes)) > 0

        if isinstance(self, FusedSchedulerNode):
            removed_buffers = OrderedSet(
                dep for dep in writes if not is_materialized(dep, self.snodes)
            )
            writes = writes - removed_buffers
            reads = reads - removed_buffers

        buf_byte_accesses: dict[str, int] = {}

        for buf_name in reads | writes:
            buf_accessed_elems = sum(node_numel for dep in buf_accesses[buf_name])
            buf: Union[ir.Buffer, ir.TensorBox]
            if buf_name in V.graph.name_to_buffer:
                buf = V.graph.name_to_buffer[buf_name]
            elif buf_name in V.graph.graph_inputs:
                buf = V.graph.graph_inputs[buf_name]
            else:
                continue

            def get_buf_bytes(buf: Optional[Union[ir.Buffer, ir.TensorBox]]) -> int:
                if not buf:
                    return 0
                # Kind of a lazy way to get the MultiOutput nodes corresponding to
                # a MultiOutputLayout
                if isinstance(buf.layout, MultiOutputLayout):
                    users = self.scheduler.name_to_buf[buf.get_name()].users
                    tot = 0
                    for user in users:
                        assert isinstance(user.node, BaseSchedulerNode)
                        if isinstance(user.node.node, MultiOutput):
                            for sched_buf in user.node.get_outputs():
                                tot += get_buf_bytes(sched_buf.node)
                        else:
                            # Buf is a MultiOutputLayout but not all of its
                            # users are MultiOutputs...
                            # TODO: Figure out what's going on
                            return 0
                    return tot
                elif isinstance(buf.layout, ir.NoneLayout):
                    return sum(
                        get_buf_bytes(V.graph.get_buffer(mut_name))
                        for mut_name in buf.get_mutation_names()
                    )
                else:
                    buf_elems = try_size_hint(sympy_product(buf.get_size()))
                    return get_dtype_size(buf.get_dtype()) * min(
                        buf_accessed_elems, buf_elems
                    )

            buf_bytes = get_buf_bytes(buf)
            if buf_name not in buf_byte_accesses:
                buf_byte_accesses[buf_name] = buf_bytes
            else:
                buf_byte_accesses[buf_name] += buf_bytes

        return buf_byte_accesses

    @cache_on_self
    def get_estimated_runtime(self) -> float:
        """
        Returns estimated op runtime in nanoseconds (ns)
        """
        buf = self.get_nodes()[0].get_outputs()[0]
        layout = buf.node.get_output_spec()
        if not is_gpu(get_device_type(layout)):
            # default to no reordering based on runtime
            return 0

        # Collective kernels
        if is_collective(self.node):
            assert isinstance(self.node, ir.IRNode)
            try:
                return estimate_nccl_collective_runtime(self.node)
            except ValueError as e:
                # We don't know how to estimate runtime for this collective,
                # falling back to 0
                log.info(e)
                return 0
            except TypeError as e:
                # this happens when the collective is not of type ir._CollectiveKernel
                log.info(e)
                return 0

        elif is_wait(self.node):
            # ir.Wait is only used for collective ops.
            # The time needed for the collective op is already estimated and considered
            # when we are processing the collective op IR node, so ir.Wait takes 0 time
            # since it doesn't take extra time to get the result after the collective is completed.
            return 0

        dtype = buf.node.maybe_get_dtype()
        try:
            gpu_memory_bandwidth = get_gpu_dram_gbps()
            gpu_flops = get_device_tflops(dtype) * 10**12
        except Exception:
            return 0

        if isinstance(self, ExternKernelSchedulerNode):
            assert isinstance(self.node, ir.ExternKernel), f"{type(self.node)=}"
            op = kernel_name_to_op.get(
                getattr(self.node, "python_kernel_name", ""), None
            )

            # if there is a resolved op, dry-run using fake mode and record flop count
            if op is not None:
                from torch._subclasses.fake_tensor import FakeTensorMode
                from torch.utils.flop_counter import FlopCounterMode

                if any(
                    len(free_unbacked_symbols(n.get_numel())) > 0
                    for n in self.node.inputs
                ):
                    # Tensor has unbacked symints, we don't know how to estimate
                    # runtime for that today
                    return 0

                with FakeTensorMode() as fake_mode, FlopCounterMode(
                    display=False
                ) as flop_counter_mode, V.set_current_node(
                    self.node.fx_node
                ), V.set_fake_mode(
                    fake_mode
                ):
                    from .ir import ir_node_to_tensor

                    fake_inputs = [
                        ir_node_to_tensor(input, guard_shape=False)
                        for input in self.node.inputs
                    ]
                    cls = self.node.__class__
                    cls.process_kernel(op, *fake_inputs, **self.node.kwargs)

                    # TODO(xmfan): find a better heuristic to model FLOPS/latency relationship
                    factor = 1.0
                    counted_flops = flop_counter_mode.get_total_flops()
                    counted_bytes = self.get_read_write_buffers_sizes()
                    compute_time = (factor * counted_flops / gpu_flops) * 1e9
                    transfer_time = counted_bytes / gpu_memory_bandwidth

                    # Return estimated runtime in nanoseconds
                    return max(compute_time, transfer_time)

        elif isinstance(self, FusedSchedulerNode) or isinstance(
            self.node, ComputedBuffer
        ):
            # Return estimated runtime in nanoseconds (bytes / gbps)
            return self.get_read_write_buffers_sizes() / gpu_memory_bandwidth

        return 0

    def get_template_node(self) -> Optional[ir.TemplateBuffer]:
        return None

    def get_template_node_or_throw(self) -> ir.TemplateBuffer:
        template = self.get_template_node()
        assert template is not None
        return template

    @staticmethod
    def get_prologue_template_epilogue(
        nodes: list[BaseSchedulerNode],
    ) -> tuple[list[BaseSchedulerNode], BaseSchedulerNode, list[BaseSchedulerNode]]:
        """
        For the list of nodes, get the prologue, template, and epilogue
        """
        template_index = next(i for i, n in enumerate(nodes) if n.is_template())

        prologue = nodes[:template_index]
        template_node = nodes[template_index]
        epilogue = nodes[template_index + 1 :]
        return prologue, template_node, epilogue


class WhyNoFuse:
    # TODO when we drop support for Python < 3.10, we can use
    # @dataclass(slots=True) instead of manually specifying __slots__.
    __slots__ = ["node1", "node2", "reason", "args"]
    reason: str
    args: tuple[Any, ...]

    def __init__(self, node1: BaseSchedulerNode, node2: BaseSchedulerNode) -> None:
        self.node1 = node1
        self.node2 = node2

    def __call__(self, reason: str, *args: Any) -> None:
        self.reason = reason
        self.args = args
        fusion_log.debug(self)

    def __str__(self) -> str:
        return f"cannot fuse {self.node1.get_name()} with {self.node2.get_name()}: " + (
            self.reason % self.args
        )


def pformat(obj: Any) -> str:
    if isinstance(obj, (OrderedSet, set)):  # noqa: set_linter
        # pformat has trouble with sets of sympy exprs
        obj = sorted(obj, key=str)
    result = pprint.pformat(obj, indent=4)
    if "\n" in result:
        return f"\n{textwrap.indent(result, ' ' * 4)}"
    return result


class OutputNode:
    def __init__(self, dep: StarDep) -> None:
        self.unmet_dependencies = OrderedSet([dep])

    def is_reduction(self) -> bool:
        return False

    def get_inputs_that_alias_output(self) -> Sequence[str]:
        return ()

    def get_name(self) -> str:
        return "OUTPUT"

    __repr__ = get_name


def _prune_redundant_deps(
    node: BaseSchedulerNode,
    name_to_fused_node: dict[str, BaseSchedulerNode],
    name_to_buf: dict[str, SchedulerBuffer],
) -> None:
    """
    Prunes weakdeps intended for mutation ordering
    on an upstream fused node if after fusion there is another dependency
    on the fused upstream node, making the weakdep redundant

    In essence this enforces an ordering on fusions. As fusions occur, weakdeps will
    be incrementally removed, enabling other fusions, ensuring they are fused in order.
    """
    name_to_dep_count: Counter[str] = collections.Counter()

    for dep in node.unmet_dependencies:
        if not isinstance(dep, WeakDep):
            op = name_to_buf[dep.name].defining_op
            name_to_dep_count[name_to_fused_node[op.get_name()].get_name()] += 1

    def should_prune(dep: Dep) -> bool:
        if isinstance(dep, WeakDep):
            op_name = name_to_buf[dep.name].defining_op.get_name()
            is_redundant = name_to_dep_count[name_to_fused_node[op_name].get_name()] > 0
            # These can occur because fused nodes always gather deps from their snodes
            # If B has a weakdep on A
            # B gets fused with C, then any time BC is fused, the weakdep will reappear
            is_self_dep = name_to_fused_node[op_name] == node
            return is_redundant or is_self_dep
        else:
            return False

    deps_to_prune = OrderedSet(
        dep for dep in node.unmet_dependencies if should_prune(dep)
    )

    if deps_to_prune:
        node.unmet_dependencies = node.unmet_dependencies - deps_to_prune
        node.set_read_writes(node.read_writes.remove_reads(deps_to_prune))


# TODO(xmfan): reuse: an existing mapping for this if it exists, or formalize this into ir.py:ExternKernel
kernel_name_to_op = {
    "extern_kernels.convolution": torch.ops.aten.convolution,
    "extern_kernels.mm": torch.ops.aten.mm,
    "extern_kernels.bmm": torch.ops.aten.bmm,
    "extern_kernels.addmm": torch.ops.aten.addmm,
}


class ExternKernelSchedulerNode(BaseSchedulerNode):
    def __init__(self, scheduler: Scheduler, node: ir.Operation) -> None:
        super().__init__(scheduler)
        self._init_from_node(node)
        self.set_read_writes(node.get_read_writes())

    def debug_str_extra(self) -> str:
        return f"{self.get_name()}.node.kernel = {getattr(self.node, 'python_kernel_name', None)}"

    def is_extern(self) -> bool:
        return True

    def has_side_effects(self) -> bool:
        assert self.node is not None
        return hasattr(self.node, "has_side_effects") and self.node.has_side_effects()


class NopKernelSchedulerNode(BaseSchedulerNode):
    def __init__(self, scheduler: Scheduler, node: ir.Operation) -> None:
        super().__init__(scheduler)
        self._init_from_node(node)
        self.set_read_writes(node.get_read_writes())


class SchedulerNode(BaseSchedulerNode):
    _sizes: tuple[Sequence[sympy.Expr], ...]
    _body: LoopBody

    def __init__(
        self,
        scheduler: Scheduler,
        node: Union[ir.ComputedBuffer, ir.TemplateBuffer],
    ) -> None:
        super().__init__(scheduler)
        self._init_from_node(node)
        self._compute_attrs()

    def _compute_attrs(
        self,
        extra_indexing_constraints: Optional[tuple[dict[Any, Any], list[Any]]] = None,
        recompute_sizes_body_func: Optional[Callable[..., Any]] = None,
    ) -> None:
        assert isinstance(self.node, (ir.ComputedBuffer, ir.TemplateBuffer))
        self._sizes, self._body = self.node.simplify_and_reorder(
            extra_indexing_constraints=extra_indexing_constraints,
            recompute_sizes_body_func=recompute_sizes_body_func,
        )

        device = self.node.get_device_or_error()
        group_fn = self.scheduler.get_backend(device).group_fn
        self.group = (device, group_fn(self._sizes))

        # Don't normalize since normalization will merge loops which
        # makes it hard to decide new loop orders.
        should_normalize = not config.loop_ordering_after_fusion or not is_gpu(
            device.type
        )

        if isinstance(self.node, ir.TemplateBuffer):
            self.set_read_writes(
                self.node.extract_read_writes(normalize=should_normalize)
            )
        else:
            self.set_read_writes(
                dependencies.extract_read_writes(
                    self._body, *self._sizes, normalize=should_normalize
                )
            )

    def recompute_size_and_body(
        self,
        extra_indexing_constraints: Optional[tuple[dict[Any, Any], list[Any]]] = None,
        recompute_sizes_body_func: Optional[Callable[..., Any]] = None,
    ) -> None:
        self._compute_attrs(
            extra_indexing_constraints=extra_indexing_constraints,
            recompute_sizes_body_func=recompute_sizes_body_func,
        )

    def refresh_dependencies(
        self, normalize: bool, need_clear_tiling_cache: bool
    ) -> None:
        # Fake dependencies are added manually. They can not be analyzed from
        # extract_read_writes. Find them out and apply manually.
        fake_deps: OrderedSet[Dep] = OrderedSet(
            dep for dep in self.read_writes.reads if isinstance(dep, (WeakDep, StarDep))
        )

        # don't normalize since the loop order may need to be further changed
        # later
        self.set_read_writes(
            dependencies.extract_read_writes(
                self._body, *self._sizes, normalize=normalize
            ).with_read(fake_deps)
        )

        self.pointwise_read_writes.clear_cache(self)

        if need_clear_tiling_cache:
            from .codegen.simd import SIMDScheduling

            # TODO(shunting) if this cause compilation time increase when
            # enabling LOAF by default, try just clearing the specific cache
            # entry by using a customized cache implemetation rather than
            # lru_cache.
            SIMDScheduling.candidate_tilings.cache_clear()

    def apply_new_loop_order(self, new_order: Sequence[int]) -> None:
        self._body = self._body.reorder_iter_loops(
            new_order,
        )
        self._sizes = self._body.sizes

        self.refresh_dependencies(normalize=False, need_clear_tiling_cache=True)

    def merge_loops(self) -> None:
        self._body = self._body.merge_loops()
        self._sizes = self._body.sizes

        # merge_loops is called after loop reordering.
        # We still need retain fake dependencies since codegen the
        # estimated amount of memory access rely on them.
        #
        # Merge loops does not affect the tiling decision. So we
        # don't need clear the tiling cache.
        self.refresh_dependencies(normalize=True, need_clear_tiling_cache=False)

    def reorder_loops_by_dep_pair(
        self, self_dep: MemoryDep, other_dep: MemoryDep
    ) -> None:
        new_order = None
        self_sizes = self._sizes[0]
        if len(self_sizes) == self_dep.num_vars == other_dep.num_vars:
            new_order = self_dep.decide_loop_order_to_match(other_dep)

        if new_order:
            metrics.num_loop_reordering += 1
            loop_ordering_log.debug(
                "Reorder loops for %s with order %s", self.get_name(), new_order
            )
            self.apply_new_loop_order(new_order)
        else:
            loop_ordering_log.debug(
                "Don't reordering %s because we can not decide the suitable loop order",
                self.get_name(),
            )

    def debug_str_extra(self) -> str:
        name = self.get_name()
        lines = [
            f"{name}.group.device = {self.group[0]}",
            f"{name}.group.iteration = {self.group[1]}",
            f"{name}.sizes = {self._sizes}",
        ]
        for dep in self.read_writes.reads_and_writes():
            if not isinstance(dep, WeakDep):
                buf_name = dep.name
                buf = V.graph.get_buffer(buf_name)
                lines.append(f"{buf_name}_layout = {pformat(buf.layout)}")
        if isinstance(self._body, LoopBody):
            lines.append(f"class {name}_loop_body:")
            lines.append(textwrap.indent(self._body.debug_str(), "    "))

        assert self.node is not None
        lines.extend(self._debug_str_for_device())

        return "\n".join(lines)

    def get_ranges(self) -> Sequence[Sequence[sympy.Expr]]:
        return self._sizes

    def is_reduction(self) -> bool:
        assert isinstance(
            self.node, (ir.ComputedBuffer, ir.TemplateBuffer)
        ), f"{type(self.node)=}"
        return bool(self.node.get_reduction_type())

    def is_split_scan(self) -> bool:
        assert isinstance(
            self.node, (ir.ComputedBuffer, ir.TemplateBuffer)
        ), f"{type(self.node)=}"
        return isinstance(self.node, ir.ComputedBuffer) and isinstance(
            self.node.data, ir.SplitScan
        )

    def is_template(self) -> bool:
        return isinstance(self.node, ir.TemplateBuffer)

    def get_template_node(self) -> Optional[ir.TemplateBuffer]:
        return self.node if isinstance(self.node, ir.TemplateBuffer) else None

    def run(self, *index_vars: Sequence[sympy.Expr]) -> None:
        self.decide_inplace_update()
        self.mark_run()
        self.codegen(index_vars)

    def ranges_from_index_vars(
        self, index_vars: Sequence[Sequence[sympy.Expr]]
    ) -> dict[sympy.Expr, sympy.Expr]:
        sizes = self._sizes
        assert sum(map(len, sizes)) == sum(map(len, index_vars))
        var_ranges = dict(
            zip(
                itertools.chain.from_iterable(index_vars),
                itertools.chain.from_iterable(sizes),
            )
        )
        return var_ranges

    def codegen(self, index_vars: Sequence[Sequence[sympy.Expr]]) -> None:
        var_ranges = self.ranges_from_index_vars(index_vars)
        try:
            with V.set_ops_handler(
                SimplifyIndexing(V.get_ops_handler(), var_ranges)
            ), V.kernel.set_current_node(self):
                self._body(*index_vars)
        except Exception:
            log.fatal("Error in codegen for %s", self.node)
            raise

    def pointwise_or_reduction_read_writes(
        self, pointwise: bool = True
    ) -> dependencies.ReadWrites:
        """
        Get the memory dependencies in either the pointwise or the reduction axes.
        """
        keep_sizes, ignore_sizes = self._sizes if pointwise else reversed(self._sizes)
        return dependencies.extract_read_writes(
            self._body, keep_sizes, hidden_args=[[sympy.S.Zero] * len(ignore_sizes)]
        )

    @cache_on_self
    def pointwise_read_writes(self) -> dependencies.ReadWrites:
        """
        Get the memory dependencies in the non-reduction axes.
        """
        return self.pointwise_or_reduction_read_writes(pointwise=True)

    @cache_on_self
    def reduction_read_writes(self) -> dependencies.ReadWrites:
        """
        Get the memory dependencies in the reduction axes.
        """
        return self.pointwise_or_reduction_read_writes(pointwise=False)

    def can_inplace(self, read_dep: dependencies.Dep) -> bool:
        if self.is_template():
            return False
        if any(out.get_aliases() for out in self.get_outputs()):
            return False
        if len(self.read_writes.writes) == 1 and isinstance(
            read_dep, dependencies.MemoryDep
        ):
            write_dep = next(iter(self.read_writes.writes))
            assert isinstance(write_dep, dependencies.MemoryDep), f"{type(write_dep)=}"
            return read_dep.index == write_dep.index and read_dep.size == write_dep.size
        return False

    @cache_on_self
    def _get_atomic_add_buffers(self) -> OrderedSet[str]:
        buffers_store_as_atomic_add = OrderedSet[str]()
        if isinstance(self._body, LoopBody):
            for node in self._body.get_nodes():
                if (
                    node.op == "call_method"
                    and node.target == "store"
                    and (
                        ("mode" in node.kwargs and node.kwargs["mode"] == "atomic_add")
                        or (len(node.args) == 5 and node.args[4] == "atomic_add")
                    )
                ):
                    buffers_store_as_atomic_add.add(
                        node.kwargs["name"]
                        if "name" in node.kwargs
                        else (node.args[1] if len(node.args) >= 2 else "")
                    )
        return buffers_store_as_atomic_add


def refresh_group_node_dependencies(group_snode: BaseSchedulerNode) -> None:
    snodes = group_snode.snodes  # type: ignore[attr-defined]
    group_snode.set_read_writes(
        dependencies.ReadWrites.merge_list([x.read_writes for x in snodes])
    )

    group_snode.unmet_dependencies = (
        OrderedSet(
            dep
            for dep in OrderedSet.union(*[x.unmet_dependencies for x in snodes])
            if dep.name not in group_snode.get_buffer_names()
        )
        - group_snode.read_writes.writes
    )


def init_group_node(
    group_snode: BaseSchedulerNode,
    scheduler: Scheduler,
    snodes: list[BaseSchedulerNode],
) -> None:
    assert isinstance(group_snode, (FusedSchedulerNode, GroupedSchedulerNode))
    group_snode.snodes = snodes
    group_snode.scheduler = scheduler
    group_snode.node = None
    group_snode.ancestors = OrderedSet.union(
        *[x.ancestors for x in snodes if x.ancestors is not None]
    )

    refresh_group_node_dependencies(group_snode)

    group_snode.min_order = min(x.min_order for x in group_snode.snodes)
    group_snode.max_order = max(x.max_order for x in group_snode.snodes)
    group_snode.outputs_by_name = {
        buf.get_name(): buf for buf in group_snode.get_outputs()
    }


class FusedSchedulerNode(BaseSchedulerNode):
    """
    This is a "fake" scheduler node that represents a group of scheduler nodes
    that are meant to be fused together. The way it does this is by maintaining
    its unmet dependencies as the union of its constituent nodes.
    """

    snodes: list[BaseSchedulerNode]

    @classmethod
    def fuse(
        cls, node1: BaseSchedulerNode, node2: BaseSchedulerNode
    ) -> FusedSchedulerNode:
        assert node1.scheduler is node2.scheduler
        assert isinstance(node1, (SchedulerNode, FusedSchedulerNode))
        if node1.is_template() and isinstance(node2, ExternKernelSchedulerNode):
            # Fuse multi outputs template and its outputs
            #   * Node1 has memorydep of MultiOutput in reads
            #   * Node2 has StarDep of MultiOutput in writes
            # Rewrite the Node2' StarDep to MemoryDep, because calculate score_fusion_memory
            # of the template node and its epilogue requires the same type of dependencies
            assert isinstance(node2.node, MultiOutput)
            assert len(node2.read_writes.writes) == 1
            assert isinstance(next(iter(node2.read_writes.writes)), StarDep)
            name = next(iter(node2.read_writes.writes)).name
            template_nodes = [node for node in node1.get_nodes() if node.is_template()]
            assert len(template_nodes) == 1
            template_node = template_nodes[0]
            assert len(template_node.read_writes.writes) == 1
            write = next(iter(template_node.read_writes.writes))
            assert isinstance(write, MemoryDep)
            node2.read_writes.writes = OrderedSet(
                [
                    MemoryDep(
                        name, write.index, write.var_names, write.size, write.mode
                    ),
                ]
            )
        else:
            assert isinstance(node2, (SchedulerNode, FusedSchedulerNode))
        nodes = list(itertools.chain(node1.get_nodes(), node2.get_nodes()))
        return cls(node1.scheduler, nodes)

    def reorder_loops_by_dep_pair(
        self, self_dep: MemoryDep, other_dep: MemoryDep
    ) -> None:
        if self.is_template():
            # We can not really reorder loops for a triton template
            return
        self_sizes = None
        for snode in self.snodes:
            assert isinstance(snode, SchedulerNode)
            if self_sizes is not None and tuple(self_sizes) != tuple(snode._sizes[0]):
                loop_ordering_log.debug(
                    "Can not reorder fused node due to different sizes"
                )
                return
            self_sizes = snode._sizes[0]
        new_order = None

        assert self_sizes is not None
        if len(self_sizes) == self_dep.num_vars == other_dep.num_vars:
            new_order = self_dep.decide_loop_order_to_match(other_dep)

        if not new_order:
            loop_ordering_log.debug(
                "Dont reordering fused node %s because we can not decide the suitable loop order",
                self.get_name(),
            )
            return
        metrics.num_loop_reordering += 1
        loop_ordering_log.debug(
            "Reorder loops for fused node %s with order %s", self.get_name(), new_order
        )
        for snode in self.snodes:
            assert isinstance(snode, SchedulerNode)
            snode.apply_new_loop_order(new_order)  # type: ignore[arg-type]

        refresh_group_node_dependencies(self)

    def __init__(self, scheduler: Scheduler, snodes: list[BaseSchedulerNode]) -> None:
        super().__init__(scheduler)
        init_group_node(self, scheduler, snodes)
        self.users: list[NodeUser] = []
        self.group = max(snodes, key=lambda x: int(x.is_reduction())).group

    @cache_on_self
    def get_name(self) -> str:
        return "_".join([x.get_name() for x in self.snodes])

    def get_first_name(self) -> str:
        return self.snodes[0].get_name()

    @cache_on_self
    def get_buffer_names(self) -> OrderedSet[str]:
        return OrderedSet.union(*[x.get_buffer_names() for x in self.snodes])

    def get_outputs(self) -> list[SchedulerBuffer]:
        result: list[SchedulerBuffer] = []
        for node in self.snodes:
            result.extend(node.get_outputs())
        return result

    def debug_str_extra(self) -> str:
        lines = [
            f"{self.get_name()}.snodes[{i}] =\n{node.debug_str()}"
            for i, node in enumerate(self.snodes)
        ]
        node = self.snodes[0].node
        if node is not None:
            lines.extend(self._debug_str_for_device())

        return textwrap.indent("\n".join(lines).rstrip(), "    ")

    def debug_str_short(self) -> str:
        snodes_str = [node.debug_str_short() for node in self.snodes]
        return f"{self}, snodes: {snodes_str}"

    def set_last_usage(
        self, future_used_buffers: OrderedSet[str], mutation_real_name: dict[str, str]
    ) -> None:
        # Set self.last_usage using the global information
        # This will be used for inter-kernel optimisations
        super().set_last_usage(future_used_buffers, mutation_real_name)
        # Set self.last_usage on the snodes
        # This will be used for optimisations within the kernel
        future_used_buffers = OrderedSet[str]()
        for node in reversed(self.snodes):
            node.set_last_usage(future_used_buffers, mutation_real_name)
            future_used_buffers.update(node.last_usage)

    @cache_on_self
    def used_buffer_names(self) -> OrderedSet[str]:
        return OrderedSet.union(*[x.used_buffer_names() for x in self.snodes])

    @cache_on_self
    def used_or_aliased_buffer_names(self) -> OrderedSet[str]:
        return OrderedSet.union(
            *[x.used_or_aliased_buffer_names() for x in self.snodes]
        )

    def get_nodes(self) -> Sequence[BaseSchedulerNode]:
        return self.snodes

    def __repr__(self) -> str:
        return f"{type(self).__name__}(nodes={self.get_name()})"

    @cache_on_self
    def is_reduction(self) -> bool:
        return any(x.is_reduction() for x in self.snodes)

    @cache_on_self
    def is_split_scan(self) -> bool:
        return any(x.is_split_scan() for x in self.snodes)

    @cache_on_self
    def is_template(self) -> bool:
        return any(x.is_template() for x in self.snodes)

    @cache_on_self
    def get_template_node(self) -> Optional[ir.TemplateBuffer]:
        for node in self.snodes:
            if node.is_template():
                return node.get_template_node()
        return None

    def get_device(self) -> torch.device:
        return self.group[0]

    @cache_on_self
    def has_aliasing_or_mutation(self) -> bool:
        return any(x.has_aliasing_or_mutation() for x in self.snodes)

    # None of these need to be implemented, as a FusedSchedulerNode is just an
    # abstraction for scheduling purposes
    def update_mutated_names(self, renames: dict[str, str]) -> None:
        raise NotImplementedError

    def add_fake_dep(self, name: Dep) -> None:
        raise NotImplementedError

    def can_inplace(self, read_dep: dependencies.Dep) -> bool:
        raise NotImplementedError

    def debug_str(self) -> str:
        """Longer form printout for trace logs"""
        name = self.get_name()
        node_typestr = ",".join(type(n).__name__ for n in self.snodes)
        buf = IndentedBuffer()
        buf.splice(
            f"""\
{name}: {type(self).__name__}({node_typestr})
{name}.writes = {pformat(self.read_writes.writes)}
{name}.unmet_dependencies = {pformat(self.unmet_dependencies)}
{name}.met_dependencies = {pformat(self.read_writes.reads - self.unmet_dependencies)}
{name}.outputs = [
            """
        )
        with buf.indent():
            for out in self.get_outputs():
                buf.splice(out.debug_str())
        buf.writeline("]")

        try:
            buf.splice(self.debug_str_extra())
        except Exception:
            log.warning("Ignoring error in debug_str()", exc_info=True)

        return buf.getrawvalue().rstrip()


class ForeachKernelSchedulerNode(FusedSchedulerNode):
    """
    This is a schedular node that consists of a set of scheduler nodes that
    has no data dependencies among them and can be executed in parallel.
    """

    def get_consumer_subnode_for(
        self, producer: BaseSchedulerNode
    ) -> Optional[BaseSchedulerNode]:
        for buf in producer.get_outputs():
            if buf.get_name() in self.read_to_node:
                return self.read_to_node[buf.get_name()]

        return None

    def get_producer_subnode_for(
        self, consumer: BaseSchedulerNode
    ) -> Optional[BaseSchedulerNode]:
        producers = OrderedSet[BaseSchedulerNode]()
        for rd in consumer.read_writes.reads:
            if rd.name not in self.scheduler.name_to_buf:
                continue

            node_name = self.scheduler.name_to_buf[rd.name].defining_op.get_name()
            if node_name in self.name_to_node:
                producers.add(self.name_to_node[node_name])

        # Don't permit fusion if there are multiple subnodes
        # that this consumer reads from
        if len(producers) == 1:
            return next(iter(producers))
        else:
            return None

    @classmethod
    def can_fuse(cls, producer: BaseSchedulerNode, consumer: BaseSchedulerNode) -> bool:
        why = WhyNoFuse(producer, consumer)
        if producer.is_foreach() and consumer.is_foreach():
            producer = typing.cast(ForeachKernelSchedulerNode, producer)
            consumer = typing.cast(ForeachKernelSchedulerNode, consumer)
            foreach_match = len(producer.snodes) == len(consumer.snodes)
            if not foreach_match:
                why("foreach do not have same length")
            return foreach_match and all(
                producer.scheduler.can_fuse(l, r)
                for l, r in zip(producer.snodes, consumer.snodes)
            )
        elif consumer.is_foreach():
            if producer.is_reduction():
                why(
                    "candidate producer is a reduction, foreach ops cannot be fused with reductions currently"
                )
                return False

            consumer = typing.cast(ForeachKernelSchedulerNode, consumer)
            consumer_subnode = consumer.get_consumer_subnode_for(producer)
            if consumer_subnode is not None:
                return consumer.scheduler.can_fuse(producer, consumer_subnode)

            why("candidate producer is not dep of any foreach consumer")
            return False

        elif producer.is_foreach():
            if consumer.is_reduction():
                why(
                    "candidate consumer is a reduction, foreach ops cannot be fused with reductions currently"
                )
                return False

            producer = typing.cast(ForeachKernelSchedulerNode, producer)
            producer_subnode = producer.get_producer_subnode_for(consumer)
            if producer_subnode is not None:
                return producer.scheduler.can_fuse(producer_subnode, consumer)

            why("candidate consumer has no dep in any foreach producer")
            return False

        raise AssertionError(
            "At least one node passed to ForeachKernelSchedulerNode.can_fuse should be a foreach node"
        )

    @classmethod
    def fuse(
        cls, producer: BaseSchedulerNode, consumer: BaseSchedulerNode
    ) -> ForeachKernelSchedulerNode:
        assert producer.is_foreach() or consumer.is_foreach()
        if producer.is_foreach():
            producer = typing.cast(ForeachKernelSchedulerNode, producer)
            use_custom_partition_algo = producer.use_custom_partition_algo
            enable_autotune = producer.enable_autotune
        else:
            consumer = typing.cast(ForeachKernelSchedulerNode, consumer)
            use_custom_partition_algo = consumer.use_custom_partition_algo
            enable_autotune = consumer.enable_autotune
        prev_node_1 = None
        prev_node_2 = None
        fused_nodes: list[BaseSchedulerNode]
        if producer.is_foreach() and consumer.is_foreach():
            producer = typing.cast(ForeachKernelSchedulerNode, producer)
            consumer = typing.cast(ForeachKernelSchedulerNode, consumer)
            fused_nodes = [
                FusedSchedulerNode.fuse(l, r)
                for l, r in zip(producer.snodes, consumer.snodes)
            ]
        elif producer.is_foreach():
            producer = typing.cast(ForeachKernelSchedulerNode, producer)
            producer_subnode = producer.get_producer_subnode_for(consumer)
            fused_nodes = []
            prev_node_1 = producer
            prev_node_2 = None
            for node in producer.snodes:
                if node is producer_subnode:
                    new_node = FusedSchedulerNode.fuse(node, consumer)
                    prev_node_2 = new_node
                    fused_nodes.append(new_node)
                else:
                    fused_nodes.append(node)

        elif consumer.is_foreach():
            consumer = typing.cast(ForeachKernelSchedulerNode, consumer)
            consumer_subnode = consumer.get_consumer_subnode_for(producer)
            fused_nodes = []
            prev_node_1 = consumer
            prev_node_2 = None

            for node in consumer.snodes:
                if node is consumer_subnode:
                    new_node = FusedSchedulerNode.fuse(producer, node)
                    prev_node_2 = new_node
                    fused_nodes.append(new_node)
                else:
                    fused_nodes.append(node)
        else:
            raise AssertionError(
                "At least one node passed to ForeachKernelSchedulerNode.fuse should be a foreach node"
            )

        return cls(
            producer.scheduler,
            fused_nodes,
            use_custom_partition_algo=use_custom_partition_algo,
            prev_node_1=prev_node_1,
            prev_node_2=prev_node_2,
            enable_autotune=enable_autotune,
        )

    def __init__(
        self,
        scheduler: Scheduler,
        snodes: list[BaseSchedulerNode],
        use_custom_partition_algo: bool,
        prev_node_1: Optional[BaseSchedulerNode] = None,
        prev_node_2: Optional[BaseSchedulerNode] = None,
        enable_autotune: bool = False,
    ) -> None:
        self.read_to_node = {}
        self.name_to_node = {}

        if prev_node_1 is None or prev_node_2 is None:
            super().__init__(scheduler, snodes)

            for node in snodes:
                for read in node.read_writes.reads:
                    self.read_to_node[read.name] = node

                for name in node.get_operation_names():
                    self.name_to_node[name] = node
        else:
            self.scheduler = scheduler
            self.snodes = snodes
            self.node = None
            self.users: list[NodeUser] = []

            self.set_read_writes(
                dependencies.ReadWrites.merge_list(
                    [prev_node_1.read_writes, prev_node_2.read_writes]
                )
            )

            self.unmet_dependencies = (
                OrderedSet(
                    dep
                    for dep in OrderedSet.union(
                        prev_node_1.unmet_dependencies, prev_node_2.unmet_dependencies
                    )
                    if dep.name not in self.get_buffer_names()
                )
                - self.read_writes.writes
            )

            self.min_order = min([prev_node_1.min_order, prev_node_2.min_order])
            self.max_order = max([prev_node_1.max_order, prev_node_2.max_order])

            if prev_node_1.is_foreach():
                assert isinstance(prev_node_1, ForeachKernelSchedulerNode)
                foreach_node, other_node = prev_node_1, prev_node_2
            else:
                assert isinstance(prev_node_2, ForeachKernelSchedulerNode)
                foreach_node, other_node = prev_node_2, prev_node_1

            self.ancestors = foreach_node.ancestors
            self.ancestors.update(other_node.ancestors)

            self.name_to_node = foreach_node.name_to_node
            for name in other_node.get_operation_names():
                self.name_to_node[name] = other_node

        self.use_custom_partition_algo = use_custom_partition_algo
        device = snodes[0].get_device()
        assert device
        self.group = (device, ((sympy.Expr("combo_kernel"),),))
        self.origins = OrderedSet[torch.fx.Node]()
        self.enable_autotune = enable_autotune

    @classmethod
    def combinable_nodes(
        cls, nodes: list[BaseSchedulerNode]
    ) -> list[BaseSchedulerNode]:
        extern = [x for x in nodes if isinstance(x, ExternKernelSchedulerNode)]
        if extern:
            log.debug(
                "ComboKernels: %d external nodes are filtered %s",
                len(extern),
                [node.node.get_origins() for node in extern if node.node is not None],
            )
        filtered_nodes = [
            x
            for x in nodes
            if not isinstance(x, (NopKernelSchedulerNode, ExternKernelSchedulerNode))
        ]
        foreach_nodes = [
            x for x in filtered_nodes if isinstance(x, ForeachKernelSchedulerNode)
        ]
        if foreach_nodes:
            log.debug("ComboKernels: %d foreach nodes are filtered", len(foreach_nodes))
        filtered_nodes = [
            x for x in filtered_nodes if not isinstance(x, ForeachKernelSchedulerNode)
        ]
        template_nodes = [x for x in filtered_nodes if x.is_template()]
        if template_nodes:
            log.debug(
                "ComboKernels: %d template nodes are filtered",
                OrderedSet([len(template_nodes)]),
            )
        filtered_nodes = [x for x in filtered_nodes if x not in template_nodes]
        return filtered_nodes

    @staticmethod
    def _default_group_nodes_for_combo_kernels(
        scheduler: Scheduler,
    ) -> list[list[BaseSchedulerNode]]:
        """
        Returns a list of lists of nodes that are to be grouped together.
        """
        sorted_nodes = scheduler._topological_sort_nodes()
        grouped_nodes = []
        max_num_nodes = 8
        for nodes in sorted_nodes:
            grouped_nodes.extend(
                [
                    nodes[i : i + max_num_nodes]
                    for i in range(0, len(nodes), max_num_nodes)
                ]
            )

        return grouped_nodes

    group_algorithm_for_combo_kernels: Callable[
        [Scheduler], list[list[BaseSchedulerNode]]
    ] = _default_group_nodes_for_combo_kernels

    @staticmethod
    def set_group_algorithm_for_combo_kernels(
        custom_group_algorithm: Callable[[Scheduler], list[list[BaseSchedulerNode]]]
    ) -> None:
        ForeachKernelSchedulerNode.group_algorithm_for_combo_kernels = (
            custom_group_algorithm
        )

    @staticmethod
    def group_nodes_for_combo_kernels(
        scheduler: Scheduler,
    ) -> list[list[BaseSchedulerNode]]:
        return ForeachKernelSchedulerNode.group_algorithm_for_combo_kernels(scheduler)

    def mark_run(self) -> None:
        raise NotImplementedError

    def codegen(self) -> None:
        raise NotImplementedError

    def is_foreach(self) -> bool:
        return True

    def get_subkernel_nodes(self) -> list[BaseSchedulerNode]:
        """Returns a list of nodes which comprise the combo kernel.
        These nodes may be vertically fused."""
        return list(self.snodes)

    def get_nodes(self) -> Sequence[BaseSchedulerNode]:
        """Returns all nodes contained in this kernel, unpacking fused nodes
        into their constituent scheduler nodes."""
        return list(itertools.chain.from_iterable(x.get_nodes() for x in self.snodes))

    def get_first_name(self) -> str:
        return self.snodes[0].get_first_name()

    def prune_redundant_deps(
        self, name_to_fused_node: dict[str, BaseSchedulerNode]
    ) -> None:
        _prune_redundant_deps(self, name_to_fused_node, self.scheduler.name_to_buf)

        for node in self.snodes:
            node.prune_redundant_deps(name_to_fused_node)


class GroupedSchedulerNode(BaseSchedulerNode):
    """
    This is a "fake" scheduler node that represents a group of scheduler nodes
    that are meant to be *grouped* together (it does not allow another node to be scheduled
    in between its constituent nodes, nor does it allow another node to fuse into any of its constituent nodes).
    The way it does this is by maintaining its unmet dependencies as the union of its constituent nodes.
    Fusion will still happen among the nodes within each GroupedSchedulerNode.
    At codegen time, this scheduler node will be unpacked and codegen is called on each constituent node.
    """

    snodes: list[BaseSchedulerNode]

    @classmethod
    def create(cls, snodes: list[BaseSchedulerNode]) -> GroupedSchedulerNode:
        scheduler = snodes[0].scheduler
        assert all(node.scheduler is scheduler for node in snodes)
        grouped_snode = cls(scheduler, snodes)  # type: ignore[arg-type]
        for snode in snodes:
            scheduler.name_to_fused_node[snode.get_name()] = grouped_snode
        scheduler.name_to_fused_node[grouped_snode.get_name()] = grouped_snode
        return grouped_snode

    def __init__(self, scheduler: Scheduler, snodes: list[BaseSchedulerNode]) -> None:
        super().__init__(scheduler)
        init_group_node(self, scheduler, snodes)

    def unpack(self) -> list[BaseSchedulerNode]:
        """
        Do fusion among nodes within this GroupedSchedulerNode,
        and then unpack this GroupedSchedulerNode into regular nodes.
        """
        for snode in self.snodes:
            self.scheduler.name_to_fused_node[snode.get_name()] = snode
        del self.scheduler.name_to_fused_node[self.get_name()]
        return self.scheduler.fuse_nodes(self.snodes)

    def add_fake_dep(self, fake_dep: Dep) -> None:
        self.set_read_writes(self.read_writes.with_read(fake_dep))
        self.unmet_dependencies.add(fake_dep)

    @cache_on_self
    def get_name(self) -> str:
        return "_".join([x.get_name() for x in self.snodes])

    def get_first_name(self) -> str:
        return self.snodes[0].get_name()

    @cache_on_self
    def get_buffer_names(self) -> OrderedSet[str]:
        return OrderedSet.union(*[x.get_buffer_names() for x in self.snodes])

    def get_outputs(self) -> list[SchedulerBuffer]:
        result: list[SchedulerBuffer] = []
        for node in self.snodes:
            result.extend(node.get_outputs())
        return result

    def get_nodes(self) -> Sequence[BaseSchedulerNode]:
        return self.snodes

    @classmethod
    def can_fuse(cls, producer: BaseSchedulerNode, consumer: BaseSchedulerNode) -> bool:
        # GroupedSchedulerNode cannot be fused with another node
        return False


def pick_loop_order(
    stride_lengths: list[list[int]],
    sizes: Sequence[sympy.Expr],
    priority_idx: tuple[int, ...] = (),
) -> list[int]:
    """
    A heuristic to decide loop iteration orders.  This has not been well
    tuned and may be something we should autotune.
    """

    @functools.cmp_to_key
    def index_cmp(a: int, b: int) -> int:
        if sizes[a] == 1 or sizes[b] == 1:
            # 1-sizes don't matter, just move them to the end
            return cmp(sizes[a] == 1, sizes[b] == 1)

        # Take abs, otherwise flipped dimensions are treated as smaller
        # strides than contiguous dims
        stride_len_a = [abs(sl[a]) for sl in stride_lengths]
        stride_len_b = [abs(sl[b]) for sl in stride_lengths]

        # equivalent to
        # np.logical_or(stride_lengths[:, b] == 0, stride_lengths[:, a] < stride_lengths[:, b]).all()
        a_first = sum(
            sl_b == 0 or sl_a < sl_b for sl_a, sl_b in zip(stride_len_a, stride_len_b)
        )
        b_first = sum(
            sl_a == 0 or sl_b < sl_a for sl_a, sl_b in zip(stride_len_a, stride_len_b)
        )
        if a_first > b_first:
            return -1
        if b_first > a_first:
            return 1

        # otherwise contiguous
        return cmp(b, a)

    order = list(reversed(range(len(stride_lengths[0]))))
    if len(priority_idx) > 0:
        # if we have priority node, only use that node's order
        stride_lengths = [stride_lengths[pi] for pi in priority_idx]
    if config.pick_loop_orders:
        order.sort(key=index_cmp)
    return order


@dataclasses.dataclass
class NodeUser:
    node: Union[BaseSchedulerNode, OutputNode]
    can_inplace: bool = False

    # A weak user must be scheduled after a given node, but doesn't actually
    # use the result
    is_weak: bool = False

    def __hash__(self) -> int:
        return hash((self.node.get_name(), self.can_inplace, self.is_weak))

    def __eq__(self, other: object) -> bool:
        return (
            isinstance(other, NodeUser)
            and self.get_name() == other.get_name()
            and self.can_inplace == other.can_inplace
            and self.is_weak == other.is_weak
        )

    def get_name(self) -> str:
        return self.node.get_name()

    def merge(self, other: NodeUser) -> NodeUser:
        assert self.node is other.node
        return NodeUser(
            self.node,
            self.can_inplace and other.can_inplace,
            self.is_weak and other.is_weak,
        )


_post_grad_graph_counter = itertools.count()


class Scheduler:
    __dep_size_hint_cache: dict[Dep, int]

    def __init__(self, nodes: list[ir.Operation]) -> None:
        with dynamo_timed("Scheduler.__init__"):
            self._init(nodes)

    def _init(self, nodes: list[ir.Operation]) -> None:
        super().__init__()
        self.__dep_size_hint_cache = {}
        V.graph.scheduler = self
        self.backends: dict[torch.device, BaseScheduling] = {}
        self.post_grad_graph_id = next(_post_grad_graph_counter)

        self.completed_operations = OrderedSet[str]()
        self.available_buffer_names = OrderedSet(
            [
                *V.graph.graph_inputs.keys(),
                *V.graph.constants.keys(),
                *V.graph.torchbind_constants.keys(),
            ]
        )

        self.nodes = [self.create_scheduler_node(n) for n in nodes]
        self.update_zero_dim_cpu_tensor()
        # some new constants could have been created above
        self.available_buffer_names.update(V.graph.constants.keys())
        for node in self.nodes:
            node.prune_deps()

        self.name_to_donated_buffer: dict[
            str, SchedulerDonatedBuffer
        ] = self.get_donated_buffers()
        self.name_to_node: dict[str, BaseSchedulerNode] = {
            n.get_name(): n for n in self.nodes
        }
        self.name_to_buf: dict[str, SchedulerBuffer] = {
            buf.get_name(): buf for node in self.nodes for buf in node.get_outputs()
        }
        self.name_to_fused_node: dict[str, BaseSchedulerNode] = self.name_to_node.copy()

        # mutation_real_name: Maps back to the original name for codegen
        # Example:
        # If you mutate buf0 inside of buf1's kernel, then:
        # mutation_real_name = {"buf0" : "buf1"}
        # all subsequent uses of buf0 become buf1's usage in dependency graph
        self.mutation_real_name: dict[str, str] = {}

        # We handle mutation by renaming modified versions of the same
        # buffer in the dependency graph to prevent cycles.
        # mutation_renames: tracks the current name for a given buffer
        #                   (changed once per mutation)
        # Example:
        # If you mutate buf0 inside of buf1's kernel, then:
        # mutation_renames = {"buf1" : "buf0"}
        # in codegen we only use buf0, never buf1
        self.mutation_renames: dict[str, str] = {}

        # Must run first to correctly set dependencies, before all other passes that rely on
        # reading from .read_writes.reads or .unmet_dependencies
        self.nodes = comms.decide_global_ordering_of_comms(
            self.nodes,
            self.name_to_buf,
            self.name_to_fused_node,
        )

        self.compute_dependencies()
        self.nodes = self.topological_sort_schedule(self.nodes)
        self.dead_node_elimination()
        self.name_to_fused_node = {n.get_name(): n for n in self.nodes}
        self.compute_ancestors()

        metrics.ir_nodes_pre_fusion += len(self.nodes)
        V.debug.ir_pre_fusion(self.nodes)
        self.num_orig_nodes = len(self.nodes)
        self.create_foreach_nodes()
        self.nodes = self.topological_sort_schedule(self.nodes)
        self.logged_slow_fusion = OrderedSet[tuple[str, str]]()
        if config._pre_fusion_custom_pass is not None:
            self.nodes = config._pre_fusion_custom_pass(self.nodes)
        self.nodes = self.fuse_nodes(self.nodes)
        self.merge_loops()
        self.finalize_multi_template_buffers()
        if config.combo_kernels:
            self.create_combo_kernel_nodes(num_ck_nodes=None)

        # Peak memory pass and overlap pass must run last, otherwise
        # other reordering passes could undo their effects.
        if config.reorder_for_peak_memory:
            from .memory import reorder_for_peak_memory

            self.nodes = reorder_for_peak_memory(
                self.nodes,
                self.name_to_buf,
                self.name_to_fused_node,
                OrderedSet(V.graph.graph_inputs.keys()),
                OrderedSet(V.graph.get_output_names()),
            )
        if config.reorder_for_compute_comm_overlap:
            self.nodes = comms.reorder_compute_and_comm_for_overlap(self.nodes)
        self.process_grouped_nodes()
        self.compute_last_usage()
        V.debug.ir_post_fusion(self.nodes)
        V.debug.graph_diagram(self.nodes)
        self.debug_draw_graph()

        # used during codegen:
        self.buffer_names_to_free = OrderedSet[str]()

        # fx graph node to the position it appears in the graph
        # for debug attribution
        self.origin_to_index: dict[torch.fx.Node, int] = {}

        get_metric_table("graph_stats").add_row(
            lambda: {
                "graph_id": self.post_grad_graph_id,
                "num_nodes_before_fusion": self.num_orig_nodes,
                "num_nodes_after_fusion": len(self.nodes),
            }
        )

    def get_donated_buffers(self) -> dict[str, SchedulerDonatedBuffer]:
        name_to_donated_buf = {}
        for name in V.graph.graph_inputs_original:
            if isinstance(V.graph.graph_inputs_original[name], ir.DonatedBuffer):
                name_to_donated_buf[name] = SchedulerDonatedBuffer(
                    self,
                    V.graph.graph_inputs_original[name],
                    defining_op=None,
                )
        return name_to_donated_buf

    @property
    def current_device(self) -> Optional[torch.device]:
        return V.graph.current_device

    @current_device.setter
    def current_device(self, device: Optional[torch.device]) -> None:
        V.graph.current_device = device

    def debug_draw_graph(self) -> None:
        """Generate an image of the graph for debugging"""
        if os.environ.get("INDUCTOR_WRITE_SCHEDULER_GRAPH", None) == "1":
            from .debug import draw_buffers

            draw_buffers(self.nodes, print_graph=True)

    def debug_print_nodes(self, label: str) -> None:
        if log.isEnabledFor(logging.INFO):
            log.info("%s:", label)
            for node in self.nodes:
                node.log_details()

    def create_scheduler_node(self, node: ir.Operation) -> BaseSchedulerNode:
        assert (
            node.get_origins() is not None
        ), "All nodes passed to scheduling must have an origin"
        if node.is_no_op():
            return NopKernelSchedulerNode(self, node)
        elif isinstance(node, (ir.ComputedBuffer, ir.TemplateBuffer)):
            return SchedulerNode(self, node)
        elif isinstance(node, ir.ExternKernel):
            return ExternKernelSchedulerNode(self, node)
        else:
            raise NotImplementedError(node)

    def create_foreach_nodes(self) -> None:
        removed_node_names = OrderedSet[str]()
        fe_nodes = []
        kept_node_names = self.name_to_fused_node.keys()

        for names in V.graph.lists.values():
            names = [
                name
                for name in names
                if name in kept_node_names
                and not isinstance(self.name_to_node[name], NopKernelSchedulerNode)
            ]
            if not names:
                # All nodes eliminated
                continue

            removed_node_names.update(names)
            snodes = [self.name_to_node[name] for name in names]

            enable_autotune = config.combo_kernels_autotune > 1
            fe_node = ForeachKernelSchedulerNode(
                self,
                snodes,
                use_custom_partition_algo=False,
                enable_autotune=enable_autotune,
            )

            fe_nodes.append(fe_node)

            for name in names:
                self.name_to_fused_node[name] = fe_node

        self.nodes = [
            node for node in self.nodes if node.get_name() not in removed_node_names
        ] + list(fe_nodes)

    def compute_dependencies(self) -> None:
        """
        Create dependency edges between nodes, handling aliasing and
        mutation properly.
        """

        T = TypeVar("T")

        class DedupList(Generic[T]):
            """
            This data structure behaves like a list except it makes sure the
            elements remain unique.
            Normally one could use a OrderedSet/dict for this purpose however
            the list in question gets elements appended as it is being
            iterated over which means that we need to keep the list
            semantics.
            """

            def __init__(
                self,
                items: Optional[list[T]] = None,
                membership: Optional[OrderedSet[T]] = None,
            ) -> None:
                self.items = items or []
                self.membership = membership or OrderedSet()

            def append(self, node_user: T) -> None:
                if node_user in self.membership:
                    return
                self.items.append(node_user)
                self.membership.add(node_user)

            def __add__(self, other: DedupList[T]) -> DedupList[T]:
                new_membership = OrderedSet.union(self.membership, other.membership)
                new_items = self.items + [
                    x for x in other.items if x not in self.membership
                ]
                return DedupList(new_items, new_membership)

        name_to_users: defaultdict[str, DedupList[NodeUser]] = collections.defaultdict(
            DedupList
        )

        # handle aliasing by using python aliasing in name_to_users
        # if foo aliases bar then we will make name_to_users["foo"] point
        # to the same python list as name_to_users["bar"]
        for node in self.nodes:
            for buf1 in node.get_outputs():
                buf1_name = buf1.get_name()
                for buf2_name in buf1.get_aliases():
                    if buf1_name in name_to_users and buf2_name in name_to_users:
                        # merge the two
                        list1 = name_to_users[buf1_name]
                        list2 = name_to_users[buf2_name]
                        combined = list1 + list2
                        for key in name_to_users.keys():
                            if (
                                name_to_users[key] is list1
                                or name_to_users[key] is list2
                            ):
                                name_to_users[key] = combined
                    elif buf1_name in name_to_users:
                        name_to_users[buf2_name] = name_to_users[buf1_name]
                    else:
                        name_to_users[buf1_name] = name_to_users[buf2_name]

        def rename(n: str) -> str:
            if n in self.mutation_renames:
                return rename(self.mutation_renames[n])
            return n

        def add_user(
            used_by_name: str,
            user_node: Union[BaseSchedulerNode, OutputNode],
            can_inplace: bool = False,
            is_weak: bool = False,
        ) -> None:
            name_to_users[rename(used_by_name)].append(
                NodeUser(user_node, can_inplace, is_weak)
            )

        unbacked_symbol_to_origin_node: dict[sympy.Symbol, Optional[str]] = {}

        # NB: None means that the dependency is on an input.  Don't actually
        # generate a dependency because if we do, Inductor will start trying
        # to free the unbacked int but that's pointless
        for name, val in V.graph.graph_inputs.items():
            if isinstance(val, sympy.Expr):
                for fs in val.free_symbols:
                    unbacked_symbol_to_origin_node[fs] = None

        for node in self.nodes:
            log.debug("scheduling %s", node.node)

            # unbacked symbols don't follow ordinary buffer dependencies, so
            # we track their def/uses separately
            assert node.node is not None
            unbacked_symbol_defs = sorted(
                node.node.get_unbacked_symbol_defs(), key=lambda x: x.name
            )
            for s in unbacked_symbol_defs:
                assert isinstance(s, sympy.Symbol)
                # Pick the first definer as canonical.  There may be multiple
                # because if a MultiOutputLayout buffer propagates an unbacked
                # symint to multiple outputs, they will all claim to def it.
                if s not in unbacked_symbol_to_origin_node:
                    unbacked_symbol_to_origin_node[s] = node.get_name()

            unbacked_symbol_uses = sorted(
                node.node.get_unbacked_symbol_uses(), key=lambda x: x.name
            )
            # if a kernel takes unbacked symints, register dependencies
            for s in unbacked_symbol_uses:
                assert (
                    s in unbacked_symbol_to_origin_node
                ), f"{s} not in {unbacked_symbol_to_origin_node}"
                if (r := unbacked_symbol_to_origin_node[s]) is not None:
                    for buf in self.name_to_node[r].get_outputs():
                        node.add_fake_dep(StarDep(buf.get_name()))

            if (
                len(node.read_writes.writes) == 1
                and (dep := next(iter(node.read_writes.writes)))
                and isinstance(dep, MemoryDep)
            ):
                node_mode = dep.mode
            else:
                node_mode = None

            # Handle output mutations
            for buf in node.get_outputs():
                # a node will mutate either 0 or 1 buffers
                assert len(buf.get_mutations()) <= 1
                for alt_name in buf.get_mutations():
                    alt_name = rename(alt_name)
                    # this node must run after the prior writer
                    add_user(alt_name, node)
                    node.add_fake_dep(StarDep(alt_name, mode=node_mode))
                    for user in name_to_users[alt_name].items:
                        if user.get_name() == node.get_name():
                            continue

                        assert isinstance(user.node, BaseSchedulerNode)
                        for other_name in user.node.get_buffer_names():
                            # this node must run after all prior readers
                            other_name = rename(other_name)
                            node.add_fake_dep(
                                WeakDep(other_name, mutating_buf=buf.get_name())
                            )
                            add_user(other_name, node, is_weak=True)

            # add normal non-mutation dependencies
            for read in node.read_writes.reads:
                if not isinstance(read, WeakDep):
                    add_user(read.name, node, node.can_inplace(read))

            node.update_mutated_names(self.mutation_renames)

            # update our renaming scheme for the next iteration
            for buf in node.get_outputs():
                for alt_name in buf.get_mutations():
                    self.mutation_renames[rename(alt_name)] = buf.get_name()
                    self.mutation_renames[alt_name] = buf.get_name()
                    self.mutation_real_name[
                        buf.get_name()
                    ] = self.mutation_real_name.get(alt_name, alt_name)

        # make sure outputs aren't dead-code-eliminated
        for buf_name in V.graph.get_output_names():
            log.debug("scheduling output %s", buf_name)
            add_user(buf_name, OutputNode(StarDep(buf_name)))

        # make sure unbacked symints aren't dead-code-eliminated
        for out in V.graph.graph_outputs:
            for s in out.get_unbacked_symbol_uses():
                assert (
                    s in unbacked_symbol_to_origin_node
                ), f"{s} not in {unbacked_symbol_to_origin_node.keys()}"
                if r := unbacked_symbol_to_origin_node[s]:
                    for buf_name in self.name_to_node[r].get_buffer_names():
                        log.debug(
                            "scheduling output %s for unbacked symint %s", buf_name, s
                        )
                        add_user(buf_name, OutputNode(StarDep(buf_name)))

        # make sure input mutation isn't dead-code-eliminated
        for name in self.mutation_renames:
            if name in V.graph.graph_inputs:
                add_user(name, OutputNode(StarDep(name)))
                V.graph.mutated_inputs.add(name)
            elif name in V.graph.constants:
                # In AOTI, module parameters and buffers are not lifted as graph inputs
                add_user(name, OutputNode(StarDep(name)))

        inp_names = {
            name: index for index, name in enumerate(V.graph.graph_inputs.keys())
        }
        V.graph.mutated_input_idxs = [
            inp_names[name] for name in V.graph.mutated_inputs
        ]

        # copy users information onto the nodes
        for node in self.nodes:
            for buf in node.get_outputs():
                buf.set_users(name_to_users[buf.get_name()].items)

        for name in self.name_to_donated_buffer:
            self.name_to_donated_buffer[name].set_users(name_to_users[name].items)

    def dead_node_elimination(self) -> None:
        """
        Remove any nodes without users
        """
        # self.nodes is in topological order, so by iterating in reverse order
        # we have visited (and potentially removed) all users before visiting a
        # given node.
        updated_nodes = []
        for node in reversed(self.nodes):

            def can_eliminate_user(user: NodeUser) -> bool:
                return user.is_weak or user.get_name() in V.graph.removed_operations

            active_buffers = False
            for buf in node.get_outputs():
                can_eliminate = all(can_eliminate_user(u) for u in buf.users)
                if can_eliminate:
                    log.debug("removed dead buffer: %s", buf.get_name())
                    V.graph.removed_buffers.add(buf.get_name())
                else:
                    active_buffers = True

            can_eliminate = not node.has_side_effects() and not active_buffers

            if not can_eliminate:
                updated_nodes.append(node)
            else:
                # dead code
                log.debug("removed dead operation: %s", node.get_name())
                V.graph.removed_operations.add(node.get_name())
                for read in node.read_writes.reads:
                    if read.name in self.name_to_buf:
                        users = self.name_to_buf[read.name].users
                        self.name_to_buf[read.name].users = [
                            u for u in users if u.node.get_name() != node.get_name()
                        ]
        self.nodes = list(reversed(updated_nodes))

        # Prune any WeakDeps no longer needed
        for node in self.nodes:
            node.prune_weak_deps()

    def topological_sort_schedule(
        self, nodes: list[BaseSchedulerNode]
    ) -> list[BaseSchedulerNode]:
        """
        Ensure nodes is in topologically sorted order
        """
        seen = OrderedSet[BaseSchedulerNode]()
        name_to_node: dict[str, BaseSchedulerNode] = dict()
        result: list[BaseSchedulerNode] = []

        def visit(n: BaseSchedulerNode) -> None:
            if n not in seen:
                seen.add(n)
                for dep in sorted(n.unmet_dependencies, key=lambda d: d.name):
                    # We only care about doing toposort within `nodes`
                    if dep.name not in name_to_node:
                        continue
                    visit(name_to_node[dep.name])
                result.append(n)

        for node in nodes:
            for name in node.get_buffer_names():
                name_to_node[name] = node
        for node in nodes:
            visit(node)
        return result

    def _get_unmet_dep_nodes(self, snode: BaseSchedulerNode) -> list[BaseSchedulerNode]:
        unmet_deps = OrderedSet[str]()
        if isinstance(
            snode,
            (
                SchedulerNode,
                ExternKernelSchedulerNode,
                NopKernelSchedulerNode,
                FusedSchedulerNode,
            ),
        ):
            for dep in snode.unmet_dependencies:
                unmet_deps.add(dep.name)
        else:
            raise RuntimeError(
                f"get_unmet_dep_nodes is not implemented for {type(snode)}."
            )
        unmet_dep_ops = (self.name_to_buf[dep].defining_op for dep in unmet_deps)
        return list(
            OrderedSet(self.name_to_fused_node[n.get_name()] for n in unmet_dep_ops)
        )

    def _topological_sort_nodes(self) -> list[list[BaseSchedulerNode]]:
        """
        Sort nodes by their topological order, return a list of node lists.
        """
        order = []
        nodes = dict.fromkeys(self.nodes, 0)
        children: dict[Any, Any] = {}
        for node in self.nodes:
            deps = self._get_unmet_dep_nodes(node)
            nodes[node] = len(deps)
            for dep in deps:
                c = children.get(dep, [])
                c.append(node)
                children[dep] = c

        zero_deg_nodes = [n for n, v in nodes.items() if v == 0]
        while zero_deg_nodes:
            order.append(zero_deg_nodes)
            for n in zero_deg_nodes:
                for user in children.get(n, []):
                    nodes[user] -= 1
                nodes.pop(n)
            zero_deg_nodes = [n for n, v in nodes.items() if v == 0]
        assert not nodes, "Topological sort failed!"
        return order

    def compute_ancestors(self) -> None:
        """
        Populate each node.ancestors
        """
        # note self.nodes is topologically sorted
        name_to_ancestors: dict[str, OrderedSet[str]] = {}
        for node in self.nodes:
            ancestors = OrderedSet[str]()
            for dep in node.unmet_dependencies:
                dep_node_name = self.name_to_buf[dep.name].defining_op.get_name()
                ancestors.add(dep_node_name)
                ancestors |= name_to_ancestors[dep_node_name]
            name_to_ancestors[node.get_name()] = ancestors
            node.ancestors = ancestors

        for order, node in enumerate(self.nodes):
            node.min_order = order
            node.max_order = order

    def merge_loops(self) -> None:
        for node in self.nodes:
            if not config.loop_ordering_after_fusion:
                continue

            # Even for CPU, if we are using the halide backend, we still need
            # the merge loops steps below
            if not isinstance(node, (SchedulerNode, FusedSchedulerNode)) or (
                not node.is_gpu() and config.cpu_backend != "halide"
            ):
                continue
            for snode in node.get_nodes():
                # merge loops for the scheduler node
                if not isinstance(snode, SchedulerNode) or snode.is_template():
                    continue

                snode.merge_loops()

                # Note that for CPU backend, merging loops will change
                # snode.group. It's fine for Triton backend.
                # But if we simplify update snode.group like this:
                #   group_fn = self.get_backend(snode.node.get_device()).group_fn
                #   snode.group = (snode.node.get_device(), group_fn(snode._sizes))
                # There is still an issue due to different snode in a
                # FusedSchedulerNode having different merged loops.
                # Skip CPU backend for now.

    def fuse_nodes(self, nodes: list[BaseSchedulerNode]) -> list[BaseSchedulerNode]:
        """
        Combine eligible nodes into FusedSchedulerNodes.
        """
        with dynamo_timed("Scheduler.fused_nodes"):
            for i in range(10):
                old_len = len(nodes)
                fusion_log.debug(
                    "===== attempting fusion (%d/10): %d nodes =====",
                    i + 1,
                    old_len,
                )
                nodes = self.fuse_nodes_once(nodes)
                new_len = len(nodes)
                fusion_log.debug(
                    "completed fusion round (%d/10): fused %d nodes into %d nodes\n",
                    i + 1,
                    old_len,
                    new_len,
                )
                if new_len == old_len or new_len == 1:
                    fusion_log.debug(
                        "===== fusion complete (%d iterations) =====", i + 1
                    )
                    break
            return nodes

    def process_grouped_nodes(self) -> None:
        """
        Unpack GroupedSchedulerNode into regular nodes.
        """
        new_nodes: list[BaseSchedulerNode] = []
        for node in self.nodes:
            new_nodes.extend(
                node.unpack() if isinstance(node, GroupedSchedulerNode) else [node]
            )
        self.nodes = new_nodes

    def benchmark_fused_nodes(
        self, nodes: Sequence[BaseSchedulerNode]
    ) -> tuple[float, str]:
        """
        Benchmark fused list of nodes and return the execution time
        in milliseconds on randomly generated inputs.
        """
        assert len(nodes) > 0
        device = nodes[0].get_device()
        self.current_device = device
        backend = self.get_backend(device)
        with dynamo_timed(
            "benchmark_fused_nodes",
            log_pt2_compile_event=True,
            dynamo_compile_column_us="compile_time_autotune_time_us",
        ):
            return backend.benchmark_fused_nodes(nodes)

    def generate_kernel_code_from_nodes(
        self, nodes: Sequence[BaseSchedulerNode], benchmark_kernel: bool
    ) -> str:
        """
        Benchmark fused list of nodes and return the execution time
        in milliseconds on randomly generated inputs.
        """
        assert len(nodes) > 0
        device = nodes[0].get_device()
        self.current_device = device
        backend = self.get_backend(device)
        with dynamo_timed("benchmark_fused_nodes"):
            return backend.generate_kernel_code_from_nodes(nodes, benchmark_kernel)

    def benchmark_codegened_module(
        self, module: ModuleType, device: torch.device
    ) -> tuple[float, str]:
        """
        Benchmark fused list of nodes and return the execution time
        in milliseconds on randomly generated inputs.
        """
        self.current_device = device
        backend = self.get_backend(device)
        with dynamo_timed("benchmark_fused_nodes"):
            return backend.benchmark_codegened_module(module)

    def finalize_multi_template_buffers(self) -> None:
        def replace_operation_buffer(
            orig_node: ir.MultiTemplateBuffer, new_node: ir.OperationBuffer
        ) -> None:
            replaced_buf_name = new_node.get_name()
            orig_buf_name = orig_node.get_name()
            assert isinstance(orig_buf_name, str) and isinstance(replaced_buf_name, str)

            replaced_op_name = new_node.get_operation_name()
            orig_op_name = orig_node.get_operation_name()
            assert isinstance(orig_op_name, str) and isinstance(replaced_op_name, str)

            del V.graph.name_to_buffer[replaced_buf_name]
            new_node.name = orig_buf_name

            del V.graph.name_to_op[replaced_op_name]
            new_node.operation_name = orig_op_name

            orig = V.graph.buffers.index(orig_node)
            V.graph.buffers.remove(new_node)
            V.graph.buffers[orig] = new_node
            V.graph.name_to_buffer[orig_buf_name] = new_node

            orig = V.graph.operations.index(orig_node)
            V.graph.operations.remove(new_node)
            V.graph.operations[orig] = new_node
            V.graph.name_to_op[orig_op_name] = new_node

        for i, node in enumerate(self.nodes):
            if isinstance(node, SchedulerNode) and isinstance(
                node.node, ir.MultiTemplateBuffer
            ):
                multi_node = node.node
                if not config.test_configs.force_extern_kernel_in_multi_template:
                    min_node_unfused, _ = multi_node.get_min_choice()
                else:
                    min_node_unfused = next(
                        (
                            timing
                            for timing in multi_node.choice_timings
                            if isinstance(
                                timing,
                                torch._inductor.select_algorithm.ExternKernelCaller,
                            )
                        ),
                        None,  # type: ignore[arg-type]
                    )
                    assert min_node_unfused is not None

                if isinstance(
                    min_node_unfused,
                    torch._inductor.ir.TritonTemplateCallerBase,
                ):
                    node.node.finalize_as_triton_caller(min_node_unfused)
                    continue

                out_tensorbox = min_node_unfused.output_node()
                out_storage = out_tensorbox.data
                assert isinstance(out_storage, ir.StorageBox)
                out_buffer = out_storage.data
                assert isinstance(out_buffer, ir.OperationBuffer)

                out_buffer.layout = multi_node.layout
                replace_operation_buffer(multi_node, out_buffer)
                new_scheduler_node = self.create_scheduler_node(out_buffer)

                self.nodes[i] = new_scheduler_node
                self.name_to_node[node.get_name()] = new_scheduler_node
                self.name_to_fused_node[node.get_name()] = new_scheduler_node

                for new_out, old_out in zip(
                    new_scheduler_node.get_outputs(), node.get_outputs()
                ):
                    self.name_to_buf[old_out.get_name()] = new_out
                    new_out.users = old_out.users

                new_scheduler_node.min_order = node.min_order
                new_scheduler_node.max_order = node.max_order
                new_scheduler_node.last_usage = node.last_usage

    def _any_atomic_add(self, node_list: Sequence[BaseSchedulerNode]) -> bool:
        return any(
            hasattr(n.node, "data")
            and n.node is not None
            and hasattr(n.node.data, "scatter_mode")
            and n.node.data.scatter_mode == "atomic_add"
            for n in node_list
        )

    def speedup_by_fusion(
        self, node1: BaseSchedulerNode, node2: BaseSchedulerNode
    ) -> Union[bool, Callable[[], bool]]:
        """
        If config.benchmark_fusion is False, always return True.
        Otherwise, return True if fusion can brings speedup.
        """

        is_multi_template = any(
            n.is_template()
            and isinstance(n.get_template_node(), ir.MultiTemplateBuffer)
            for n in (node1, node2)
        )
        if not config.benchmark_fusion and not is_multi_template:
            return True

        if (
            node1.is_template()
            and not isinstance(node1.get_template_node(), ir.TritonTemplateBuffer)
            or node1.is_foreach()
            or node2.is_foreach()
        ):
            # TODO support benchmarking epilogue fusion
            return True

        node_list_1 = node1.get_nodes()
        device = node_list_1[0].get_device()
        assert device

        # don't support benchmark fusion for CPU right now.
        if device.type == "cpu":
            return True

        node_list_2 = node2.get_nodes()
        node_list_fused = list(itertools.chain(node_list_1, node_list_2))

        # We can not accurately benchmark kernel using atomic_add
        # due to how we generate random integer inputs.
        # Skip benchmarking them by allowing fusion.
        if self._any_atomic_add(node_list_fused):
            return True

        from triton.compiler.errors import CompilationError

        why = WhyNoFuse(node1, node2)

        device = node_list_fused[0].get_device()
        assert device is not None

        def log_fusion(ms_fused: float, ms1: float, ms2: float) -> None:
            if fusion_log.isEnabledFor(logging.DEBUG):
                if ms_fused < ms1 + ms2:
                    fusion_log.debug(
                        "can fuse (benchmark): fusing %s with %s cause %sx speedup",
                        node1.get_buffer_names(),
                        node2.get_buffer_names(),
                        green_text(f"{(ms1 + ms2) / ms_fused:.3f}"),
                    )
                else:
                    fusion_log.debug(
                        "cannot fuse (benchmark): fusing %s with %s cause %sx slowdown",
                        node1.get_buffer_names(),
                        node2.get_buffer_names(),
                        red_text(f"{ms_fused / (ms1 + ms2):.3f}"),
                    )

        async_compile = torch._inductor.async_compile.AsyncCompile()

        def compile_kernel(
            nodes: Sequence[BaseSchedulerNode],
        ) -> tuple[Optional[TritonFuture], ModuleType]:
            src_code = self.generate_kernel_code_from_nodes(
                nodes, benchmark_kernel=True
            )
            mod = PyCodeCache.load(src_code)
            if not async_compile.use_process_pool():
                fut = None
            else:
                fut = async_compile.triton(kernel_name="triton_", source_code=src_code)
                assert isinstance(fut, TritonFuture)

            return (fut, mod)

        # After the succesful fusion with Template, we finalize its config.
        # Subsequently we benchmark but dont update. Checking for SchedulerNode, instead of FusedSchedulerNode
        # accomplishes this.
        if is_multi_template and any(
            n.get_template_node() is not None for n in (node1, node2)
        ):
            epilogue_fusion = node1.get_template_node() is not None
            multi_node = (
                node1.get_template_node()
                if epilogue_fusion
                else node2.get_template_node()
            )
            assert isinstance(multi_node, ir.MultiTemplateBuffer)
            choice_timings = multi_node.choice_timings
            _, ms1 = multi_node.get_min_choice()

            # Eagerly compile and benchmark non-template nodes
            _, ms1 = multi_node.get_min_choice()
            ms2, path2 = (
                self.benchmark_fused_nodes(node_list_2)
                if epilogue_fusion
                else self.benchmark_fused_nodes(node_list_1)
            )

            # Start compiling choices in parallel
            future_choices: List[tuple[Any, Optional[TritonFuture], ModuleType]] = []
            triton_choices = 0
            for choice, unfused_time in sorted(
                choice_timings.items(), key=lambda x: x[1]
            ):
                if not isinstance(choice, torch._inductor.ir.TritonTemplateCallerBase):
                    continue

                # For prologue fusion we check if the underlying template of the choice
                # supports all allowed prologue inputs. If not, we skip this choice in
                # the fusion benchmark.
                # TODO: Remove this check after all Triton templates support prologue fusion.
                # Currently, persistent+TMA Triton template does not due to the TMA-based loads.
                if (
                    not epilogue_fusion
                    and hasattr(choice, "allowed_prologue_inps")
                    and choice.allowed_prologue_inps != multi_node.allowed_prologue_inps
                ):
                    continue

                if unfused_time >= ms1 + ms2:
                    break

                triton_choices += 1
                if triton_choices > config.max_epilogue_benchmarked_choices:
                    break

                with multi_node.swap_as_triton_caller(choice):
                    future_choices.append((choice, *compile_kernel(node_list_fused)))

            if len(future_choices) == 0:
                return False

            def benchmark_when_ready() -> bool:
                min_ms_fused = float("inf")
                ms_fused_choice = None

                new_timings = {}
                # Benchmark each choice after compilation completes
                for choice, future, mod_fused in future_choices:
                    if future is not None:
                        future.result()
                    with multi_node.swap_as_triton_caller(choice):
                        ms_fused, path = self.benchmark_codegened_module(
                            mod_fused, device
                        )
                        new_timings[choice] = ms_fused
                        if ms_fused < min_ms_fused:
                            min_ms_fused = ms_fused
                            ms_fused_choice = choice

                log_fusion(min_ms_fused, ms1, ms2)

                if min_ms_fused < (ms1 + ms2) and ms_fused_choice is not None:
                    multi_node.finalize_as_triton_caller(ms_fused_choice)
                    multi_node._choice_timings = new_timings
                    return True
                else:
                    return False

            return benchmark_when_ready

        else:
            # Start parallel compilation for all three kernels
            future_and_mod_l1 = compile_kernel(node_list_1)
            future_and_mod_l2 = compile_kernel(node_list_2)
            future_and_mod_l1_fused = compile_kernel(node_list_fused)

            def benchmark_when_ready() -> bool:
                try:
                    # Wait for all compilations to complete
                    for fut in (
                        future_and_mod_l1[0],
                        future_and_mod_l2[0],
                        future_and_mod_l1_fused[0],
                    ):
                        if fut is not None:
                            fut.result()

                    ms1, path1 = self.benchmark_codegened_module(
                        future_and_mod_l1[1], device
                    )
                    if math.isinf(ms1):
                        why("register spilling of the first kernel")
                        return False

                    ms2, path2 = self.benchmark_codegened_module(
                        future_and_mod_l2[1], device
                    )
                    if math.isinf(ms2):
                        why("register spilling of the second kernel")
                        return False

                    ms_fused, path_fused = self.benchmark_codegened_module(
                        future_and_mod_l1_fused[1], device
                    )
                    if math.isinf(ms_fused):
                        why("register spilling of the fused kernel")
                        return False

                    log_fusion(ms_fused, ms1, ms2)

                    if (
                        is_metric_table_enabled("slow_fusion")
                        and ms_fused >= ms1 + ms2
                        and (path1, path2) not in self.logged_slow_fusion
                    ):
                        self.logged_slow_fusion.add((path1, path2))
                        get_metric_table("slow_fusion").add_row(
                            lambda: {
                                "kernel1_path": path1,
                                "kernel1_latency": ms1,
                                "kernel2_path": path2,
                                "kernel2_latency": ms2,
                                "fused_kernel_path": path_fused,
                                "fused_kernel_latency": ms_fused,
                                "slow_down_ratio": ms_fused / (ms1 + ms2),
                            }
                        )

                    return ms_fused < ms1 + ms2

                except CompilationError as e:
                    if "Loop-carried variable" in str(e):
                        return True
                    raise

            return benchmark_when_ready

    def get_fused_node(self, node: BaseSchedulerNode) -> BaseSchedulerNode:
        "Look up the node in Scheduler name_to_fused_node"
        return self.name_to_fused_node[node.get_first_name()]

    def fuse_nodes_once(
        self, nodes: list[BaseSchedulerNode]
    ) -> list[BaseSchedulerNode]:
        """
        Combine eligible nodes into FusedSchedulerNodes.

        This relies on two key functions to control the logic:
            - self.can_fuse(): checks if a fusion is legal
            - self.score_fusion(): assigns priority to a given fusion
        """
        fused_nodes = OrderedSet(nodes)
        if fusion_log.isEnabledFor(logging.DEBUG):
            fusion_log.debug("fuse_nodes_once, candidates:")
            for node in fused_nodes:
                fusion_log.debug("  " + node.debug_str_short())  # noqa: G003

        # These are potential fusions which we are async compiling,
        # and which we will benchmark profitability of.
        pending_fusions: Dict[
            BaseSchedulerNode,
            tuple[Callable[[], bool], BaseSchedulerNode, BaseSchedulerNode],
        ] = {}

        def fuse_two_nodes(
            node1: BaseSchedulerNode, node2: BaseSchedulerNode
        ) -> BaseSchedulerNode:
            fusion_log.debug("fusing %s with %s", node1.get_name(), node2.get_name())

            device = node1.get_device()
            assert node2.get_device() == device
            node3 = self.get_backend(device).fuse(node1, node2)
            fused_nodes.remove(node1)
            fused_nodes.remove(node2)
            fused_nodes.add(node3)
            self.name_to_fused_node.update(
                {n.get_name(): node3 for n in node3.get_nodes()}
            )
            return node3

        def resolve_pending_fusions(
            node1: BaseSchedulerNode, node2: BaseSchedulerNode
        ) -> None:
            while (
                self.get_fused_node(node1) in pending_fusions
                or self.get_fused_node(node2) in pending_fusions
            ):
                pending_fusion = pending_fusions.get(
                    self.get_fused_node(node1),
                    pending_fusions.get(self.get_fused_node(node2), None),
                )
                assert pending_fusion is not None

                is_speedup, node_key1, node_key2 = pending_fusion
                pending_fusions.pop(node_key1, None)
                pending_fusions.pop(node_key2, None)

                assert self.get_fused_node(node_key1) is node_key1
                assert self.get_fused_node(node_key2) is node_key2

                if not is_speedup() or self.will_fusion_create_cycle(node1, node2):
                    continue

                fuse_two_nodes(node_key1, node_key2)

        for node1, node2 in self.get_possible_fusions(nodes):
            # if either node is in a pending fusion, resolve it.
            # since we iterate on potential fusions based on profitability
            # the first potential fusion should take precedence.
            resolve_pending_fusions(node1, node2)
            node1 = self.get_fused_node(node1)
            node2 = self.get_fused_node(node2)

            if self.can_fuse(node1, node2) and not self.will_fusion_create_cycle(
                node1, node2
            ):
                speedup = self.speedup_by_fusion(node1, node2)
                if callable(speedup):
                    pending_fusions[node1] = (speedup, node1, node2)
                    pending_fusions[node2] = (speedup, node1, node2)
                    continue

                if not speedup:
                    continue

                fuse_two_nodes(node1, node2)

        seen_pair_speedup_fn: OrderedSet[Callable[[], bool]] = OrderedSet()
        for is_speedup_fn, node_key1, node_key2 in pending_fusions.values():
            if is_speedup_fn in seen_pair_speedup_fn:
                continue

            seen_pair_speedup_fn.add(is_speedup_fn)

            assert self.get_fused_node(node_key1) is node_key1
            assert self.get_fused_node(node_key2) is node_key2

            if is_speedup_fn() and not self.will_fusion_create_cycle(
                node_key1, node_key2
            ):
                fuse_two_nodes(node_key1, node_key2)

        nodes = sorted(fused_nodes, key=lambda x: x.min_order)
        nodes = self.topological_sort_schedule(nodes)
        self.prune_redundant_deps(nodes)
        return nodes

    def create_combo_kernel_nodes(self, num_ck_nodes: Optional[int] = None) -> None:
        """
        Groups parallel nodes
        """
        fused_nodes = OrderedSet(self.nodes)
        count = 0
        num_nodes_orig = len(self.nodes)
        log.debug("ComboKernels: Generating with num_ck_nodes = %d...", num_ck_nodes)
        for num, node_list in enumerate(
            ForeachKernelSchedulerNode.group_nodes_for_combo_kernels(self)
        ):
            node_list = ForeachKernelSchedulerNode.combinable_nodes(node_list)
            if len(node_list) < 2:
                continue
            if num_ck_nodes is not None and count > num_ck_nodes:
                break
            if not self.speedup_by_combo_kernel(node_list):
                log.debug("ComboKernels: Not speeding up %d-th group", num)
                continue
            count += 1
            enable_autotune = config.combo_kernels_autotune > 0
            group_snode = ForeachKernelSchedulerNode(
                node_list[0].scheduler,
                node_list,
                use_custom_partition_algo=True,
                enable_autotune=enable_autotune,
            )
            log.info(
                "ComboKernels: Combining %d nodes for %d-th group",
                len(node_list),
                num,
            )
            for node in node_list:
                fused_nodes.remove(node)
            fused_nodes.add(group_snode)
            self.name_to_fused_node.update(
                {n.get_name(): group_snode for n in group_snode.get_nodes()}
            )
        self.nodes = sorted(fused_nodes, key=lambda x: x.min_order)
        self.nodes = self.topological_sort_schedule(self.nodes)
        log.info(
            "Generated ComboKernel nodes: %d ComboKernels, totally %d -> %d nodels",
            count,
            num_nodes_orig,
            len(self.nodes),
        )
        self.prune_redundant_deps(self.nodes)

    def prune_redundant_deps(self, nodes: list[BaseSchedulerNode]) -> None:
        for node in nodes:
            node.prune_redundant_deps(self.name_to_fused_node)

    def get_possible_fusions(
        self, nodes: list[BaseSchedulerNode]
    ) -> list[tuple[BaseSchedulerNode, BaseSchedulerNode]]:
        """
        Helper to find all legal fusion opportunities, sorted by self.score_fusion()
        """
        possible_fusions = []
        seen = OrderedSet[tuple[BaseSchedulerNode, BaseSchedulerNode]]()

        def check_all_pairs(nodes: list[BaseSchedulerNode]) -> None:
            for node1_index, node1 in enumerate(nodes):
                for node2 in nodes[node1_index + 1 :]:
                    key = (node1, node2)
                    if key in seen:
                        continue
                    seen.add(key)

                    if self.can_fuse(node1, node2):
                        possible_fusions.append(key)
                    elif (node2.is_template() or node2.is_foreach()) and self.can_fuse(
                        node2, node1
                    ):
                        # foreach fusions and epilogue fusions are order dependent
                        possible_fusions.append((node2, node1))

        buffer_names_grouping = collections.defaultdict(list)
        for node in nodes:
            if self.unfusable_node(node):
                continue
            for buf in node.used_buffer_names():
                buffer_names_grouping[buf].append(node)
        for node_grouping in buffer_names_grouping.values():
            check_all_pairs(node_grouping)

        if config.aggressive_fusion:
            group_grouping = collections.defaultdict(list)
            for node in nodes:
                group = getattr(node, "group", None)
                if group:
                    group_grouping[group].append(node)
            for node_grouping in group_grouping.values():
                check_all_pairs(node_grouping)

        possible_fusions = self.get_possible_fusions_with_highest_priority(
            possible_fusions
        )
        possible_fusions.sort(key=self.score_fusion_key, reverse=True)
        fusion_log.debug("found %d possible fusions", len(possible_fusions))
        return possible_fusions

    def will_fusion_create_cycle(
        self, node1: BaseSchedulerNode, node2: BaseSchedulerNode
    ) -> bool:
        """
        Finds whether there's a path from node1 to node2 (or vice-versa)
        caused indirectly by other fusions.
        """
        # since we are just returning boolean here, use slightly faster, unordered set
        visited = OrderedSet[FusedSchedulerNode]()

        def found_path(node: BaseSchedulerNode) -> bool:
            # only fused nodes can introduce new ancestors.
            if isinstance(node, FusedSchedulerNode) and node not in visited:
                visited.add(node)
                if node.get_operation_names().issubset(combined_ancestors):
                    # All fusion outputs are in ancestors of node1 and node2, thus
                    # cannot introduce new path:
                    #
                    # 1. if output is neither descendent of node1 or node2, the
                    #        output cannot introduce a path
                    # 2. due to [can_fuse]: if WLOG output is descendent of node1, it cannot be
                    #        on path(node1->node2), hence it cannot be ancestor of node2
                    # 3. due to [acyclic]: if WLOG output is descendent of node1, it cannot be
                    #        ancestor of node1
                    return False
                else:
                    # continue DFS of new ancestors introduced by the fusion
                    return bool(combined_names & node.ancestors) or any(
                        found_path(self.name_to_fused_node[n])
                        for n in node.ancestors - combined_ancestors
                    )
            return False

        # as above - use slightly faster, unordered set
        combined_names = (
            node1.get_operation_names()._dict.keys()
            | node2.get_operation_names()._dict.keys()
        )
        combined_ancestors = (
            node1.ancestors._dict.keys() | node2.ancestors._dict.keys()
        ) - combined_names
        cycle = any(found_path(self.name_to_fused_node[n]) for n in combined_ancestors)
        if cycle:
            WhyNoFuse(node1, node2)("will create cycle")
        return cycle

    def can_fusion_increase_peak_memory(
        self, node1: BaseSchedulerNode, node2: BaseSchedulerNode
    ) -> bool:
        """
        Return true if fusing the two nodes can potentially increasing peak memory.

        The implementation is more like a heuristic since we don't really know if we are at peak
        or not when trying to fuse these two ndoes. The order of nodes may change later which makes the
        peak memory estimation hard.

        Here is how we decide the LOWER BOUND of extra memory allocation if we fuse these 2 nodes:
        1. find all buffers read by each node with a single user. These buffers are supposed to
           be reused if we don't fuses these 2 nodes
        2. find the intersection of these buffers for the two node and sum the total buffer size.
           If we don't fuse these two nodes, we can at lease avoid this much memory allocation.
           Note that the extra memory allocation is not necessarily causing peak memory increase.
           This is just a heuristic.

        We return true only if the saving for fusion can not trade off the extra memory allocation.
        """

        from .codegen.wrapper import buffer_reuse_key

        def _find_single_user_inputs(
            node: BaseSchedulerNode,
        ) -> list[ir.Buffer]:
            output = []
            for rd in node.read_writes.reads:
                buf = self.name_to_buf.get(rd.name)
                if buf and len(buf.users) == 1 and buf.node.has_tensor_output():
                    output.append(buf.node)
            return output

        # Check inputs that can be potentially reused
        lhs_dep_nodes = _find_single_user_inputs(node1)
        rhs_dep_nodes = _find_single_user_inputs(node2)

        lhs_reuse_keys = OrderedSet(buffer_reuse_key(buf) for buf in lhs_dep_nodes)
        rhs_reuse_keys = OrderedSet(buffer_reuse_key(buf) for buf in rhs_dep_nodes)

        common_reuse_keys = lhs_reuse_keys.intersection(rhs_reuse_keys)

        memory_overhead = 0
        for key in common_reuse_keys:
            try:
                memory_overhead += int(key[2])
            except ValueError:
                # not an interger. Fallback is to fuse
                return False

        bw_saving = self.score_fusion_memory(node1, node2)

        # The factor 32 here is quite arbitrary.
        if V.graph.sizevars.statically_known_gt(memory_overhead, 32 * bw_saving):
            return True
        return False

    def are_long_distant_nodes(
        self, node1: BaseSchedulerNode, node2: BaseSchedulerNode
    ) -> bool:
        """
        This function prevents fusion for nodes that can increase memory
        footprint. This problem is more common in horizontal fusion, where nodes
        that are far apart in the original order get fused, lengthening the live
        intervals of tensors. This is very evident in models with activation
        checkpointing, where the recomputed nodes from different checkpointed
        regions get fused and significantly increase the memory footprint.

        The current attempt is a quick, possibly hacky, heuristic to prevent the
        fusion of nodes that are far away in the original order.

        A better but difficult to implement heurisitic would be to use live
        intervals of the buffers, find region of peak pressure in the original
        program and prevent fusion that crosses that peak region. We might need
        special care or good approximation in this implementation, as fusion of
        node changes live intervals, and re-computing live intervals and peak
        memory after each fusion can introduce large compilation overhead.
        """
        proximity_score = max(
            abs(node1.min_order - node2.max_order),
            abs(node2.min_order - node1.max_order),
        )
        return proximity_score > 64

    def decide_fusion_fail_reason(
        self,
        node1: BaseSchedulerNode,
        node2: BaseSchedulerNode,
        common_buf_names: Union[tuple[str], OrderedSet[str]],
    ) -> str:
        """
        Try to decide reasons why fusion fail due to no shared memory even though
        there are common buffers.
        """
        reasons = {}
        node1_name2dep = {dep.name: dep for dep in node1.read_writes.reads_and_writes()}
        node2_name2dep = {dep.name: dep for dep in node2.read_writes.reads_and_writes()}

        for buf_name in common_buf_names:
            buf = V.graph.get_buffer(buf_name)
            lhs_dep = node1_name2dep[buf_name]
            rhs_dep = node2_name2dep[buf_name]

            if lhs_dep.get_numel() != rhs_dep.get_numel():
                reasons[
                    buf_name
                ] = f"different numel: {lhs_dep.get_numel()} v.s. {rhs_dep.get_numel()}"
                continue

            # same numel but different MemoryDep.size. Should be broadcasting
            if sympy_product(lhs_dep.size) != sympy_product(rhs_dep.size):  # type: ignore[attr-defined]
                reasons[buf_name] = "broadcast"
                continue

            if not isinstance(lhs_dep, MemoryDep) or not isinstance(rhs_dep, MemoryDep):
                reasons[
                    buf_name
                ] = f"not MemoryDep: {type(lhs_dep)} v.s. {type(rhs_dep)}"
                continue

            lhs_off = lhs_dep.get_offset()
            rhs_off = rhs_dep.get_offset()
            if lhs_off != rhs_off:
                # One example is in transformer, we use a concatenated linear layer
                # to project Q/K/V and then split the result. The 3 splits will
                # point to the same buffer with different offsets.
                reasons[buf_name] = f"different offset: {lhs_off} v.s. {rhs_off}"
                continue

            if (
                lhs_dep.normalize_with_stride_order()
                == rhs_dep.normalize_with_stride_order()
            ):
                reasons[buf_name] = f"Mismatch loop orders: {lhs_dep} v.s. {rhs_dep}"
                continue

            # Add more rules here
            reasons[
                buf_name
            ] = f"Unknown reason: {lhs_dep} v.s. {rhs_dep}. Layout: {buf.layout}"

        return str(reasons)

    def shared_data_after_reordering_loop(
        self, node1: BaseSchedulerNode, node2: BaseSchedulerNode
    ) -> int:
        """
        Right now just greedily reorder the loop of node1 to be compatible with node2,
        but ideally we should have some heuristics to reorder the loop for node2
        to be compatibile with node1 if that's more efficient.
        """

        # TODO Don't do loop reordering for CPU for now.
        # Should debug more why it does not work for CPU codegen
        if not config.loop_ordering_after_fusion or any(
            n.is_cpu() for n in [node1, node2]
        ):
            return 0

        node1_buffer_names = node1.read_writes.buffer_names()
        node2_buffer_names = node2.read_writes.buffer_names()
        # Fast path: no common buffers.
        common_buffer_names = node1_buffer_names & node2_buffer_names
        if not common_buffer_names:
            return 0

        node1_name2dep = {dep.name: dep for dep in node1.read_writes.reads_and_writes()}
        node2_name2dep = {dep.name: dep for dep in node2.read_writes.reads_and_writes()}

        # Find the commons buffers that has different loop orders
        candidates = []
        for buffer_name in common_buffer_names:
            lhs_dep = node1_name2dep[buffer_name]
            rhs_dep = node2_name2dep[buffer_name]
            if (
                lhs_dep.normalize_with_stride_order()
                == rhs_dep.normalize_with_stride_order()
            ):
                candidates.append(
                    (
                        V.graph.sizevars.size_hint(lhs_dep.get_numel(), fallback=0),
                        lhs_dep,
                        rhs_dep,
                    )
                )

        if len(candidates) == 0:
            return 0

        # Pick the largest buffer to guide the loop reordering
        _numel, lhs_dep, rhs_dep = max(candidates, key=lambda x: x[0])

        if lhs_dep.num_vars != rhs_dep.num_vars:  # type: ignore[attr-defined]
            # this can happen due to we don't merge loops.
            # We can not do loop reordering in this case right now
            # Simply returning true if the two Deps are the same after
            # normalization (merging loops)
            if lhs_dep.normalize() == rhs_dep.normalize():  # type: ignore[attr-defined]
                return self.dep_size_hint(lhs_dep)
            return 0

        # Only reorder loops for pointwise for now
        if not node1.is_reduction():
            node1.reorder_loops_by_dep_pair(lhs_dep, rhs_dep)  # type: ignore[arg-type]
        elif not node2.is_reduction():
            node2.reorder_loops_by_dep_pair(rhs_dep, lhs_dep)  # type: ignore[arg-type]
        else:
            loop_ordering_log.debug(
                "Don't reorder loops since both nodes are reductions: %s v.s. %s",
                node1.get_name(),
                node2.get_name(),
            )

        return self.score_fusion_memory(node1, node2)

    def unfusable_node(self, node: BaseSchedulerNode) -> bool:
        """
        Is this node unfusable under any conditions.
        """
        return (
            isinstance(node, (ExternKernelSchedulerNode, NopKernelSchedulerNode))
            and not node.is_template()
            and not is_output_of_multi_outputs_template(node.node)
        )

    def can_fuse(self, node1: BaseSchedulerNode, node2: BaseSchedulerNode) -> bool:
        """
        Determine if it is possible to combine node1 and node2 into a
        single fused node.
        """

        if node1 is node2:
            return False

        why = WhyNoFuse(node1, node2)

        if node1.is_template() and self.get_backend(
            node1.get_device()
        ).can_fuse_multi_outputs_template(node1, node2):
            return True

        if isinstance(node1, GroupedSchedulerNode) or isinstance(
            node2, GroupedSchedulerNode
        ):
            why("grouped node must not be fused with other nodes")
            return False
        if (
            isinstance(node1, (ExternKernelSchedulerNode, NopKernelSchedulerNode))
            and not node1.is_template()
        ):
            why("node1 is extern or nop")
            return False
        if (
            isinstance(node2, (ExternKernelSchedulerNode, NopKernelSchedulerNode))
            and not node2.is_template()
        ):
            why("node2 is extern or nop")
            return False

        if node2.get_operation_names() & node1.ancestors:
            why("node1 must go before node2")
            return False

        if node2.is_template():
            if not config.prologue_fusion:
                why("prologue fusion turned off")
                return False

            if node1.is_reduction() or node1.is_template():
                why("prologue fusion only supported for pointwise nodes")
                return False

            template = node2.get_template_node_or_throw()
            if not isinstance(template, ir.TritonTemplateBuffer):
                why("prologue fusion only supported for TritonTemplates")
                return False

            allowed_prologue_inps = template.get_allowed_prologue_inps()

            unsupported_prologue_args = (
                OrderedSet(inp.get_name() for inp in template.inputs)
                - allowed_prologue_inps
            )

            if node1.get_buffer_names() & unsupported_prologue_args:
                why("prologue fusion not implemented for kernel for these inputs")
                return False

            if node1.has_aliasing_or_mutation() or node1.has_aliasing_or_mutation():
                why("template prologue can only fuse functional pointwise nodes")
                return False

            prologue_nodes = node1.get_nodes()
            for node in prologue_nodes[:-1]:
                node_outs = node.get_outputs()
                for out in node_outs:
                    if not all(user.node in prologue_nodes for user in out.users):
                        why("template prologue can only fuse nodes with a single use")
                        return False

            template_snodes = (
                [node2]
                if not isinstance(node2, FusedSchedulerNode)
                else [n for n in node2.snodes if n.is_template()]
            )
            assert len(template_snodes) == 1
            template_snode = template_snodes[0]

            if not (
                len(prologue_nodes[-1].outputs) == 1
                and len(prologue_nodes[-1].outputs[0].users) == 1
                and prologue_nodes[-1].outputs[0].users[0].node is template_snode
            ):
                why(
                    "template prologue can only fuse nodes with a single use into template"
                )
                return False

            read_bytes = node1.get_read_buffer_sizes()
            write_bytes = node1.get_write_buffer_sizes()

            # Initially, only do fusions which will result in fewer memory accesses inside of the template to avoid
            # potential bad cache behavior and shared memory use.
            # we also want to avoid benchmarking reliably unprofitable fusions like downcasts from fp32 -> fp16 inside kernel.
            # allowing gathers by allowing increasing write_bytes by small factor
            # TODO - make configurable per input, for insance, bias can fuse fp32 -> fp16 profitably

            BYTES_THRESHOLD_MULTIPLIER = 1.1
            if read_bytes > (write_bytes * BYTES_THRESHOLD_MULTIPLIER):
                why("prologue fusion will not increase amount of bytes read in kernel")
                return False

            # we want to avoid attempting to fuse predictably unprofitable prologues
            # such as increasing the unaligned reads or writes.
            # TODO - would be nice to generalize this, however, we would need more explicit
            # knowledge of memory access patterns in the TritonTemplate in order to know
            # the stride order to check alignment.
            origins = tuple(
                e.target
                for n in node1.get_nodes()
                if n.node is not None
                for e in n.node.get_origins()
                if e.op == "call_function"
            )
            if origins == (torch.ops.aten.constant_pad_nd.default,):
                why(
                    "prologue fusion will not increase attempt to fuse in padding bc it increases unaligned reads"
                )
                return False

        if node1.is_template() and (
            node2.has_aliasing_or_mutation()
            or node2.is_reduction()
            or not config.epilogue_fusion
        ):
            why("template epilogue not satisfied")
            return False

        if (node1.get_buffer_names() & V.graph.no_fuse_buffer_names) or (
            node2.get_buffer_names() & V.graph.no_fuse_buffer_names
        ):
            why("fusion for buffer explicit disabled")
            return False

        device = node1.get_device()
        device2 = node2.get_device()
        if device != device2:
            why("device mismatch (%s vs %s)", device, device2)
            return False
        del device2

        shared_data_score = self.score_fusion_memory(node1, node2)
        if (
            shared_data_score < config.score_fusion_memory_threshold
            and config.loop_ordering_after_fusion
        ):
            shared_data_score = self.shared_data_after_reordering_loop(node1, node2)

        if loop_ordering_log.isEnabledFor(logging.DEBUG):
            loop_ordering_log.debug(
                "%s and %s has %s shared data",
                node1.get_name(),
                node2.get_name(),
                shared_data_score,
            )

        if not V.choices.can_fuse(self, node1, node2, shared_data_score):
            return False

        if node1.get_operation_names() & node2.ancestors:
            # node2 depends on node1 outputs
            return (
                self.can_fuse_vertical(node1, node2)
                and V.choices.can_fuse_vertical(self, node1, node2, shared_data_score)
                and self.get_backend(device).can_fuse_vertical(node1, node2)
            )
        else:  # nodes don't depend on each other, but may have common reads
            return V.choices.can_fuse_horizontal(
                self, node1, node2, shared_data_score
            ) and self.get_backend(device).can_fuse_horizontal(node1, node2)

    def can_fuse_vertical(
        self, node1: BaseSchedulerNode, node2: BaseSchedulerNode
    ) -> bool:
        """
        Check if it is legal to fuse a consumer (node2) into a producer (node1).

        We can fuse them if all the reads of node2 either match
        corresponding writes in node1, or are written by nodes that can
        be scheduled before the fusion of node1 and node2.
        """
        node1_buf_names = node1.get_buffer_names()
        why = WhyNoFuse(node1, node2)
        remaining_deps_by_name: dict[str, list[Dep]] = defaultdict(list)

        for dep in node2.unmet_dependencies:
            name = self.mutation_renames.get(dep.name, dep.name)
            if isinstance(dep, WeakDep) and self.fusable_weak_dep(dep, node1, node2):
                continue
            remaining_deps_by_name[name].append(dep)

        for cd in node1.read_writes.writes:
            if not isinstance(cd, MemoryDep):
                continue
            remaining = remaining_deps_by_name.get(
                self.mutation_renames.get(cd.name, cd.name)
            )
            if remaining:
                for rd in remaining:
                    if self.fusable_read_and_write(rd, cd):
                        remaining.remove(rd)

        remaining_deps = OrderedSet(
            dep.name
            for dep in itertools.chain.from_iterable(remaining_deps_by_name.values())
        )

        if remaining_deps & node1_buf_names:
            # MemoryDeps didn't match and read different locations of the same buffer.
            # Examples here include:
            #   - MemoryDep("foo", x) != MemoryDep("foo", x + 1)
            #   - MemoryDep("foo", x) != StarDep("foo")
            why("memory deps did not match")
            return False

        node1_op_names = node1.get_operation_names()
        for name in remaining_deps:
            op_name = self.name_to_buf[name].defining_op.get_name()
            if node1_op_names & self.name_to_fused_node[op_name].ancestors:
                why("intermediate nodes between node1 & node2")
                return False

        return True

    def fusable_weak_dep(
        self, weak_dep: WeakDep, node1: BaseSchedulerNode, node2: BaseSchedulerNode
    ) -> bool:
        if weak_dep.name not in node1.get_buffer_names():
            return False

        # A weak dep can be fused if and only if the fused operation acts inplace
        # on the buffer being mutated. i.e. the same index is being read then mutated
        mutating_writes = [
            write
            for write in node2.read_writes.writes
            if write.name == weak_dep.mutating_buf
        ]
        if len(mutating_writes) != 1:
            return False
        write = mutating_writes[0]
        assert isinstance(write, MemoryDep)

        if free_symbol_is_type(write.index, SymT.TMP):
            return False

        real_name = self.mutation_real_name[weak_dep.mutating_buf]
        relevant_reads = [
            read for read in node1.read_writes.reads if read.name == real_name
        ]
        return all(
            isinstance(read, MemoryDep)
            and not free_symbol_is_type(read.index, SymT.TMP)
            and read.index == write.index
            and read.size == write.size
            for read in relevant_reads
        )

    # StarDep doesn't match MemoryDep, different indices don't match
    # However, broadcasting sometimes strips dimensions, and if that's the case
    # we still can match unmet dep
    # if there's indirect indexing, don't match it
    def fusable_read_and_write(self, read: Dep, write: MemoryDep) -> bool:
        if isinstance(read, MemoryDep):
            read_name = self.mutation_renames.get(read.name, read.name)

            if (
                read_name != write.name
                or free_symbol_is_type(read.index, SymT.TMP)
                or free_symbol_is_type(write.index, SymT.TMP)
            ):
                return False

            if config.loop_ordering_after_fusion and read.num_vars != write.num_vars:
                # Need merge loops if we do loop ordering after fusion since
                # we have not merged the loops yet when creating the scheduler
                # nodes.
                read = read.normalize()
                write = write.normalize()

            return (
                read.index == write.index
                and len(read.size) >= len(write.size)
                and read.size[: len(write.size)] == write.size
            )
        elif isinstance(read, StarDep):
            read_name = self.mutation_renames.get(read.name, read.name)
            write_name = self.mutation_renames.get(write.name, write.name)
            if (
                read.mode == write.mode
                and write.mode is not None
                and read_name == write_name
            ):
                return True
        return False

    def dep_size_hint(self, dep: Dep) -> int:
        res = 0
        if dep not in self.__dep_size_hint_cache:
            try:
                if not dep.has_unbacked_symbols():
                    res = dep.numbytes_hint()
            except KeyError:
                # In at least one test (test/inductor/test_torchbind.py) we
                # create a StarDep that doesn't exist in the graph and calling
                # `has_unbacked_symbols()` throws an error.
                pass
            self.__dep_size_hint_cache[dep] = res
        else:
            res = self.__dep_size_hint_cache[dep]
        return res

    def score_fusion_memory(
        self, node1: BaseSchedulerNode, node2: BaseSchedulerNode
    ) -> int:
        """
        The first term in our fusion score that estimates number of saved
        memory operations.
        """
        node1_dep_len = len(node1.read_writes.reads) + len(node1.read_writes.writes)
        node2_dep_len = len(node1.read_writes.reads) + len(node2.read_writes.writes)

        # optimization: iter over smaller set
        if min(node1_dep_len, node2_dep_len) * 4 < max(node1_dep_len, node2_dep_len):
            if node1_dep_len > node2_dep_len:
                tmp = node1
                node1 = node2
                node2 = tmp

            deps = [
                dep
                for dep in node1.read_writes.reads | node1.read_writes.writes
                if dep in node2.read_writes.reads or dep in node2.read_writes.writes
            ]

            return sum(self.dep_size_hint(dep) for dep in deps)

        common_memory_deps = (node1.read_writes.reads | node1.read_writes.writes) & (
            node2.read_writes.reads | node2.read_writes.writes
        )
        return sum(self.dep_size_hint(dep) for dep in common_memory_deps)

    def get_possible_fusions_with_highest_priority(
        self, possible_fusions: list[tuple[BaseSchedulerNode, BaseSchedulerNode]]
    ) -> list[tuple[BaseSchedulerNode, BaseSchedulerNode]]:
        # Group the possible fusions based on their priority from the backend.
        # Only return the group of possible fusions with highest priority.
        if len(possible_fusions) == 0:
            return possible_fusions
        possible_fusions_group_by_priority: dict[
            int, list[tuple[BaseSchedulerNode, BaseSchedulerNode]]
        ] = {}

        for node1, node2 in possible_fusions:
            assert node1.get_device() == node2.get_device()
            device = node1.get_device()
            fusion_pair_priority = int(
                self.get_backend(device).get_fusion_pair_priority(node1, node2)
            )
            if fusion_pair_priority not in possible_fusions_group_by_priority:
                possible_fusions_group_by_priority[fusion_pair_priority] = [
                    (node1, node2),
                ]
            else:
                possible_fusions_group_by_priority[fusion_pair_priority].append(
                    (node1, node2)
                )
        # return the possible fusions with highest priority
        possible_fusions_with_highest_priority = min(
            possible_fusions_group_by_priority.items(), key=operator.itemgetter(0)
        )[1]
        assert len(possible_fusions_with_highest_priority) > 0
        return possible_fusions_with_highest_priority

    def score_fusion_key(
        self, nodes: tuple[BaseSchedulerNode, BaseSchedulerNode]
    ) -> Any:
        """
        Shim for list.sort(key=...)
        """
        return V.choices.score_fusion(self, *nodes)

    def compute_last_usage(self) -> None:
        """
        Populate node.last_usage recursively (also for the nodes within a FusedSchedulerNode)
        """

        future_used_buffers = OrderedSet(V.graph.get_output_names())

        for node in reversed(self.nodes):
            node.set_last_usage(future_used_buffers, self.mutation_real_name)
            future_used_buffers.update(node.last_usage)

    def free_buffers(self) -> None:
        """Free any buffers that are no longer needed"""
        for name in sorted(
            self.buffer_names_to_free
            - V.graph.removed_buffers
            - V.graph.wrapper_code.freed
        ):
            if name in self.name_to_buf:
                buf = self.name_to_buf[name]
                if buf.can_free():
                    V.graph.wrapper_code.codegen_free(buf.node)
            elif name in V.graph.graph_inputs:
                storage = V.graph.graph_inputs[name].data
                assert isinstance(storage, ir.StorageBox) and storage.is_input_buffer()
                V.graph.wrapper_code.codegen_free(storage.data)

        self.buffer_names_to_free.clear()

    def flush(self) -> None:
        for backend in self.backends.values():
            backend.flush()
        self.free_buffers()

    def codegen_extern_call(self, scheduler_node: ExternKernelSchedulerNode) -> None:
        assert isinstance(scheduler_node, ExternKernelSchedulerNode)
        # 'decide_inplace_update' stores the inplace update decisions in
        # the current kernel from where 'allocate' retrieve those decisions.
        # We have to make sure there is a non-NULL kernel handler to store
        # those inplace update decisions.
        counters["inductor"]["extern_calls"] += 1
        with V.set_kernel_handler(Kernel(increase_kernel_count=False)):
            scheduler_node.decide_inplace_update()
            scheduler_node.mark_run()
        node = scheduler_node.node
        assert isinstance(node, ir.ExternKernel), f"{type(node)=}"
        node.codegen(V.graph.wrapper_code)
        self.free_buffers()

    def create_backend(self, device: torch.device) -> BaseScheduling:
        assert (
            not is_gpu(device.type) or device.index is not None
        ), f"{device} should have been normalized in lowering"
        V.graph.add_device_info(device)

        device_scheduling = get_scheduling_for_device(device.type)
        if device_scheduling is None:
            raise RuntimeError(f"Unsupported device type: {device.type}")

        if not has_triton():
            if (
                device.type == "cuda"
                and (device_props := torch.cuda.get_device_properties(device)).major < 7
            ):
                raise GPUTooOldForTriton(device_props, inspect.currentframe())
            elif is_gpu(device.type) and not device.type == "mps":
                raise TritonMissing(inspect.currentframe())

        return device_scheduling(self)

    def get_backend(self, device: Optional[torch.device]) -> BaseScheduling:
        assert device is not None
        if device not in self.backends:
            self.backends[device] = self.create_backend(device)
        return self.backends[device]

    def enter_context(self, node: BaseSchedulerNode) -> None:
        def get_order(n: torch.fx.Node) -> int:
            if n not in self.origin_to_index:
                self.origin_to_index.update({n: i for i, n in enumerate(n.graph.nodes)})
            return self.origin_to_index[n]

        # Use a dict to have ordering
        origins = {
            (get_order(e), e): None
            for n in node.get_nodes()
            if n.node is not None
            for e in n.node.get_origins()
        }
        origins = list(origins.keys())
        if origins:
            _, last = max(origins, key=operator.itemgetter(0))
            V.graph.wrapper_code.enter_context(last)

    def can_buffer_be_removed_through_fusion(
        self, name: str, fused_node_names: OrderedSet[str]
    ) -> bool:
        try:
            users = self.name_to_buf[name].users
        except KeyError:
            return False
        return (
            all(user.is_weak or user.get_name() in fused_node_names for user in users)
            and name not in self.mutation_renames
            and name not in self.mutation_real_name
        )

    def codegen(self) -> None:
        with dynamo_timed("Scheduler.codegen"):
            return self._codegen()

    def _codegen(self) -> None:
        if config.check_stack_no_cycles_TESTING_ONLY:
            import torch._dynamo.convert_frame

            stack = traceback.extract_stack()
            seen: OrderedSet[tuple[str, int | None]] = OrderedSet()
            for frame in reversed(stack):
                # This is where maybe_cprofile is
                if (
                    frame.name == "_compile_inner"
                    and frame.filename == torch._dynamo.convert_frame.__file__
                ):
                    break
                key = (frame.filename, frame.lineno)
                assert key not in seen, (
                    f"Duplicate stack frame {frame.filename}:{frame.lineno}; "
                    "did you add a decorator to one of the functions in this stack "
                    "trace?  If so, try using a context manager instead."
                )
                seen.add(key)

        self.current_device = None
        for node in self.nodes:
            if log.isEnabledFor(logging.DEBUG):
                try:
                    log.debug(
                        "Generating code for node %s with estimated runtime %f",
                        node.get_name(),
                        node.get_estimated_runtime(),
                    )
                except Exception:
                    log.debug(
                        "Generating code for node %s with estimated runtime 0.0",
                        node.get_name(),
                    )

            self.enter_context(node)

            if device := node.get_device():
                if (
                    device != self.current_device
                    or node.is_extern()
                    or node.is_template()
                ):
                    self.flush()
                if device != self.current_device:
                    if self.current_device and device_need_guard(
                        self.current_device.type
                    ):
                        V.graph.wrapper_code.codegen_device_guard_exit()
                    self.current_device = device
                    if device_need_guard(device.type):
                        assert device.index is not None, "device should have an index"
                        V.graph.wrapper_code.codegen_device_guard_enter(device.index)

            self.buffer_names_to_free.update(node.last_usage)

            if node.is_template():
                prologue, template_node, epilogue = node.get_prologue_template_epilogue(
                    list(node.get_nodes())
                )
                self.get_backend(device).codegen_template(
                    template_node, epilogue, prologue
                )
            elif node.is_extern():
                node = typing.cast(ExternKernelSchedulerNode, node)
                self.codegen_extern_call(node)
            elif node.is_foreach():
                node = typing.cast(ForeachKernelSchedulerNode, node)
                backend_ = self.get_backend(device)
                from .codegen.cuda_combined_scheduling import CUDACombinedScheduling
                from .codegen.simd import SIMDScheduling

                if isinstance(backend_, (SIMDScheduling, CUDACombinedScheduling)):
                    backend = backend_
                else:
                    raise AssertionError(f"{type(self)=}")
                backend.codegen_combo_kernel(node)
            elif isinstance(node, (FusedSchedulerNode, SchedulerNode)):
                self.get_backend(device).codegen_node(node)
            else:
                assert isinstance(node, NopKernelSchedulerNode)
                node.mark_run()

            if config.triton.debug_sync_kernel:
                self.get_backend(device).codegen_sync()

            self.available_buffer_names.update(node.get_buffer_names())
            self.completed_operations.update(node.get_operation_names())

            if not isinstance(node, NopKernelSchedulerNode):
                device = node.get_device()
                if device is not None and self.get_backend(device).ready_to_flush():
                    self.flush()

        if self.current_device and device_need_guard(self.current_device.type):
            # exit the outermost CUDA device guard. this is
            # important for nested indentation codegen-ing.
            V.graph.wrapper_code.codegen_device_guard_exit()

        self.flush()

    def benchmark_combo_kernel(
        self, node_list: Sequence[BaseSchedulerNode]
    ) -> tuple[float, float, str]:
        """
        Benchmark fused list of nodes and return the execution time
        in milliseconds on randomly generated inputs.
        """
        device = node_list[0].get_device()
        V.graph.scheduler = self
        self.current_device = device
        assert device is not None
        backend = self.get_backend(device)
        return backend.benchmark_combo_kernel(node_list)

    def speedup_by_combo_kernel(self, nodes: list[BaseSchedulerNode]) -> bool:
        """
        If config.benchmark_fusion is False, always return True.
        Otherwise, return True if fusion can brings speedup.
        """
        if not config.benchmark_combo_kernel:
            return True

        subkernel_nodes = nodes
        device = subkernel_nodes[0].get_device()

        # don't support benchmark fusion for CPU right now.
        if device is None or device.type == "cpu":
            return True

        from triton.compiler.errors import CompilationError

        ms1, path1_list = 0.0, []
        for i, snode in enumerate(subkernel_nodes):
            node_list = snode.get_nodes()
            # We can not accurately benchmark kernel using atomic_add
            # due to how we generate random integer inputs.
            if self._any_atomic_add(node_list):
                fusion_log.debug(
                    "ComboKernel: benchmarking may not accurate due to atomic_add"
                )

            try:
                ms, path = self.benchmark_fused_nodes(node_list)
                if math.isinf(ms):
                    fusion_log.debug(
                        "ComboKernel benchmark: register spilling of %d-th subkernel",
                        i,
                    )
                    return False
            except CompilationError as e:
                # workaround triton issue: https://github.com/openai/triton/issues/2151
                if "Loop-carried variable" in str(e):
                    fusion_log.debug(
                        "ComboKernel benchmark: return True because of loop-carried variable"
                    )
                    return True  # allow fusion
                else:
                    raise
            ms1 += ms
            path1_list.append(path)

        try:
            ms2, ms2_clone, _path2_list = self.benchmark_combo_kernel(subkernel_nodes)
        except CompilationError as e:
            # workaround triton issue: https://github.com/openai/triton/issues/2151
            if "Loop-carried variable" in str(e):
                fusion_log.debug(
                    "ComboKernel benchmark: return True because of loop-carried variable"
                )
                return True  # allow fusion
            else:
                raise

        # small kernels are very likely to have speedup but hard to benchmark. So we skip benchmarking.
        small_kernel = ms2 - ms2_clone < 0.3 or ms1 < 0.3
        if fusion_log.isEnabledFor(logging.DEBUG):
            if ms1 > ms2 or small_kernel:
                fusion_log.debug(
                    "can fuse (benchmark): fusing causes %sx speedup",
                    green_text(f"{ms1 / ms2:.3f}"),
                )
            else:
                fusion_log.debug(
                    "cannot fuse (benchmark): fusing causes %sx slowdown",
                    red_text(f"{ms1 / ms2:.3f}"),
                )
        # ms1 returned by benchmark_fused_nodes discounted clone time
        return ms2 - ms2_clone < ms1 or small_kernel

    def get_buffer_layout(self, buf_name: str) -> ir.Layout:
        buf = self.name_to_buf[buf_name]
        assert buf.node is not None
        return buf.node.get_layout()

    def update_zero_dim_cpu_tensor(self) -> None:
        for node in self.nodes:
            if node.is_gpu():
                for read in node.read_writes.reads:
                    buffer = V.graph.name_to_buffer.get(read.name)
                    if (
                        buffer
                        and get_device_type(buffer) == "cpu"
                        and not isinstance(buffer.layout, MultiOutputLayout)
                        and buffer.get_size() == []
                    ):
                        V.graph.zero_dim_cpu_tensor_list.add(read.name)


class BaseScheduling:
    def __init__(self, scheduler: Optional[Scheduler]):
        super().__init__()
        self.scheduler = scheduler

    def free_buffers_in_scheduler(self) -> None:
        if self.scheduler:
            self.scheduler.free_buffers()

    @classmethod
    def get_backend_features(cls, device: torch.device) -> Sequence[BackendFeature]:
        """Return a set of .codegen.common.BackendFeature()"""
        return ()

    def can_fuse_vertical(
        self, node1: BaseSchedulerNode, node2: BaseSchedulerNode
    ) -> bool:
        """
        Check whether node1 and node2 can be vertically fused or not.
        """
        raise NotImplementedError

    def can_fuse_horizontal(
        self, node1: BaseSchedulerNode, node2: BaseSchedulerNode
    ) -> bool:
        """
        Check whether node1 and node2 can be horizontally fused or not.
        """
        raise NotImplementedError

    def can_fuse_multi_outputs_template(
        self, node1: BaseSchedulerNode, node2: BaseSchedulerNode
    ) -> bool:
        """
        A Multi-Output Template (referenced in #144012) is a template node
        with MultiOutputLayout, and its output buffers are instances of MultiOutput.
        In this context, we verify whether node1 represents the Multi-Output Template
        and node2 corresponds to one of its outputs. If so, we further check if
        backend supports this fusion.
        """
        return False

    def fuse(
        self, node1: BaseSchedulerNode, node2: BaseSchedulerNode
    ) -> FusedSchedulerNode:
        """
        Fuse two nodes
        """
        if node1.is_foreach() or node2.is_foreach():
            return ForeachKernelSchedulerNode.fuse(node1, node2)
        else:
            return FusedSchedulerNode.fuse(node1, node2)

    def group_fn(
        self, sizes: Sequence[Sequence[sympy.Expr]]
    ) -> tuple[tuple[sympy.Expr, ...], ...]:
        """
        Process the iteration sizes in case a transformation needs to be applied.
        """
        raise NotImplementedError

    def codegen_template(
        self,
        template_node: BaseSchedulerNode,
        epilogue_nodes: Sequence[BaseSchedulerNode],
        prologue_nodes: Sequence[BaseSchedulerNode],
    ) -> Optional[str]:
        """
        Given a template node, generate a kernel.

        This function is only available for triton now. If the third-party backend behaves as a sub-class
        of TritonScheduling, it can override it or reuse it.
        """
        raise NotImplementedError

    def generate_kernel_code_from_nodes(
        self, nodes: Sequence[BaseSchedulerNode], benchmark_kernel: bool
    ) -> str:
        """
        Generate a kernel given a list of pre-fused nodes.
        """
        raise NotImplementedError

    def codegen_node(self, node: Union[FusedSchedulerNode, SchedulerNode]) -> None:
        """
        Generate a kernel given a list of pre-fused nodes.
        """
        raise NotImplementedError

    def codegen_sync(self) -> None:
        """
        Generate synchronization code for the kernel. This method depends on the hardware characteristics.
        """
        raise NotImplementedError

    def ready_to_flush(self) -> bool:
        """
        Check whether the backend is requesting the scheduler to flush the generated kernel.
        If not supported, please return False.
        """
        return False

    def flush(self) -> None:
        """
        Flush the generated kernel and python wrapper code to the source code file.
        """
        raise NotImplementedError

    def benchmark_fused_nodes(
        self, nodes: Sequence[BaseSchedulerNode]
    ) -> tuple[float, str]:
        """
        Benchmark fused list of nodes and return the execution time
        in milliseconds on randomly generated inputs.
        """
        raise NotImplementedError

    def benchmark_codegened_module(self, module: ModuleType) -> tuple[float, str]:
        """
        Benchmark a compiled module and return the execution time
        in milliseconds on randomly generated inputs.
        """
        raise NotImplementedError

    def get_fusion_pair_priority(
        self, node1: BaseSchedulerNode, node2: BaseSchedulerNode
    ) -> int:
        """
        Return an unsigned integer which represents the priority of this fusion pair.
        The smaller is with higher priority.
        """
        return 0

    def benchmark_combo_kernel(
        self, node_list: Sequence[BaseSchedulerNode]
    ) -> tuple[float, float, str]:
        """
        Benchmark the list of nodes to combine and return the execution time
        and memory copy time in milliseconds on randomly generated inputs.
        """
        raise NotImplementedError<|MERGE_RESOLUTION|>--- conflicted
+++ resolved
@@ -14,13 +14,10 @@
 import textwrap
 import traceback
 import typing
-<<<<<<< HEAD
-from collections import defaultdict
+from collections import Counter, defaultdict
 from typing import (
     Any,
     Callable,
-    Counter,
-    DefaultDict,
     Dict,
     Generic,
     List,
@@ -30,10 +27,6 @@
     TypeVar,
     Union,
 )
-=======
-from collections import Counter, defaultdict
-from typing import Any, Callable, Generic, Optional, TypeVar, Union
->>>>>>> c986eba5
 
 
 if TYPE_CHECKING:
@@ -77,10 +70,6 @@
     sympy_product,
 )
 from .virtualized import V
-
-
-if typing.TYPE_CHECKING:
-    from collections.abc import Sequence
 
 
 log = logging.getLogger(__name__)
