--- conflicted
+++ resolved
@@ -27,21 +27,7 @@
 import os
 import re
 from pathlib import Path
-<<<<<<< HEAD
-from typing import (
-    Any,
-    Callable,
-    Counter,
-    Dict,
-    List,
-    Optional,
-    Sequence,
-    TYPE_CHECKING,
-    Union,
-)
-=======
 from typing import Any, Callable, Dict, List, Optional, TYPE_CHECKING, Union
->>>>>>> 3cf7874e
 from typing_extensions import TypeAlias
 
 import torch
@@ -66,6 +52,9 @@
 
 
 if TYPE_CHECKING:
+    from collections import Counter
+    from collections.abc import Sequence
+
     from torch._inductor import metrics
     from torch._inductor.graph import GraphLowering
 
@@ -112,13 +101,13 @@
 # for expanded dimensions (a dimension which used to have size 1 -> ?)
 # we can select one element from that dimension and write to it
 # to achieve writing to all values of that dimension of the input tensor
-def get_expanded_dims(t: torch.Tensor) -> List[int]:
+def get_expanded_dims(t: torch.Tensor) -> list[int]:
     if not isinstance(t, torch.Tensor):
         return None
     return [i for i in range(t.ndim) if t.stride(i) == 0 and t.size(i) != 1]
 
 
-def index_expanded_dims(t: torch.Tensor, expanded_dims: List[int]) -> torch.Tensor:
+def index_expanded_dims(t: torch.Tensor, expanded_dims: list[int]) -> torch.Tensor:
     for expanded_dim in expanded_dims:
         t = torch.ops.aten.slice(t, expanded_dim, 0, 1)
     return t
@@ -150,7 +139,7 @@
     example_inputs: Sequence[InputType],
     compiled_graph: CompiledFxGraph,
     cudagraphs: BoxedBool,
-    constants: Dict[str, torch.Tensor],
+    constants: dict[str, torch.Tensor],
 ) -> None:
     """
     Checks for any reasons not to run cudagraphs and then
@@ -217,7 +206,7 @@
             # should already exist from forward
             assert manager is not None
 
-            def compiled_artifact(new_inputs: List[Any]) -> Callable[..., Any]:
+            def compiled_artifact(new_inputs: list[Any]) -> Callable[..., Any]:
                 manager.set_to_running_backward()  # type: ignore[union-attr]
                 return compiled_graph_callable(new_inputs)
 
@@ -274,7 +263,7 @@
     the value of constants directly off of the original saved object.
     """
 
-    def unwrap(self, g: CompiledFxGraph) -> Dict[str, torch.Tensor]:
+    def unwrap(self, g: CompiledFxGraph) -> dict[str, torch.Tensor]:
         assert g.constants is not None
         return g.constants
 
@@ -292,23 +281,12 @@
         self.gm = gm
 
     def unwrap(self, g: CompiledFxGraph) -> Dict[str, torch.Tensor]:
-<<<<<<< HEAD
-        if g.allocated_constant_name is not None:
-            return {
-                name: getattr(self.gm, name)
-                for name in g.allocated_constant_name.values()
-            }
-        else:
-            assert g.constants is not None
-            return g.constants
-=======
         frozen_params = {
             name: getattr(self.gm, orig_name)
             for name, orig_name in g.frozen_param_names.items()
         }
         constants = g.constants or {}
         return {**constants, **frozen_params}
->>>>>>> 3cf7874e
 
 
 @dataclasses.dataclass
@@ -321,25 +299,13 @@
     current_callable: Optional[Callable[..., Any]]
     cache_key: str
     source_code: str = dataclasses.field(repr=False)  # Do not display source_code
-    cache_linemap: Optional[List[tuple[int, str]]]
+    cache_linemap: Optional[list[tuple[int, str]]]
     device_types: OrderedSet[str]
     device_idxs: OrderedSet[int]
     mutated_inputs: OrderedSet[str]
     mutated_input_idxs: OrderedSet[int]
-<<<<<<< HEAD
-    # We populate exactly one of the next two fields. In the common case, we store the
-    # constant attirbutes in the cache entry and re-attach them to the module created in
-    # PyCodeCache.load_by_key_path. In the case that the graph has frozen parameters,
-    # however, we save the mapping from attribute names in the GraphLowering to the
-    # original name of the attribute in the GraphModule. When we create the module from
-    # the cache entry, we then look up the constants from the current GraphModule. This
-    # scheme allows us to support caching with freezing.
-    allocated_constant_name: Optional[Dict[str, str]]
-    constants: Optional[Dict[str, torch.Tensor]]
-=======
     constants: Optional[Dict[str, torch.Tensor]]
     frozen_param_names: Dict[str, str]
->>>>>>> 3cf7874e
     torchbind_constants: Dict[str, torch._C.ScriptObject]
     output_strides: Optional[List[Optional[tuple[_StrideExprStr, ...]]]]
     disabled_cudagraphs_reason: Optional[str]
@@ -358,14 +324,14 @@
     boxed_forward_device_index: Optional[BoxedDeviceIndex]
 
     _boxed_call: Optional[bool] = None
-    _triton_bundle: Optional[List[TritonKernelArtifacts]] = None
+    _triton_bundle: Optional[list[TritonKernelArtifacts]] = None
 
     def __init__(
         self,
         current_callable: Optional[Callable[..., Any]],
         graph: GraphLowering,
         gm: torch.fx.GraphModule,
-        output_strides: List[Optional[tuple[_StrideExprStr, ...]]],
+        output_strides: list[Optional[tuple[_StrideExprStr, ...]]],
         disabled_cudagraphs_reason: Optional[str],
         metrics_deltas: metrics.CachedMetricsDeltas,
         counter_deltas: Counter[str],
@@ -616,7 +582,7 @@
     Class holding an AOTInductor compiled so.
     """
 
-    filename: Union[str, List[str]]
+    filename: Union[str, list[str]]
 
     def __call__(self, inputs: Sequence[Any]) -> Any:
         raise NotImplementedError("NYI")
