from __future__ import annotations

import base64
import copyreg
import dataclasses
import functools
import hashlib
import importlib
import io
import itertools
import json
import logging
import os
import pickle
import pkgutil
import re
import shlex
import shutil
import struct
import subprocess
import sys
import sysconfig
import tempfile
import textwrap
import threading
import warnings
from bisect import bisect_right
from copy import copy
from ctypes import c_void_p, CDLL, cdll
from datetime import timedelta
from functools import partial
from pathlib import Path
from time import time, time_ns
from types import ModuleType
from typing import (
    Any,
    Callable,
    cast,
    Dict,
    Generator,
    List,
    NoReturn,
    Optional,
    Sequence,
    Tuple,
    TYPE_CHECKING,
    TypeVar,
    Union,
)

import torch
import torch.distributed as dist
from torch import SymInt, Tensor
from torch._dynamo.utils import (
    CompileEventLogger,
    counters,
    dynamo_timed,
    get_metrics_context,
)
from torch._inductor import config, exc, metrics
from torch._inductor.codegen.cuda import cuda_env
from torch._inductor.codegen.rocm.compile_command import (
    rocm_compile_command,
    rocm_compiler,
)
<<<<<<< HEAD
from torch._inductor.custom_graph_pass import CustomGraphPass, CustomGraphPassType
from torch._inductor.output_code import has_frozen_params
from torch._utils_internal import log_cache_bypass
from torch.compiler import config as cconfig
from torch.compiler._cache import CacheArtifactManager, CacheArtifactType
from torch.utils._ordered_set import OrderedSet

from .remote_cache import create_cache
from .runtime import autotune_cache
from .runtime.autotune_cache import AutotuneCacheBundler
from .triton_bundler import TritonBundler


T = TypeVar("T")


if TYPE_CHECKING:
    from collections.abc import KeysView

    from .compile_fx import _CompileFxKwargs, CompiledFxGraph
    from .output_code import CompiledFxGraphConstants, OutputCode
    from .remote_cache import JsonDataTy, RemoteCache
    from .utils import InputType


"""
codecache.py, cpp_builder.py and cpu_vec_isa.py import rule:
https://github.com/pytorch/pytorch/issues/124245#issuecomment-2197778902
"""
=======
>>>>>>> ac287cf6
from torch._inductor.cpp_builder import (
    _set_gpu_runtime_env,
    _transform_cuda_paths,
    CppBuilder,
    CppOptions,
    CppTorchDeviceOptions,
    get_compiler_version_info,
    get_name_and_dir_from_output_file_path,
    normalize_path_separator,
)
from torch._inductor.cpu_vec_isa import pick_vec_isa
from torch._inductor.custom_graph_pass import CustomGraphPass, CustomGraphPassType
from torch._inductor.output_code import has_frozen_params
from torch._inductor.runtime.compile_tasks import (
    _module_to_triton_kernel,
    _reload_python_module,
    _reload_python_module_in_subproc,
)
from torch._inductor.runtime.runtime_utils import cache_dir, default_cache_dir
from torch._inductor.utils import (
    ALIGN_BYTES,
    clear_on_fresh_inductor_cache,
    is_linux,
    is_windows,
)
from torch._logging import trace_structured
from torch._subclasses.fake_tensor import (
    extract_tensor_metadata,
    FakeTensor,
    TensorMetadata,
)
from torch._utils_internal import log_cache_bypass
from torch.compiler import config as cconfig
from torch.fx.experimental.symbolic_shapes import has_hint, hint_int, ShapeEnv
from torch.utils._ordered_set import OrderedSet

from .remote_cache import create_cache
from .runtime import autotune_cache
from .runtime.autotune_cache import AutotuneCacheBundler
from .triton_bundler import TritonBundler


if config.is_fbcode():
    from triton.fb import build_paths
    from triton.fb.build import _run_build_command

    from torch._inductor.fb.utils import (
        log_global_cache_errors,
        log_global_cache_stats,
        log_global_cache_vals,
        use_global_cache,
    )
else:

    def log_global_cache_errors(*args: Any, **kwargs: Any) -> None:  # type: ignore[misc]
        pass

    def log_global_cache_stats(*args: Any, **kwargs: Any) -> None:  # type: ignore[misc]
        pass

    def log_global_cache_vals(*args: Any, **kwargs: Any) -> None:  # type: ignore[misc]
        pass

    def use_global_cache() -> bool:  # type: ignore[misc]
        return False


if TYPE_CHECKING:
    from collections.abc import KeysView
    from concurrent.futures import Future

    from torch._inductor.graph import GraphLowering
    from torch._inductor.ir import ChoiceCaller
    from torch._inductor.runtime.hints import HalideInputSpec, HalideMeta

    from .compile_fx import _CompileFxKwargs, CompiledFxGraph
    from .output_code import CompiledFxGraphConstants, OutputCode
    from .remote_cache import JsonDataTy, RemoteCache
    from .utils import InputType

    T = TypeVar("T")


_HERE = os.path.abspath(__file__)
_TORCH_PATH = os.path.dirname(os.path.dirname(_HERE))
_LINKER_SCRIPT = os.path.join(_TORCH_PATH, "_inductor/script.ld")
_IS_WINDOWS = sys.platform == "win32"
LOCK_TIMEOUT = 600

output_code_log = torch._logging.getArtifactLogger(__name__, "output_code")
log = logging.getLogger(__name__)


def get_cpp_wrapper_cubin_path_name() -> str:
    return "cubin_path" if torch.version.hip is None else "hsaco_path"


@functools.lru_cache(None)
def get_global_cache_path_impl(global_cache_dir: str) -> Optional[Path]:
    return (
        Path(os.path.join(global_cache_dir, CacheBase.get_system()["hash"]))
        if global_cache_dir is not None
        else None
    )


class CacheBase:
    @staticmethod
    @functools.lru_cache(None)
    def get_system() -> Dict[str, Any]:
        try:
            from triton.compiler.compiler import triton_key

            # Use triton_key instead of triton.__version__ as the version
            # is not updated with each code change
            triton_version = triton_key()
        except ModuleNotFoundError:
            triton_version = None

        try:
            system: Dict[str, Any] = {
                "device": {"name": None},
                "version": {
                    "triton": triton_version,
                },
            }
            device_properties = torch.cuda.get_device_properties(
                torch.cuda.current_device()
            )
            if torch.version.cuda is not None:
                system["device"]["name"] = device_properties.name
                system["version"]["cuda"] = torch.version.cuda
            else:
                system["device"]["name"] = device_properties.gcnArchName
                system["version"]["hip"] = torch.version.hip
        except (AssertionError, RuntimeError):
            # If cuda is not installed, none of the above config is relevant.
            system = {}

        system["hash"] = hashlib.sha256(
            json.dumps(system, sort_keys=True).encode("utf-8")
        ).hexdigest()

        return system

    @staticmethod
    @clear_on_fresh_inductor_cache
    @functools.lru_cache(None)
    def get_local_cache_path() -> Path:
        return Path(os.path.join(cache_dir(), "cache", CacheBase.get_system()["hash"]))

    @staticmethod
    def get_global_cache_path() -> Optional[Path]:
        return get_global_cache_path_impl(config.global_cache_dir)

    def __init__(self) -> None:
        self.system = CacheBase.get_system()

    def get_local_cache(self) -> Dict[str, Any]:
        local_cache_path = self.get_local_cache_path()
        if not local_cache_path.is_file():
            return {}
        with open(local_cache_path) as local_cache_fp:
            local_cache = json.load(local_cache_fp)
        return local_cache["cache"]

    def update_local_cache(self, local_cache: Dict[str, Any]) -> None:
        local_cache_path = self.get_local_cache_path()
        write_atomic(
            str(local_cache_path),
            json.dumps({"system": self.system, "cache": local_cache}, indent=4),
            make_dirs=True,
        )


class LocalCache(CacheBase):
    def lookup(self, *keys: str) -> Optional[Dict[str, Any]]:
        cache = self.get_local_cache()

        sub_cache = cache
        for key in keys:
            if key in cache:
                sub_cache = cache[key]
            else:
                return None

        return sub_cache

    def set_value(self, *keys: str, value: Any) -> None:
        cache = self.get_local_cache()

        sub_cache = cache
        for key in keys[0:-1]:
            sub_cache.setdefault(key, {})
            sub_cache = sub_cache[key]
        sub_cache[keys[-1]] = value

        self.update_local_cache(cache)


class PersistentCache(CacheBase):
    @functools.lru_cache(None)  # noqa: B019
    def get_global_cache(self) -> Dict[str, Any]:
        global_cache_path = self.get_global_cache_path()
        if global_cache_path is None or not global_cache_path.is_file():
            return {}
        with open(global_cache_path) as global_cache_fp:
            global_cache = json.load(global_cache_fp)
        return global_cache["cache"]

    def lookup(
        self,
        choices: List[ChoiceCaller],
        op: str,
        inputs: str,
        benchmark: Optional[Callable[[Any], Dict[ChoiceCaller, float]]],
    ) -> Dict[ChoiceCaller, float]:
        """
        Check to see if we have benchmarked the given choice callers. For each
        choice caller:

            1. Check global_cache[op][inputs][choice][precision], return benchmark if cached.
            2. Check local_cache[op][inputs][choice][precision], return benchmark if cached.
            3. If benchmark is not None:
                a. `max_autotune_gemm=True`: benchmark the choice, update
                    local_cache[op][inputs][choice], and return the benchmark.
                b. `max_autotune_gemm=False`: don't benchmark the choice, return nothing.
        """
        precision = torch.get_float32_matmul_precision()

        log_stats = partial(log_global_cache_stats, self.system, op, inputs, precision)
        log_vals = partial(log_global_cache_vals, self.system, op, inputs, precision)
        log_errors = partial(
            log_global_cache_errors, self.system, op, inputs, precision
        )
        timings = {}

        def check_cache(cache: Dict[str, Any], callback: Any = None) -> bool:
            """Check if `cache` contains data for all the choices"""
            hit = True
            for choice in choices:
                choice_hash = choice.hash_key()
                if choice_hash in cache.get(op, {}).get(inputs, {}).get(precision, {}):
                    # cache hit
                    timings[choice] = cache[op][inputs][precision][choice_hash]
                else:
                    # cache miss
                    hit = False
                    break
            if callback:
                callback(cached=hit)
            return hit

        if config.max_autotune or config.max_autotune_gemm:
            local_cache = self.get_local_cache() if config.autotune_local_cache else {}
            # check local cache first since it is data specific to the current machine
            if (
                not check_cache(local_cache)
                and not (
                    use_global_cache()
                    and check_cache(self.get_global_cache(), callback=log_stats)
                )
                and benchmark is not None
            ):
                try:
                    # re-benchmark everything to try to get consistent numbers from the same machine
                    timings = benchmark(choices)
                    assert all(choice in timings for choice in choices)
                    local_cache.setdefault(op, {})
                    local_cache[op].setdefault(inputs, {}).setdefault(precision, {})
                    for choice, timing in timings.items():
                        local_cache[op][inputs][precision][choice.hash_key()] = timing
                except RuntimeError as e:
                    # catch and log autotuning failures
                    log_errors(e)
                    raise e

                self.update_local_cache(local_cache)

                timings_to_log = {
                    choice.hash_key(): timings[choice] for choice in choices
                }
                log_vals(timings_to_log)
        elif use_global_cache():
            # only check global cache, not local one
            check_cache(self.get_global_cache(), callback=log_stats)
            # may have a partial cache hit, where not everything is benchmarked

        return timings


def get_lock_dir() -> str:
    lock_dir = os.path.join(cache_dir(), "locks")
    if not os.path.exists(lock_dir):
        os.makedirs(lock_dir, exist_ok=True)
    return lock_dir


def sha256_hash(data: bytes) -> str:
    # [:51] to strip off the "Q====" suffix common to every hash value.
    return base64.b32encode(hashlib.sha256(data).digest())[:51].decode("utf-8").lower()


def code_hash(code: Union[str, bytes], extra: str = "") -> str:
    hashing_str = code if isinstance(code, bytes) else code.encode("utf-8")
    if extra != "":
        hashing_str = hashing_str + b"||" + extra.encode("utf-8")
    return "c" + sha256_hash(hashing_str)


def get_path(
    basename: str, extension: str, specified_dir: str = ""
) -> Tuple[str, str, str]:
    if specified_dir:
        if os.path.isabs(specified_dir):
            subdir = specified_dir
        else:
            subdir = os.path.join(cache_dir(), specified_dir)
    else:
        subdir = os.path.join(cache_dir(), basename[1:3])
    path = os.path.join(subdir, f"{basename}.{extension}")
    return basename, subdir, path


def get_hash(
    content: Union[str, bytes], extra: str = "", hash_type: str = "code"
) -> str:
    if hash_type == "code":
        return code_hash(content, extra)
    if hash_type in ["cubin", "hsaco", "spv"]:
        return code_hash(repr(content))
    raise AssertionError(f"Unknown hash type {hash_type}")


def write(
    content: Union[str, bytes],
    extension: str,
    extra: str = "",
    hash_type: str = "code",
    specified_dir: str = "",
) -> Tuple[str, str]:
    # use striped content to compute hash so we don't end up with different
    # hashes just because the content begins/ends with different number of
    # spaces.
    key: str = get_hash(content.strip(), extra, hash_type)
    basename, _subdir, path = get_path(key, extension, specified_dir)
    if not os.path.exists(path):
        write_atomic(path, content, make_dirs=True)
    return basename, path


def write_text(text: str) -> str:
    """
    Write the `text` to a file and return the path computed based on the hash.
    """
    return write(text, "txt")[1]


def write_atomic(
    path_: str,
    content: Union[str, bytes],
    make_dirs: bool = False,
    encode_utf_8: bool = False,
) -> None:
    # Write into temporary file first to avoid conflicts between threads
    # Avoid using a named temporary file, as those have restricted permissions
    assert isinstance(
        content, (str, bytes)
    ), "Only strings and byte arrays can be saved in the cache"
    path = Path(path_)
    if make_dirs:
        path.parent.mkdir(parents=True, exist_ok=True)
    tmp_path = path.parent / f".{os.getpid()}.{threading.get_ident()}.tmp"
    write_mode = "w" if isinstance(content, str) else "wb"
    with tmp_path.open(write_mode, encoding="utf-8" if encode_utf_8 else None) as f:
        f.write(content)
    try:
        tmp_path.rename(target=path)
    except FileExistsError:
        if not _IS_WINDOWS:
            raise
        # On Windows file exist is expected: https://docs.python.org/3/library/pathlib.html#pathlib.Path.rename
        # Below two lines code is equal to `tmp_path.rename(path)` on non-Windows OS.
        # 1. Copy tmp_file to Target(Dst) file.
        shutil.copy2(src=tmp_path, dst=path)
        # 2. Delete tmp_file.
        os.remove(tmp_path)


@dataclasses.dataclass
class TensorMetadataAndValues:
    """
    TensorMetadata plus the elements as a list of raw values.
    Used for hashing inlined constants.
    """

    tensor_metadata: TensorMetadata
    values: List[Any]


def _ident(x: T) -> T:
    return x


def extract_tensor_metadata_for_cache_key(t: Tensor) -> TensorMetadata:
    """
    Extracts the tensor metadata and removes fields of the TensorMetadata
    that are not needed for caching
    """
    meta = extract_tensor_metadata(t)
    if not hasattr(t, "_is_inductor_static"):
        meta = dataclasses.replace(meta, storage_offset=0, storage_bytes=None)

    return meta


class FxGraphCachePickler(pickle.Pickler):
    """
    Custom pickler to customize the pickling of some objects (Tensors), only for the
    purpose of computing a hash for keying into the FxGraphCache. Tensors contain
    objects that don't pickle and/or vary between runs, and we want to capture the
    data that allow us to compute a stable, but safe hash.
    """

    def __init__(
        self,
        gm: torch.fx.GraphModule,
        include_non_inlined: bool = True,
        has_user_defined_triton_kernels: bool = False,
    ) -> None:
        """
        Create an FX graph pickler. If include_non_inlined=True, then pickling will
        include the _values_ for all Tensors. (Note that any tensors are constants
        attached as attributes to the GraphModule). Otherwise, pickling will include
        only the metadata for these tensors.
        """
        self._stream = io.BytesIO()
        super().__init__(self._stream)

        self.include_non_inlined = include_non_inlined

        self.dispatch_table = copyreg.dispatch_table.copy()
        self.dispatch_table.update(
            {
                FakeTensor: functools.partial(self._reduce_fake_tensor),
                torch.Tensor: functools.partial(self._reduce_tensor),
                torch.SymInt: functools.partial(self._reduce_symint),
                torch.fx.experimental._backward_state.BackwardState: functools.partial(
                    self._reduce_unsupported
                ),
            }
        )
        if has_user_defined_triton_kernels:
            # Need to use runtime type as GraphModule generates a singleton in __new__ function
            self.dispatch_table[gm.__class__] = functools.partial(
                self._reduce_graph_module
            )

        # Run with pickler.fast so it doesn't intern strings, making the hash result more predictable
        # TODO: pickler.fast is technically deprecated. Will this work on new python versions?
        self.fast = True

    def _reduce_fake_tensor(
        self, t: Tensor
    ) -> Tuple[Callable[[T], T], Tuple[TensorMetadata]]:
        """
        Custom reducer to pickle FakeTensors.
        """
        metadata = extract_tensor_metadata_for_cache_key(t)
        return (_ident, (metadata,))

    def _reduce_tensor(
        self,
        t: Tensor,
    ) -> Tuple[Callable[[T], T], Tuple[Union[TensorMetadata, TensorMetadataAndValues]]]:
        """
        Custom reducer to pickle Tensors.  If we see tensors, we know they're constants
        stored as attributes on the GraphModule.
        """
        from .graph import GraphLowering

        if t.is_mkldnn:
            # TODO: These tensors don't currently pickle, so we can't cache a compiled
            # graph containing them. Just fail now. If mkldnn tensors get pickling
            # support, we can remove this.
            raise BypassFxGraphCache("mkldnn tensors unpickleable")

        # If this is an inlined constant or include_non_inlined=True, then we include
        # the metadata and the values.
        metadata = extract_tensor_metadata_for_cache_key(t)
        if GraphLowering.can_inline_constant(t) or self.include_non_inlined:
            # Very large tensors will be expensive to copy to cpu and hash. Let's at
            # least report any slowness.
            start = time()
            values = t.tolist()
            elapsed = time() - start
            if elapsed > 1.0:
                warnings.warn(
                    f"FX graph cache copying of a large constant took {elapsed:.1}s. "
                    "Please file an issue."
                )

            return (_ident, (TensorMetadataAndValues(metadata, values),))

        # Otherwise, we just include the metadata.
        return (_ident, (metadata,))

    def _reduce_symint(self, s: SymInt) -> Tuple[Callable[[T], T], Tuple[str]]:
        """
        Custom reducer to pickle SymInts.
        """
        # For hashing purposes, we only care about the name of the symbol and not the
        # backed value. We evaluate guards stored with a cached graph to ensure a cached
        # entity with SymInt args is safe to reuse.
        return (_ident, (str(s),))

    def _reduce_unsupported(self, s: Any) -> NoReturn:
        """
        Custom reducer to handle any objects that we don't support and therefore
        raise to bypass caching.
        """
        raise BypassFxGraphCache("Reduce unsupported")

    def _reduce_graph_module(
        self, gm: torch.fx.GraphModule
    ) -> Tuple[Any, Tuple[Dict[str, Any], str]]:
        """
        Custom reducer for graph module to handle irrelevant data for user
        defined triton kernels
        Essentially what we are doing here is a huge hack where user defined
        triton kernel contain a dynamo time side table and the arguments to the
        call_function are indicies into this side table. These arguments are not
        for hashing purposes since we included the source code into the cache
        key and the numbers are prone to give false negatives due to ordering.
        """
        fn, (data, imports) = gm.__reduce__()
        code = data["_code"]
        code = re.sub(r"kernel_idx = \d+", "", code)
        code = re.sub(r"constant_args_idx = \d+", "", code)
        data["_code"] = code
        return fn, (data, imports)

    def dumps(self, obj: Any) -> bytes:
        """
        Pickle an object and return a byte string.
        """
        try:
            self.dump(obj)
            return self._stream.getvalue()
        except (TypeError, AttributeError) as e:
            # Some configs options may not pickle.
            log.warning("Failed to pickle cache key", exc_info=True)
            raise BypassFxGraphCache("Failed to pickle cache key") from e
        finally:
            # Reset our stream for the next dump.
            self._stream.seek(0)
            self._stream.truncate(0)

    def get_hash(self, obj: Any) -> str:
        """
        Serialize an object and return a hash of the bytes.
        """
        serialized_data = self.dumps(obj)
        return sha256_hash(serialized_data)

    def debug_lines(self, inp: FxGraphHashDetails) -> List[str]:
        """
        Get a printable string describing in more detail all the attributes
        comprising an object. Useful for debugging when one graph hashes
        to a different value than another.
        """

        def get_str(obj: Any) -> str:
            if isinstance(obj, torch.Tensor):
                return str(extract_tensor_metadata_for_cache_key(obj))
            elif isinstance(obj, bytes):
                return "<bytes>"
            elif type(obj) in self.dispatch_table:
                # Run the reducer on the object
                return str(self.dispatch_table[type(obj)](obj)[1])
            else:
                return str(obj)

        lines = []
        for attr, obj in vars(inp).items():
            if isinstance(obj, list):
                for ii in range(len(obj)):
                    h = self.get_hash(obj[ii])
                    lines.append(f"[{h}] {attr}[{ii}]: {get_str(obj[ii])}")
            elif isinstance(obj, dict):
                for k, v in obj.items():
                    h = self.get_hash(v)
                    lines.append(f"[{h}] {attr}[{k}]: {get_str(v)}")
            else:
                h = self.get_hash(obj)
                lines.append(f"[{h}] {attr}: {get_str(obj)}")
        return lines


def build_code_hash(
    roots: List[str] | None, prefix: str, hasher: hashlib._Hash
) -> None:
    for lib in sorted(pkgutil.iter_modules(roots, prefix), key=lambda x: x.name):
        spec = lib.module_finder.find_spec(lib.name, None)
        assert spec is not None
        module = spec.origin
        assert module is not None
        with open(module, "rb") as f:
            hasher.update(spec.name.encode("utf-8"))
            hasher.update(f.read())
        if lib.ispkg:
            # need to also hash submodules
            build_code_hash(spec.submodule_search_locations, f"{spec.name}.", hasher)


@functools.lru_cache(None)
def torch_key() -> bytes:
    """
    Compute a key that contains relevant information about torch source files
    """
    with dynamo_timed("inductor_codecache_torch_key", log_pt2_compile_event=True):
        if not config.is_fbcode():

            def get_code_hash(root: str) -> bytes:
                # This function isn't meant to be used outside of torch_key, just a
                # helper for clarity. Instead, use torch_key() directly when you need
                # a hash representing the state of the source code.
                extra_files = (
                    "codegen/aoti_runtime/interface.cpp",
                    "codegen/aoti_runtime/implementation.cpp",
                    "codegen/cpp_prefix.h",
                    "script.ld",
                )
                inductor_root = os.path.dirname(__file__)
                extra_files = [os.path.join(inductor_root, x) for x in extra_files]
                hasher = hashlib.sha256()
                hasher.update(torch.__version__.encode("utf-8"))
                build_code_hash([root], "", hasher)
                for path in extra_files:
                    if os.path.exists(path):
                        with open(path, "rb") as f:
                            hasher.update(f.read())
                return hasher.digest()

            return get_code_hash(_TORCH_PATH)

        from libfb.py import parutil

        return parutil.get_file_contents("torch/src_hash.txt").rstrip().encode("ascii")


def get_inductor_root() -> str:
    return os.path.dirname(__file__)


@dataclasses.dataclass
class OrderedSetHolder:
    """
    See FxGraphHashDetails. Holds a sorted list to support stable hashing
    of set kwargs.
    """

    items: List[Any]


class BypassFxGraphCache(Exception):
    """
    Exception to indicate that the FxGraphCache should be bypassed.
    """


class FxGraphHashDetails:
    """
    Object to capture all the details for a compiled FX graph relevant to computing
    a safe and stable cache key.
    """

    # Excluded kwargs param that are not stable between runs
    EXCLUDED_KWARGS = ["graph_id"]

    def __init__(
        self,
        gm: torch.fx.GraphModule,
        example_inputs: Sequence[InputType],
        fx_kwargs: _CompileFxKwargs,
        inputs_to_check: Sequence[int],
    ) -> None:
        self.gm = gm
        self.example_inputs = example_inputs
        self.cache_key_tag = cconfig.cache_key_tag

        # Order kwargs so hashing is stable to changes in kwarg order. Although
        # it's technically a _CompileFxKwargs we don't actually need it typed as
        # such since we're just using it to generate a hash.
        self.fx_kwargs: Dict[str, object] = {}
        for k, v in sorted(fx_kwargs.items()):
            if k not in self.EXCLUDED_KWARGS:
                if type(v) in (set, OrderedSet):  # noqa: set_linter
                    # Special case to handle set params. Python sets can't be
                    # ordered, so sort the elements and store them in a proxy.
                    self.fx_kwargs[k] = OrderedSetHolder(sorted(v))  # type: ignore[call-overload]
                else:
                    self.fx_kwargs[k] = v

        from torch._higher_order_ops.triton_kernel_wrap import (
            kernel_side_table,
            triton_kernel_wrapper_functional,
            triton_kernel_wrapper_mutation,
        )
        from torch._inductor.codegen.wrapper import (
            user_defined_triton_kernel_transitive_closure_source_code,
        )

        # Node meta will not be part of gm's reduce function, so lets remember
        # the kernel source code separately
        self.user_defined_triton_source: List[Any] = []
        if gm is not None:
            for module in gm.modules():
                if not isinstance(module, torch.fx.GraphModule):
                    continue
                for node in itertools.chain(
                    module.graph.find_nodes(
                        op="call_function", target=triton_kernel_wrapper_functional
                    ),
                    module.graph.find_nodes(
                        op="call_function", target=triton_kernel_wrapper_mutation
                    ),
                ):
                    from triton.runtime.autotuner import Autotuner

                    kernel = kernel_side_table.get_kernel(node.kwargs["kernel_idx"])
                    configs = None
                    if isinstance(kernel, Autotuner):
                        if kernel.configs:
                            configs = str(
                                sorted(
                                    sorted(str(kv) for kv in c.all_kwargs().items())
                                    for c in kernel.configs
                                )
                            )
                        kernel = kernel.fn

                    kernel_source = (
                        user_defined_triton_kernel_transitive_closure_source_code(
                            kernel
                        )
                    )
                    constant_args = kernel_side_table.get_constant_args(
                        node.kwargs["constant_args_idx"]
                    )
                    self.user_defined_triton_source.append(
                        (kernel_source, constant_args, configs)
                    )

        # Alignment checks
        self.inputs_to_check = inputs_to_check

        # 'Deterministic algorithms' can affect codegen via lowering to cuda kernels.
        self.deterministic_algorithms_settings = (
            torch.are_deterministic_algorithms_enabled(),
            torch.is_deterministic_algorithms_warn_only_enabled(),
            torch.utils.deterministic.fill_uninitialized_memory,  # type: ignore[attr-defined]
        )

        # Global settings affecting matmul codegen.
        self.cuda_matmul_settings = (
            torch.backends.cuda.matmul.allow_tf32,
            torch.backends.cuda.matmul.allow_fp16_reduced_precision_reduction,
            torch.backends.cuda.matmul.allow_bf16_reduced_precision_reduction,
        )

        # Also hash on various system info (including the triton compiler version).
        self.torch_version = torch_key()
        self.system_info = CacheBase.get_system()
        self.inductor_config = config.save_config_portable()
        # Custom post grad passes should provide an ID to hash.
        self.post_grad_custom_pre_pass = self._get_custom_pass_detail(
            config.post_grad_custom_pre_pass
        )
        self.post_grad_custom_post_pass = self._get_custom_pass_detail(
            config.post_grad_custom_post_pass
        )

    def _get_custom_pass_detail(
        self, custom_pass: CustomGraphPassType
    ) -> Optional[Any]:
        if not custom_pass:
            return None
        assert isinstance(custom_pass, CustomGraphPass)
        return custom_pass.uuid()


def compiled_fx_graph_hash(
    gm: torch.fx.GraphModule,
    example_inputs: Sequence[InputType],
    fx_kwargs: _CompileFxKwargs,
    inputs_to_check: Sequence[int],
) -> Tuple[str, List[str]]:
    """
    Generate a unique hash of the FX graph for caching.
    """
    # To support caching when the graph has frozen params, we ignore the tensor values
    # of non-inlined constants since they won't be included in the cache entry. Without
    # freezing, we want to include the values of any constant attribute.
    include_non_inlined = not has_frozen_params(gm)

    details = FxGraphHashDetails(gm, example_inputs, fx_kwargs, inputs_to_check)
    has_user_defined_triton_kernels = len(details.user_defined_triton_source) != 0
    pickler = FxGraphCachePickler(
        gm, include_non_inlined, has_user_defined_triton_kernels
    )
    # The prefix distinguishes among the other kinds of objects we
    # cache in this module.
    key = "f" + pickler.get_hash(details)
    debug_lines = pickler.debug_lines(details)
    debug_str = "\n".join(debug_lines)
    log.debug(f"FX graph cache hash details for key {key}:\n{debug_str}")  # noqa: G004
    return key, debug_lines


def add_ephemeral_timeout_increase_for_distributed(time_saved_ns: int) -> int:
    """
    Ephemerally increases the NCCL timeout when compiling for a distributed job
    Returns amount of seconds increased
    """
    if not torch.distributed.is_available() or not torch.distributed.is_initialized():
        return 0

    increased_timeout_sec = int(time_saved_ns // 1e9)  # convert to seconds

    if config.is_fbcode():
        fudge_factor = torch._utils_internal.justknobs_getval_int(
            "pytorch/remote_cache:ephemeral_timeout_fudge_factor_percentage"
        )
        log.info(
            "Ephemeral NCCL timeout increase fudge factor %d and original increase value %d",
            fudge_factor,
            increased_timeout_sec,
        )
        increased_timeout_sec += int(increased_timeout_sec * fudge_factor / 100)

    log.info("Increasing NCCL timeout by %d", increased_timeout_sec)
    dist.distributed_c10d._add_ephemeral_timeout_for_all_pgs(
        timedelta(seconds=increased_timeout_sec)
    )
    return increased_timeout_sec


class FxGraphCache:
    """
    Supports caching and reusing compiled Fx graphs.

    The overall strategy is as follows:
    - This cache stores entries on disk. When saving an entry, we can't
      serialize callables (that could be C++, Triton, etc.), so we serialize
      their own disk cache location. We then recreate the compiled artifact
      after fetching from disk.
    - For indexing the cache, we gather the fields relevant to identifying an
      FxGraph (the graph module, graph inputs, system settings etc.) into an
      FxGraphCacheDetails object, pickle it, and compute a hash for the key.
      See FxGraphCachePickler.
    - Among the metadata we store, we also include a guards expression that's
      appropriate for validating any symbols for Tensor arguments that have
      symbolic bounds. On cache lookup then, we evaluate those guards in the
      current context to validate that a cached entry can be served.
    - A given graph could have multiple compiled versions, corresponding to
      different sets of guards. Therefore, we store cache entries in the form:
          <temp dir>/<fx graph hash>/<serialized metatdata>
    - On lookup, we compute the key from the graph details, iterate over all
      leaf files in the corresponding subdirectory, deserialize the entry, and
      evaluate its guards expression. If the evaluation succeeds, we have a
      cache hit. If it fails, we compile the graph and store a new entry.
    - Finally, on a cache hit, we need to make sure any guards that would
      have been created during compilation are added to the current context.
    """

    # TODO(masnesral): Investigate whether it's beneficial to store compiled graphs
    # in an in-memory cache after loading from disk.
    @staticmethod
    def _get_tmp_dir() -> str:
        """
        Get the toplevel temporary directory for storing compiled graphs.
        """
        return os.path.join(cache_dir(), "fxgraph")

    @staticmethod
    def _get_tmp_dir_for_key(key: str) -> str:
        """
        Return the disk location for a given cache key.
        """
        return os.path.join(FxGraphCache._get_tmp_dir(), key[1:3], key)

    @staticmethod
    def _filter_backed_symints(inputs: Sequence[InputType]) -> List[torch.SymInt]:
        """
        Get the backed SymInt objects from the input list. Note that we can never
        have guards that depend on unbacked symint.
        """
        return [s for s in inputs if isinstance(s, torch.SymInt) and has_hint(s)]

    @staticmethod
    def _get_shape_env() -> Optional[ShapeEnv]:
        """
        Helper to get the shape env from the tracing context.
        """
        ctx = torch._guards.TracingContext.try_get()
        if not ctx:
            return None
        return ctx.fake_mode.shape_env

    @staticmethod
    def _lookup_graph(
        key: str,
        example_inputs: Sequence[InputType],
        local: bool,
        remote_cache: Optional[RemoteCache[JsonDataTy]],
        constants: CompiledFxGraphConstants,
    ) -> Tuple[Optional[CompiledFxGraph], Dict[str, Any]]:
        """
        Lookup a compiled graph in the cache by key. On a hit, return the
        deserialized CompiledFxGraph object. On a miss, return None.
        """
        shape_env = FxGraphCache._get_shape_env()
        assert shape_env is not None

        symints = FxGraphCache._filter_backed_symints(example_inputs)
        hints = [hint_int(s) for s in symints]

        def iterate_over_candidates() -> (
            Generator[Tuple[CompiledFxGraph, bytes], None, None]
        ):
            if local:
                subdir = FxGraphCache._get_tmp_dir_for_key(key)
                if os.path.exists(subdir):
                    for path in sorted(os.listdir(subdir)):
                        try:
                            with open(os.path.join(subdir, path), "rb") as f:
                                content = f.read()
                                yield pickle.loads(content), content
                        except Exception:
                            log.warning(
                                "fx graph cache unable to load compiled graph",
                                exc_info=True,
                            )

            if remote_cache:
                try:
                    if (cache_data := remote_cache.get(key)) is not None:
                        assert isinstance(cache_data, dict)
                        data = cache_data["data"]
                        assert isinstance(data, (str, bytes))
                        content = base64.b64decode(data)
                        yield pickle.loads(content), content
                except Exception:
                    log.warning(
                        "fx graph cache unable to load compiled graph", exc_info=True
                    )

        # Iterate over any entries in the subdir for this key and evaluate
        # their guards to determine whether there's a hit.
        graph = None
        pickled_content = None
        cache_info: Dict[str, Any] = dict()

        for candidate, pickled_content in iterate_over_candidates():
            if not candidate.guards_expr:
                # No guards to evaluate, so this is a hit.
                graph = candidate
                break

            # Evaluate the guard expression in the current context.
            # If there's not a cache hit, we don't want the evaluation to
            # affect the current env, e.g., cause the creation of new guards,
            # so we evaluate with the hints instead of the symbols.
            hit = bool(
                shape_env.evaluate_guards_expression(candidate.guards_expr, hints)
            )
            log.debug(
                "fx graph cache key %s evaluating guards [%s] with values %s => hit=%s",
                key,
                candidate.guards_expr,
                hints,
                hit,
            )
            if hit:
                graph = candidate
                break

        if graph is None:
            return None, cache_info

        if pickled_content is not None:
            CacheArtifactManager.record_artifact(
                CacheArtifactType.INDUCTOR, key, pickled_content
            )

        if bundle := graph._triton_bundle:
            triton_bundler_meta = TritonBundler.read_and_emit(bundle)
            if (meta := triton_bundler_meta) is not None:
                cache_info["triton_bundler_meta"] = str(meta)
                # TODO: Clean up autograd cache integration
                CompileEventLogger.try_add_pt2_compile(
                    "inductor_compile", cached_kernel_names=meta.cached_kernel_names
                )
                if len(meta.cached_kernel_names) > 0:
                    get_metrics_context().increment("num_triton_bundles", 1)

        try:
            artifact_path = graph.after_deserialization(constants)
        except OSError:
            # Not expected, but in case the PyCodeCache entry is removed from
            # underneath us, treat it as a cache miss and recompile.
            return None, cache_info

        inductor_meta = autotune_cache.inductor_meta_from_config()
        code = graph.source_code
        AutotuneCacheBundler.begin_compile(inductor_meta, code=code)

        # Now re-evaluate with the symints to add any guards to the current env.
        if graph.guards_expr:
            check = bool(
                shape_env.evaluate_guards_expression(graph.guards_expr, symints)
            )
            assert check is True
            log.debug(
                "fx graph cache key %s post-load guards: %s", key, shape_env.guards
            )

        # Increment the cached metrics/counters by the amounts recorded when the FX
        # graph was compiled for this cache entry. Pretending these counters
        # were incremented normally is useful for testing with the cache enabled.
        metrics.CachedMetricsHelper.apply_deltas(graph.metrics_deltas)
        counters["inductor"] += graph.counter_deltas

        output_code_log.debug("Output code: \n%s", code)
        output_code_log.debug("Output code written to: %s", artifact_path)
        # On cache hit, use artifact path as filename
        trace_structured(
            "inductor_output_code",
            lambda: {"filename": artifact_path},
            payload_fn=lambda: code,
        )
        return graph, cache_info

    @staticmethod
    def _write_to_local_cache(key: str, content: bytes) -> None:
        subdir = FxGraphCache._get_tmp_dir_for_key(key)
        if not os.path.exists(subdir):
            os.makedirs(subdir, exist_ok=True)

        # Use a hash of the serialized CompiledFxGraph to get a unique file
        # name. The specific name doesn't matter since a lookup involves
        # iterating over all entries in the parent subdir.
        path = os.path.join(subdir, sha256_hash(content))
        write_atomic(path, content, make_dirs=True)

    @staticmethod
    def _save_graph(
        key: str,
        compiled_graph: OutputCode,
        example_inputs: Sequence[InputType],
        local: bool,
        remote_cache: Optional[RemoteCache[JsonDataTy]],
    ) -> None:
        """
        Store a serialized CompiledFxGraph on disk.
        """
        from .compile_fx import CompiledFxGraph

        assert isinstance(
            compiled_graph, CompiledFxGraph
        ), f"serialization for {type(compiled_graph)} NYI"
        disk_compiled_graph = copy(compiled_graph)
        disk_compiled_graph.prepare_for_serialization()

        # Before serializing, compute the guard expression that will be used to
        # ensure that a CompiledFxGraph is valid when loaded from the cache. It's
        # sufficient to consider only the SymInt args to the fx graph since the
        # Tensor shapes are already captured in the hash for the cache key. Any
        # Tensor arg with a symbolic shape will have a SymInt arg for the graph.
        shape_env = FxGraphCache._get_shape_env()
        assert shape_env is not None
        symints = FxGraphCache._filter_backed_symints(example_inputs)
        guards = shape_env.get_pruned_guards(symints)
        disk_compiled_graph.guards_expr = shape_env.produce_guards_expression(
            placeholders=symints, guards=guards
        )

        try:
            content = pickle.dumps(disk_compiled_graph)
        except Exception:
            log.warning(
                "fx graph cache unable to serialize compiled graph", exc_info=True
            )
            counters["inductor"]["fxgraph_cache_pickle_error"] += 1
            return

        try:
            CacheArtifactManager.record_artifact(
                CacheArtifactType.INDUCTOR, key, content
            )
            if local:
                FxGraphCache._write_to_local_cache(key, content)

            if remote_cache:
                time_taken_ms = int((disk_compiled_graph._time_taken_ns or 0) // 1e6)
                cache_data: JsonDataTy = {
                    "data": base64.b64encode(content).decode("ascii"),
                    "time_taken_ms": time_taken_ms,
                }
                remote_cache.put(key, cache_data)
        except Exception:
            log.warning("fx graph unable to write to cache", exc_info=True)
            counters["inductor"]["fxgraph_cache_write_error"] += 1

    @staticmethod
    def _check_can_cache(gm: torch.fx.GraphModule) -> None:
        """
        Check some conditions that would preclude caching and raise BypassFxGraphCache
        to bypass in case caching is not possible.
        """
        # Post grad custom passes must implement the CustomGraphPass or we don't
        # know how to include them in the cache key calculation.
        for p in (config.post_grad_custom_pre_pass, config.post_grad_custom_post_pass):
            if p and (not isinstance(p, CustomGraphPass) or not p.uuid()):
                raise BypassFxGraphCache("Unsupported post grad custom pass")

        # Freezing can embed constants that wouldn't be static across runs.
        if has_frozen_params(gm) and not torch._utils_internal.justknobs_check(
            "pytorch/inductor:allow_freezing_with_caching"
        ):
            raise BypassFxGraphCache("Skipping graph with frozen constants")

        if config.aot_inductor.use_runtime_constant_folding:
            raise BypassFxGraphCache(
                "Runtime constant folding can introduce constants that aren't "
                "static across runs"
            )

        from torch._inductor.compiler_bisector import CompilerBisector

        if CompilerBisector.bisection_enabled:
            log.debug("dont cache graph when bisect enabled")
            raise BypassFxGraphCache

        # The treatment of guards in the caching implementation requires that
        # we have a shape env.
        if FxGraphCache._get_shape_env() is None:
            log.debug("fx graph cache no shape env")
            raise BypassFxGraphCache("No shape env")

        # We skip caching if there are any torchbind objects.
        for module in gm.modules():
            if not isinstance(module, torch.fx.GraphModule):
                continue
            for node in module.graph.nodes:
                if (
                    isinstance(node.target, torch._ops.HigherOrderOperator)
                    and not node.target.cacheable()
                ):
                    raise BypassFxGraphCache(
                        f"Can't cache HigherOrderOperator: {node.target.name()}"
                    )
                if node.op == "getattr" and isinstance(
                    getattr(gm, node.target), torch._C.ScriptObject
                ):
                    raise BypassFxGraphCache("Can't cache torchbind objects")

    @staticmethod
    def prepare_key(
        gm: torch.fx.GraphModule,
        example_inputs: Sequence[InputType],
        fx_kwargs: _CompileFxKwargs,
        inputs_to_check: Sequence[int],
        remote: bool,
    ) -> Tuple[Optional[Tuple[str, List[str]]], Dict[str, Any]]:
        """
        Checks that the inductor input is cacheable, then computes
        and returns the cache key for the input.
        Returns (key_info, cache_info) where:
        - key_info is (hash_key, debug_lines), and
        - cache_info will contain debug info in the event of BypassFxGraphCache.

        NB: It is possible to have this function return a union instead. But
        I personally believe it is more annoying/difficult to read in that format.
        """
        try:
            FxGraphCache._check_can_cache(gm)
            key, debug_lines = compiled_fx_graph_hash(
                gm, example_inputs, fx_kwargs, inputs_to_check
            )
        except BypassFxGraphCache as e:
            counters["inductor"]["fxgraph_cache_bypass"] += 1
            log.info("Bypassing FX Graph Cache because '%s'", e)
            if remote:
                log_cache_bypass("bypass_fx_graph", str(e))
            cache_info = {
                "cache_state": "bypass",
                "cache_bypass_reason": str(e),
                "cache_event_time": time_ns(),
            }
            return None, cache_info
        # If key exists, then cache_info will come from load_with_key
        return (key, debug_lines), {}

    @staticmethod
    def get_remote_cache() -> Optional[RemoteCache[JsonDataTy]]:
        """
        Attempts to load the remote cache, returns None on error.
        """
        cache_id = "fx-graph-v1"
        return create_cache(
            cache_id,
            config.is_fbcode(),
            "FbRemoteFxGraphCache",
            "RemoteFxGraphCache",
        )

    @staticmethod
    def load_with_key(
        key: str,
        debug_lines: List[str],
        example_inputs: Sequence[InputType],
        local: bool,
        remote_cache: Optional[RemoteCache[JsonDataTy]],
        is_backward: bool,
        constants: CompiledFxGraphConstants,
    ) -> Tuple[Optional[CompiledFxGraph], Dict[str, Any]]:
        """
        Lookup the graph with the given key, and return results and metadata.
        Doesn't do any logging on its own, because AOTAutograd handles a cache miss
        differently from FXGraphCache.
        """
        compiled_graph, cache_info = FxGraphCache._lookup_graph(
            key, example_inputs, local, remote_cache, constants
        )
        cache_info = {
            **cache_info,
            "key": key,
            "components": debug_lines,
            "cache_event_time": time_ns(),
        }
        if compiled_graph is not None:
            log.info("fx graph cache hit for key %s", key)
            counters["inductor"]["fxgraph_cache_hit"] += 1
            cache_info["cache_state"] = "hit"
            if remote_cache:
                # Count remote cache hit stats
                get_metrics_context().increment("inductor_fx_remote_cache_hit_count", 1)
                get_metrics_context().add_to_set(
                    "inductor_fx_remote_cache_hit_keys", key
                )

            if (time_saved_ns := compiled_graph._time_taken_ns) is not None:
                cache_info["time_saved_ns"] = time_saved_ns
                get_metrics_context().increment(
                    "distributed_ephemeral_timeout_us", time_saved_ns // 1000
                )
                if (
                    ephemeral_increase := add_ephemeral_timeout_increase_for_distributed(
                        time_saved_ns
                    )
                ) != 0:
                    cache_info["ephemeral_timeout_increase"] = ephemeral_increase
        else:
            if remote_cache:
                # Count remote cache miss stats
                get_metrics_context().increment(
                    "inductor_fx_remote_cache_miss_count", 1
                )
                get_metrics_context().add_to_set(
                    "inductor_fx_remote_cache_miss_keys", key
                )
            log.info("fx graph cache miss for key %s", key)
            counters["inductor"]["fxgraph_cache_miss"] += 1
            cache_info["cache_state"] = "miss"

        return compiled_graph, cache_info

    @staticmethod
    def clear() -> None:
        """
        Clear out the on-disk cache.
        """
        try:
            shutil.rmtree(FxGraphCache._get_tmp_dir())
        except FileNotFoundError:
            pass


def run_command_and_check(cmd_: str) -> None:
    with dynamo_timed("run_command_and_check", log_pt2_compile_event=True):
        cmd = shlex.split(cmd_)
        try:
            subprocess.check_call(cmd)
        except subprocess.CalledProcessError as e:
            raise exc.CppCompileError(cmd, e.output) from e


@functools.lru_cache(None)
def split_aot_inductor_output_path(path: str) -> Tuple[str, str]:
    """Returns the path where the AOT Inductor compiled kernels are stored."""
    if path.endswith(".so"):
        return os.path.split(path)
    elif path.endswith(".pt2"):
        return os.path.split(path)
    else:
        return path, ""


@clear_on_fresh_inductor_cache
class CudaKernelParamCache:
    cache: Dict[str, Dict[str, str]] = {}
    cache_clear = staticmethod(cache.clear)

    @classmethod
    def set(cls, key: str, params: Dict[str, str], cubin: str, bin_type: str) -> None:
        _, path = write(
            cubin,
            bin_type,
            hash_type=bin_type,
            specified_dir=split_aot_inductor_output_path(
                config.aot_inductor.output_path
            )[0],
        )
        params[get_cpp_wrapper_cubin_path_name()] = path

        cls.cache[key] = params

    @classmethod
    def get(cls, key: str) -> Optional[Dict[str, str]]:
        return cls.cache.get(key, None)

    @classmethod
    def get_keys(cls) -> KeysView[str]:
        return cls.cache.keys()


class AotCodeCompiler:
    @classmethod
    def compile(
        cls,
        graph: GraphLowering,
        source_code: str,
        serialized_extern_kernel_nodes: Optional[str],
        device_type: str,
        additional_files: List[str],
    ) -> Union[List[str], str]:
        """
        Returns the .so path, or returns a list of files that were generated if
        config.aot_inductor.package=True.
        """
        generated_files = additional_files

        if sys.platform == "win32":
            raise RuntimeError("AotCodeCompiler not yet supported for inductor")

        _set_gpu_runtime_env()  # cpp_extension consults the env

        picked_vec_isa = pick_vec_isa()
        vec_isa_cmd_gen = CppBuilder(
            name="o",
            sources="i",
            BuildOption=CppTorchDeviceOptions(
                vec_isa=picked_vec_isa,
                device_type=device_type,
                aot_mode=graph.aot_mode,
            ),
        )
        # write function will calc source_code hash, the same source code with different
        # ISA level should be generate different hash.
        # So we need get a command_line which contains isa related parameter as a part of hash key.
        # And then pass the command_line to below write function as extra parameter to
        # guarantee the source code hash contains ISA difference.
        cpp_command = repr(vec_isa_cmd_gen.get_command_line())

        # Meta internal AOTInductor CPU
        fbcode_aot_cpu_re = (
            config.is_fbcode() and device_type == "cpu" and graph.aot_mode
        )
        use_absolute_path = fbcode_aot_cpu_re

        (
            specified_output_path,
            specified_artifact_name,
        ) = split_aot_inductor_output_path(config.aot_inductor.output_path)
        key, cpp_path = write(
            source_code,
            "cpp",
            extra=cpp_command,
            specified_dir=specified_output_path,
        )

        if config.aot_inductor.package:
            generated_files.append(cpp_path)

        output_code_log.info("Output code written to: %s", cpp_path)
        trace_structured(
            "graph_dump",
            lambda: {
                "name": "inductor_aot_code",
                "type": "cpp",
                "filename": cpp_path,
            },
            payload_fn=lambda: source_code,
        )

        # We use a file lock below to protect FS operations. The lock file
        # is scoped to the 'key', so make sure the consts_s is protected
        # by the same lock:
        cpp_path_operator = Path(cpp_path)
        specified_sub_dir = cpp_path_operator.parent / key
        if not specified_sub_dir.exists():
            specified_sub_dir.mkdir(exist_ok=True)
        cmake_path = str(Path(specified_sub_dir) / "CMakeLists.txt")

        def _compile_consts(consts: bytes, platform: str) -> str:
            if platform == "linux":
                if graph.mutated_buffers & OrderedSet(graph.constants.keys()):
                    # .data section is between .text and .bss. When the size of .data is large,
                    # during the linking, the relocation of .text against .bss may overflow.
                    # Rename it to .ldata so that it won't be in between the .text and .bss section
                    if len(consts) > 2_000_000_000:
                        raise ValueError(
                            "Models with buffer mutation included doesn't support constants greater than 2GB!"
                        )
                    section_attr = '.ldata, "aw"'
                else:
                    section_attr = '.lrodata, "a"'
                symbol_prefix = ""
            elif platform == "darwin":
                section_attr = "__DATA,__data"
                symbol_prefix = "_"
            else:
                raise RuntimeError(f"Unsupported platform: {platform}")

            is_large_consts = len(consts) > 1024
            consts_asm = f"\t.section\t{section_attr}\n"
            consts_asm += f"\t.balign {ALIGN_BYTES}\n"
            consts_asm += f"\t.globl\t{symbol_prefix}_binary_constants_bin_start\n"
            consts_asm += f"{symbol_prefix}_binary_constants_bin_start:\n"
            if not is_large_consts:
                for c in consts:
                    consts_asm += f"\t.byte {c}\n"
                # Add one element even if constants are empty
                # Otherwise assembler will not put them in data section
                if not consts:
                    consts_asm += "\t.space 1\n"
            else:
                consts_asm += "\t.quad 0x1234567899abcdef\n"
                consts_asm += f"\t.space {len(consts) - 8}\n"
            consts_asm += f".globl\t{symbol_prefix}_binary_constants_bin_end\n"
            consts_asm += f"{symbol_prefix}_binary_constants_bin_end:\n"
            _, consts_s = write(
                consts_asm,
                "S",
                specified_dir=str(specified_sub_dir),
            )
            consts_s = Path(consts_s)
            object_build_options = CppTorchDeviceOptions(
                # Intel compiler failed to compile this manully constructed assembly file.
                # it is ok to use gcc to compile the .S to a .o and linked with Intel comiler .
                device_type=device_type if device_type != "xpu" else "cpu",
                aot_mode=graph.aot_mode,
                compile_only=True,
                use_absolute_path=use_absolute_path,
            )
            object_builder = CppBuilder(
                name=str(consts_s.stem),
                sources=str(consts_s),
                output_dir=str(consts_s.parent),
                BuildOption=object_build_options,
            )
            compile_cmd = object_builder.get_command_line()
            consts_o = object_builder.get_target_file_path()
            if fbcode_aot_cpu_re:
                # TODO: refactor fbcode_aot_cpu_re logic into CppBuilder
                consts_o = str(consts_s.with_suffix(".o"))
                compile_file(str(consts_s), consts_o, compile_cmd.split())
                os.chmod(consts_o, 0o644)
            else:
                run_command_and_check(compile_cmd)

            if is_large_consts:
                with open(consts_o, "r+b") as f:
                    f.seek(0)
                    hdr = f.read(1024)
                    # Search for magic number and write the actual data over it
                    start_idx = hdr.find(b"\xef\xcd\xab\x99\x78\x56\x34\x12")
                    assert start_idx != -1
                    f.seek(start_idx)
                    pos = 0
                    while pos < len(consts):
                        rc = f.write(consts[pos:])
                        pos += rc

            # Remove the .S file to save space
            os.remove(consts_s)

            return consts_o

        from torch.utils._filelock import FileLock

        lock_dir = get_lock_dir()
        lock = FileLock(os.path.join(lock_dir, key + ".lock"), timeout=LOCK_TIMEOUT)
        with lock:
            if serialized_extern_kernel_nodes:
                extern_kernel_nodes_json = str(cpp_path_operator.with_suffix(".json"))
                with open(extern_kernel_nodes_json, "w") as f:
                    f.write(serialized_extern_kernel_nodes)

                if config.aot_inductor.package:
                    generated_files.append(extern_kernel_nodes_json)

            metadata = config.aot_inductor.metadata
            metadata["AOTI_DEVICE_KEY"] = device_type

            # Save user provided metadata
            meta_json = str(
                cpp_path_operator.with_name(f"{cpp_path_operator.stem}_metadata.json")
            )
            for k, v in config.aot_inductor.metadata.items():
                assert isinstance(k, str) and isinstance(
                    v, (str)
                ), "Metadata must only contain strings"

            with open(meta_json, "w") as f:
                f.write(json.dumps(config.aot_inductor.metadata))

            if config.aot_inductor.package:
                generated_files.append(meta_json)

            output_so = (
                config.aot_inductor.output_path
                if specified_artifact_name
                else str(cpp_path_operator.with_suffix(".so"))
            )
            all_cuda = all(
                graph.get_original_value_of_constant(name).is_cuda
                for name in graph.constants.keys()
                if name not in graph.folded_constants
            )

            def _to_bytes(t: torch.Tensor, all_cuda: bool) -> bytes:
                def _pad_to_alignment(raw_bytes: bytes) -> bytes:
                    padded_bytes = raw_bytes.ljust(
                        (len(raw_bytes) + ALIGN_BYTES - 1) // ALIGN_BYTES * ALIGN_BYTES,
                        b"\x00",
                    )
                    return padded_bytes

                # This serializes the tensor's untyped_storage to bytes by accessing
                # the raw data of the underlying structure.
                import ctypes

                if t.numel() == 0:
                    return b""

                if t.is_mkldnn:
                    data_ptr = torch.ops.mkldnn.data_ptr(t)
                    nbytes = torch.ops.mkldnn._nbytes(t)
                else:
                    t_cpu = t.untyped_storage().cpu()
                    data_ptr = t_cpu.data_ptr()
                    nbytes = t_cpu.nbytes()

                raw_array = ctypes.cast(
                    data_ptr,
                    ctypes.POINTER(ctypes.c_ubyte * nbytes),
                )
                raw_bytes = bytes(raw_array.contents)
                return raw_bytes if all_cuda else _pad_to_alignment(raw_bytes)

            if config.aot_inductor.package_constants_in_so:
                serialized_weights = b"".join(
                    _to_bytes(graph.get_original_value_of_constant(name), all_cuda)
                    for name in graph.constants.keys()
                    if name not in graph.folded_constants
                )
            else:
                serialized_weights = b""

            consts_size = len(serialized_weights)

            # TODO: Fix mmap weights with cuda
            use_mmap_weights = not config.is_fbcode() and consts_size > 2_000_000_000
            if config.aot_inductor.force_mmap_weights:
                use_mmap_weights = True

            object_build_options = CppTorchDeviceOptions(
                vec_isa=picked_vec_isa,
                device_type=device_type,
                aot_mode=graph.aot_mode,
                compile_only=True,
                use_absolute_path=use_absolute_path,
                use_mmap_weights=use_mmap_weights,
            )
            object_builder = CppBuilder(
                name=str(cpp_path_operator.stem),
                sources=cpp_path,
                output_dir=str(cpp_path_operator.parent),
                BuildOption=object_build_options,
            )
            compile_cmd = object_builder.get_command_line()
            output_o = object_builder.get_target_file_path()

            log.debug("aot compilation command: %s", compile_cmd)
            if config.aot_inductor.package_cpp_only:
                # Not doing the actual compilation here
                compile_flags = str(
                    cpp_path_operator.with_name(
                        f"{cpp_path_operator.stem}_compile_flags.json"
                    )
                )
                object_build_options.save_flags_to_json(compile_flags)
                generated_files.append(compile_flags)
                object_builder.save_compile_cmd_to_cmake(cmake_path)
                object_builder.save_src_to_cmake(cmake_path, cpp_path)
                generated_files.append(cmake_path)
            else:
                if fbcode_aot_cpu_re:
                    output_o = str(cpp_path_operator.with_suffix(".o"))
                    compile_file(cpp_path, output_o, compile_cmd.split())
                    os.chmod(output_o, 0o644)
                else:
                    run_command_and_check(compile_cmd)

            if not use_mmap_weights:
                aot_constants = serialized_weights
                magic_number = 0
            else:
                magic_number = cast(
                    int, torch.randint(0, torch.iinfo(torch.int64).max, (1,)).item()
                )
                aot_constants = struct.pack("qq", consts_size + 8, magic_number)

            consts_o = _compile_consts(aot_constants, sys.platform)
            gpu_codecache: Union[ROCmCodeCache, CUDACodeCache] = (
                ROCmCodeCache() if torch.version.hip else CUDACodeCache()
            )
            kernels_o = [
                entry.output_path
                for entry in gpu_codecache.cache.values()
                if entry.output_path.endswith(".o")
            ]
            kernels_o = " ".join(kernels_o)

            output_name, output_dir = get_name_and_dir_from_output_file_path(output_so)
            so_build_options = CppTorchDeviceOptions(
                vec_isa=picked_vec_isa,
                device_type=device_type,
                aot_mode=graph.aot_mode,
                use_absolute_path=use_absolute_path,
            )

            so_builder = CppBuilder(
                name=output_name,
                sources=[output_o, consts_o, kernels_o],
                output_dir=output_dir,
                BuildOption=so_build_options,
            )
            link_cmd = so_builder.get_command_line()
            output_so = so_builder.get_target_file_path()

            log.debug("aot linkage command: %s", link_cmd)

            # Append cmds to the end of codegen-ed wrapper file
            with open(cpp_path, "a") as f:
                f.write("\n")
                f.write(f"// Compile cmd\n// {compile_cmd}\n")
                f.write(f"// Link cmd\n// {link_cmd}\n")

            if config.aot_inductor.package_cpp_only:
                linker_flags = str(
                    cpp_path_operator.with_name(
                        f"{cpp_path_operator.stem}_linker_flags.json"
                    )
                )
                so_build_options.save_flags_to_json(linker_flags)
                generated_files.append(linker_flags)

                # If we only want to package the cpp, then we need to save the
                # weights separately into a bin, and we also need to prevent compiling the so

                if use_mmap_weights:
                    weight_file = str(
                        cpp_path_operator.with_name(
                            f"{cpp_path_operator.stem}_serialized_weights.bin"
                        )
                    )
                    with open(weight_file, "wb") as f_weights:
                        f_weights.write(serialized_weights)
                        f_weights.write(struct.pack("q", magic_number))

                    generated_files.append(weight_file)

                generated_files.append(consts_o)
                generated_files.append(kernels_o)

                so_builder.save_src_to_cmake(cmake_path, consts_o)
                for kernel_o in kernels_o.split():
                    so_builder.save_src_to_cmake(cmake_path, kernel_o)
                so_builder.save_link_cmd_to_cmake(cmake_path)
            else:
                if fbcode_aot_cpu_re:
                    output_so = (
                        config.aot_inductor.output_path
                        if specified_artifact_name
                        else str(cpp_path_operator.with_suffix(".so"))
                    )
                    compile_file([output_o, consts_o], output_so, link_cmd.split())
                    os.chmod(output_so, 0o755)
                else:
                    run_command_and_check(link_cmd)

                for o_file in [
                    output_o,
                    consts_o,
                ]:
                    # Remove these as they are not needed anymore
                    os.remove(o_file)

                if use_mmap_weights:
                    import resource

                    page_size_ = resource.getpagesize()
                    page_size = max(16384, page_size_)

                    with open(output_so, "a+b") as f_so:
                        so_size = f_so.tell()
                        # Page align the weights
                        f_so.write(b" " * (page_size - so_size % page_size))
                        f_so.write(serialized_weights)
                        f_so.write(struct.pack("q", magic_number))

                if config.aot_inductor.package:
                    generated_files.append(output_so)

        if config.aot_inductor.package:
            # We want to return the directory that contains all the AOTI
            # generated files, not just the so
            # return os.path.split(output_so)[0]
            return generated_files

        return output_so


# Putting this fn in cpp.py (unfortunately) causes a deadlock, which is why it's in codecache.py.
# Why? importing from cpp.py invokes codecache.pick_vec_isa(), which takes out a lock.
# Cycle goes:
# - CppCodeCache.load()
# - pick_vec_isa()
# - valid_vec_isa_list()
# - VecISA.__bool__() <-- takes out a lock
# - compile_file() <-- imports cpp_prefix_path from cpp, which causes us to try to take out the same lock.
@clear_on_fresh_inductor_cache
@functools.lru_cache
def cpp_prefix_path() -> str:
    path = Path(__file__).parent / "codegen/cpp_prefix.h"
    with path.open() as f:
        content = f.read()
        _, filename = write(
            content,
            "h",
        )
    return normalize_path_separator(filename)


def cpp_prefix() -> str:
    filename = cpp_prefix_path()
    if config.is_fbcode():
        # We need relative paths, since we bundle up
        # everything that we compile into a folder for remote compilation.
        return f'#include "{os.path.basename(filename)}"'
    else:
        return f'#include "{filename}"'


# Given a path to an input cpp file and an output path,
# Attempts to compile the file, storing the output in "output_path"
def compile_file(
    input_path: Union[str, List[str]], output_path: str, cmd: List[str]
) -> None:
    with dynamo_timed("compile_file"):
        return _compile_file(input_path, output_path, cmd)


def _compile_file(
    input_path: Union[str, List[str]], output_path: str, cmd: List[str]
) -> None:
    input_paths = [input_path] if isinstance(input_path, str) else input_path
    input_files = [
        os.path.basename(ip) if config.is_fbcode() else ip for ip in input_paths
    ]
    try:
        if config.is_fbcode():
            # Need to copy our header into the same folder as the sourcecode.
            header_path = cpp_prefix_path()
            header_name = os.path.basename(header_path)
            output_name = os.path.basename(output_path)
            # When we build remotely, we need to make sure to carefully copy any files
            # that are required during the compilation process into our build directly.
            # This is where all of the ATen/c10/Torch includes come from.
            torch_includes_path = os.path.join(_TORCH_PATH, "include")
            with tempfile.TemporaryDirectory() as tmp_dir:
                # Copy everything to tmp compilation folder
                shutil.copy(header_path, os.path.join(tmp_dir, header_name))
                shutil.copy(_LINKER_SCRIPT, os.path.join(tmp_dir, "script.ld"))
                for p, f in zip(input_paths, input_files):
                    shutil.copy(p, os.path.join(tmp_dir, f))
                dest_include_path = os.path.join(tmp_dir, "include")
                shutil.copytree(torch_includes_path, dest_include_path)
                # Run the build
                output_file_path = _run_build_command(cmd, tmp_dir, output_name)
                # Copy output from the build
                if os.path.exists(output_path):
                    os.remove(output_path)
                shutil.copy(output_file_path, output_path)
        else:
            subprocess.check_output(cmd, stderr=subprocess.STDOUT)
    except subprocess.CalledProcessError as e:
        output = e.output.decode("utf-8")
        openmp_problem = "'omp.h' file not found" in output or "libomp" in output
        if openmp_problem and sys.platform == "darwin":
            instruction = (
                "\n\nOpenMP support not found. Please try one of the following solutions:\n"
                "(1) Set the `CXX` environment variable to a compiler other than Apple clang++/g++ "
                "that has builtin OpenMP support;\n"
                "(2) install OpenMP via conda: `conda install llvm-openmp`;\n"
                "(3) install libomp via brew: `brew install libomp`;\n"
                "(4) manually setup OpenMP and set the `OMP_PREFIX` environment variable to point to a path"
                " with `include/omp.h` under it."
            )
            output += instruction
        raise exc.CppCompileError(cmd, output) from e


_libgomp: Optional[CDLL] = None


def custom_op_wrapper(op: str, *args: Any) -> Union[list[c_void_p], c_void_p]:
    # This function will be called from generated cpp wrapper code in the JIT mode.
    # Because tensors will be passed in as AtenTensorHandle, we need to explicitly convert them.
    def convert_arg(arg: Any) -> Any:
        if str(type(arg)) == "<class 'PyCapsule'>":
            # No easy way to do isinstance check on PyCapsule
            return torch._C._aoti.alloc_tensor_by_stealing_from_void_ptr(arg)
        elif isinstance(arg, (list, tuple)):
            return type(arg)(convert_arg(a) for a in arg)
        else:
            return arg

    converted_args = [convert_arg(arg) for arg in args]

    assert op.startswith("torch.ops."), (
        op + " can not be called through custom_op_wrapper"
    )
    func = None
    for i, s in enumerate(op.split(".")):
        if i == 0:
            func = importlib.import_module(s)
        func = getattr(func, s)

    assert callable(func), op + " can not be loaded through custom_op_wrapper"

    # convert any kwarg-only arguments to kwargs
    kwargs = dict()
    for func_arg, conv_arg in zip(func._schema.arguments, converted_args):
        if func_arg.kwarg_only:
            kwargs[func_arg.name] = conv_arg
    if kwargs:
        del converted_args[-len(kwargs) :]

    result = func(*converted_args, **kwargs)
    if isinstance(result, (list, tuple)):
        # unsafe_alloc_void_ptrs_from_tensors expects result contains tensor only
        result = [torch.tensor([]) if r is None else r for r in result]
        for i, r in enumerate(result):
            assert isinstance(r, torch.Tensor), op + " returns a list of non-tensors"
        return torch._C._aoti.unsafe_alloc_void_ptrs_from_tensors(result)  # type: ignore[arg-type]
    else:
        assert isinstance(result, torch.Tensor), op + " returns a non-tensor"
        return torch._C._aoti.unsafe_alloc_void_ptr_from_tensor(result)


@clear_on_fresh_inductor_cache
class CppCodeCache:
    cache: Dict[str, Callable[[], Union[CDLL, ModuleType]]] = {}
    cache_clear = staticmethod(cache.clear)
    cpp_compile_command_flags: Dict[str, Any] = {}

    @staticmethod
    def _load_library_inner(path: str, key: str) -> Union[CDLL, ModuleType]:
        return cdll.LoadLibrary(path)

    @classmethod
    def _load_library(cls, path: str, key: str) -> Union[CDLL, ModuleType]:
        try:
            result = cls._load_library_inner(path, key)
            result.key = key  # type: ignore[union-attr]
            return result
        except (ImportError, OSError) as e:
            if "gomp" in str(e) and os.path.exists("/usr/lib64/libgomp.so.1"):
                # hacky workaround for fbcode/buck
                global _libgomp
                _libgomp = cdll.LoadLibrary("/usr/lib64/libgomp.so.1")
                result = cls._load_library_inner(path, key)
                result.key = key  # type: ignore[union-attr]
                return result
            if "failed to map segment from shared object" in str(e):
                raise OSError(
                    f"{e}.  The most common reason this may occur is if the {tempfile.gettempdir()} folder "
                    "is mounted with noexec (e.g., by default Docker mounts tmp file systems "
                    f"as noexec).  Please remount {tempfile.gettempdir()} with exec enabled, or set another "
                    "temporary directory with TORCHINDUCTOR_CACHE_DIR environment variable."
                ) from e
            raise

    @classmethod
    def load_async(
        cls,
        source_code: str,
        device_type: str = "cpu",
        submit_fn: Any = None,
        extra_flags: Sequence[str] = (),
    ) -> Any:
        compile_command = {
            **cls.cpp_compile_command_flags,
            "device_type": device_type,
            "vec_isa": pick_vec_isa(),
            "extra_flags": extra_flags,
        }

        _set_gpu_runtime_env()  # cpp_extension consults the env

        command_gen = CppBuilder(
            name="o", sources="i", BuildOption=CppTorchDeviceOptions(**compile_command)
        )
        # write function will calc source_code hash, the same source code with different
        # ISA level should be generate different hash.
        # So we need get a command_line which contains isa related parameter as a part of hash key.
        # And then pass the command_line to below write function as extra parameter to
        # guarantee the source code hash contains ISA difference.
        vec_isa_cmd = repr(command_gen.get_command_line())
        key, input_path = write(source_code, "cpp", extra=vec_isa_cmd)

        if key not in cls.cache:
            from torch.utils._filelock import FileLock

            lock_path = os.path.join(get_lock_dir(), key + ".lock")
            output_name, output_dir = get_name_and_dir_from_output_file_path(input_path)
            """
            If `fb_code` env, it need to be dispatched to original `compile_file` function.
            So, we still need to prepare parameters for the function: `input_path` and `fb_output_path`.
            """
            fb_output_path = input_path[:-3] + "so"
            future: Optional[Future[Any]] = None
            lib = None

            cpp_build_option = CppTorchDeviceOptions(**compile_command)
            cpp_builder = CppBuilder(
                name=output_name,
                sources=input_path,
                output_dir=output_dir,
                BuildOption=cpp_build_option,
            )

            worker_fn = functools.partial(
                _worker_compile_cpp,
                lock_path,
                cpp_builder,
                input_path,
                fb_output_path,
            )

            binary_path = normalize_path_separator(
                fb_output_path
                if config.is_fbcode()
                else cpp_builder.get_target_file_path()
            )

            def load_fn() -> Any:
                nonlocal lib
                if lib is None:
                    if future is not None:
                        future.result()
                    result = worker_fn()
                    assert result is None
                    lib = cls._load_library(binary_path, key)
                    assert lib is not None
                return lib

            if submit_fn is not None:
                with FileLock(lock_path, timeout=LOCK_TIMEOUT):
                    if not os.path.exists(binary_path):
                        future = submit_fn(worker_fn)

            cls.cache[key] = load_fn

        return cls.cache[key]

    @classmethod
    def load(cls, source_code: str, device_type: str = "cpu") -> Any:
        return cls.load_async(source_code, device_type)()


def _worker_compile_cpp(
    lock_path: str,
    cpp_builder: CppBuilder,
    fb_input_path: str,
    fb_output_path: str,
) -> None:
    from torch.utils._filelock import FileLock

    with FileLock(lock_path, timeout=LOCK_TIMEOUT):
        binary_path = (
            fb_output_path if config.is_fbcode() else cpp_builder.get_target_file_path()
        )
        if not os.path.exists(binary_path):
            if config.is_fbcode():
                compile_file(
                    fb_input_path,
                    fb_output_path,
                    shlex.split(cpp_builder.get_command_line()),
                )
            else:
                cpp_builder.build()


# Customized Python binding for cpp kernels
@clear_on_fresh_inductor_cache
class CppPythonBindingsCodeCache(CppCodeCache):
    cache: Dict[str, Callable[[], Union[CDLL, ModuleType]]] = {}
    cache_clear = staticmethod(cache.clear)
    cpp_compile_command_flags = {
        # kernels have no dependency on libtorch
        "include_pytorch": False,
        "shared": True,
    }
    entry_function = "kernel"
    call_entry_function = "kernel(%s);Py_RETURN_NONE;"
    extra_parse_arg = ""
    suffix_template = textwrap.dedent(
        """
        // Python bindings to call %s():
        #define PY_SSIZE_T_CLEAN
        #include <Python.h>
        #include <sstream>
        #include <cstdlib>

        #ifndef _MSC_VER
        #if __cplusplus < 202002L
        // C++20 (earlier) code
        // https://en.cppreference.com/w/cpp/language/attributes/likely
        #define likely(x)       __builtin_expect(!!(x), 1)
        #define unlikely(x)     __builtin_expect(!!(x), 0)
        #endif
        #else
        #define likely(x) (x)
        #define unlikely(x) (x)
        #endif

        // This is defined in guards.cpp so we don't need to import PyTorch headers that are slooow.
        // We manually link it below to workaround issues with fbcode build.
        static void* (*_torchinductor_pyobject_tensor_data_ptr)(PyObject* obj);

        template <typename T> static inline T parse_arg(PyObject* args, size_t n) {
            static_assert(std::is_pointer_v<T>, "arg type must be pointer or long");
            return static_cast<T>(_torchinductor_pyobject_tensor_data_ptr(PyTuple_GET_ITEM(args, n)));
        }
        template <> inline int64_t parse_arg<int64_t>(PyObject* args, size_t n) {
            auto result = PyLong_AsSsize_t(PyTuple_GET_ITEM(args, n));
            if(unlikely(result == -1 && PyErr_Occurred()))
                throw std::runtime_error("expected int arg");
            return result;
        }
        template <> inline uintptr_t parse_arg<uintptr_t>(PyObject* args, size_t n) {
            auto result = PyLong_AsVoidPtr(PyTuple_GET_ITEM(args, n));
            if(unlikely(result == reinterpret_cast<void*>(-1) && PyErr_Occurred()))
                throw std::runtime_error("expected int arg");
            return reinterpret_cast<uintptr_t>(result);
        }

        %s

        static PyObject* %s_py(PyObject* self, PyObject* args) {
            try {
                if(unlikely(!PyTuple_CheckExact(args)))
                    throw std::runtime_error("tuple args required");
                if(unlikely(PyTuple_GET_SIZE(args) != %s))
                    throw std::runtime_error("requires %s args");
                %s
            } catch(std::exception const& e) {
                PyErr_SetString(PyExc_RuntimeError, e.what());
                return nullptr;
            } catch(...) {
                PyErr_SetString(PyExc_RuntimeError, "unhandled error");
                return nullptr;
            }
        }

        static PyMethodDef py_methods[] = {
            {"%s", %s_py, METH_VARARGS, ""},
            {NULL, NULL, 0, NULL}};

        static struct PyModuleDef py_module =
            {PyModuleDef_HEAD_INIT, "%s", NULL, -1, py_methods};

        PyMODINIT_FUNC PyInit_%s(void) {
            const char* str_addr = std::getenv("_TORCHINDUCTOR_PYOBJECT_TENSOR_DATA_PTR");
            if(!str_addr) {
                PyErr_SetString(PyExc_RuntimeError, "_TORCHINDUCTOR_PYOBJECT_TENSOR_DATA_PTR must be set");
                return nullptr;
            }
            std::istringstream iss(str_addr);
            uintptr_t addr = 0;
            iss >> addr;
            _torchinductor_pyobject_tensor_data_ptr =
                reinterpret_cast<decltype(_torchinductor_pyobject_tensor_data_ptr)>(addr);
            PyObject* module = PyModule_Create(&py_module);
            if (module == NULL) {
                return NULL;
            }
            #ifdef Py_GIL_DISABLED
                PyUnstable_Module_SetGIL(mod, Py_MOD_GIL_NOT_USED);
            #endif
            return module;
        }
        """
    )

    @classmethod
    def _load_library_inner(cls, path: str, key: str) -> ModuleType:
        os.environ["_TORCHINDUCTOR_PYOBJECT_TENSOR_DATA_PTR"] = str(
            torch._C._dynamo.guards._torchinductor_pyobject_tensor_data_ptr  # type: ignore[attr-defined]
        )
        module_name = f"{key}.{cls.entry_function}"
        try:
            return sys.modules[module_name]
        except KeyError:
            pass
        spec = importlib.util.spec_from_file_location(module_name, path)
        assert spec is not None
        module = importlib.util.module_from_spec(spec)
        sys.modules[module_name] = module
        spec.loader.exec_module(module)  # type: ignore[union-attr]
        return module

    @classmethod
    def load_pybinding_async(
        cls,
        argtypes: List[str],
        source_code: str,
        device_type: str = "cpu",
        num_outputs: int = -1,
        submit_fn: Any = None,
        extra_flags: Sequence[str] = (),
    ) -> Any:
        """
        Wrap a C++ function in fast Python bindings.

        Args:
            argtypes: The types of args to ENTRY_FUNCTION(), e.g. ["float*", "long"]
            source_code: C++ source code containing a ENTRY_FUNCTION() function

        Returns:
            A python version of ENTRY_FUNCTION()
        """
        parseargs = ", ".join(
            f"parse_arg<{argtype.replace('const ', '')}>(args, {n})"
            for n, argtype in enumerate(argtypes)
        )
        suffix = cls.suffix_template % (
            cls.entry_function,
            cls.extra_parse_arg % num_outputs if cls.extra_parse_arg else "",
            cls.entry_function,
            len(argtypes),
            len(argtypes),
            cls.call_entry_function % parseargs,
            cls.entry_function,
            cls.entry_function,
            cls.entry_function,
            cls.entry_function,
        )
        get_result = cls.load_async(
            source_code + suffix,
            device_type,
            submit_fn=submit_fn,
            extra_flags=extra_flags,
        )
        result = None

        def future() -> Any:
            nonlocal result
            if result is None:
                result = get_result()
                assert isinstance(result, ModuleType)
            return getattr(result, cls.entry_function)

        return future

    @classmethod
    def load_pybinding(cls, *args: Any, **kwargs: Any) -> Any:
        return cls.load_pybinding_async(*args, **kwargs)()


@clear_on_fresh_inductor_cache
class CppWrapperCodeCache(CppPythonBindingsCodeCache):
    cache: Dict[str, Callable[[], Union[CDLL, ModuleType]]] = {}
    cache_clear = staticmethod(cache.clear)
    cpp_compile_command_flags = {
        "include_pytorch": True,
        "shared": True,
    }
    entry_function = "inductor_entry_cpp"
    call_entry_function = "return inductor_entry_cpp(%s);"
    extra_parse_arg = textwrap.dedent(
        """
        #include <torch/csrc/inductor/aoti_torch/c/shim.h>

        static inline std::vector<AtenTensorHandle> unpack_tensor_handle_list(PyObject* pyvec) {
            std::vector<AtenTensorHandle> result;
            size_t result_len = PyList_GET_SIZE(pyvec);
            result.reserve(result_len);
            for (size_t i = 0; i < result_len; i++) {
                // AtenTensorHandle is essentially a pointer
                void* elem = PyCapsule_GetPointer(PyList_GET_ITEM(pyvec, i), NULL);
                result.push_back(reinterpret_cast<AtenTensorHandle>(elem));
            }
            return result;
        }

        static inline PyObject* pack_tensor_handle_list(const std::vector<AtenTensorHandle>& cppvec) {
            size_t result_len = cppvec.size();
            PyObject* result = PyList_New(static_cast<Py_ssize_t>(result_len));
            for (size_t i = 0; i < result_len; i++) {
                PyObject *elem =
                    cppvec[i] == nullptr
                        ? Py_None
                        // Store AtenTensorHandle as PyCapsulate
                        : PyCapsule_New(reinterpret_cast<void*>(cppvec[i]), NULL, NULL);
                PyList_SET_ITEM(result, i, elem);
            }
            return result;
        }

        template <> inline std::vector<AtenTensorHandle> parse_arg<std::vector<AtenTensorHandle>>(PyObject* args, size_t n) {
            return unpack_tensor_handle_list(PyTuple_GET_ITEM(args, n));
        }

        PyObject* inductor_entry_cpp(std::vector<AtenTensorHandle>&& input_handles) {
            // For outputs, we only allocate a vector to hold returned tensor handles,
            // not allocating the actual output tensor storage here
            std::vector<AtenTensorHandle> output_handles(%s);
            try {
                inductor_entry_impl(input_handles.data(), output_handles.data());
                if (PyErr_Occurred()) {
                    return nullptr;
                }
                return pack_tensor_handle_list(output_handles);
            } catch(std::exception const& e) {
                PyErr_SetString(PyExc_RuntimeError, e.what());
                return nullptr;
            } catch(...) {
                PyErr_SetString(PyExc_RuntimeError, "unhandled error");
                return nullptr;
            }
        }
        """
    )


@clear_on_fresh_inductor_cache
class HalideCodeCache(CppPythonBindingsCodeCache):
    cache: Dict[str, Callable[[], Union[ModuleType, CDLL]]] = {}
    cache_clear = staticmethod(cache.clear)
    _standalone_runtime_path: Optional[str] = None
    prefix = textwrap.dedent(
        """
        #include "{halideruntime_h}"
        #include "{headerfile}"
        #include <stdexcept>
        #include <cmath>

        namespace c10 {{
            inline long div_floor_integer(long a, long b) {{
                if ((a<0) != (b<0)) {{
                    const auto quot = a / b;
                    const auto rem = a % b;
                    return rem ? quot - 1 : quot;
                }}
                return a / b;
            }}
        }}
        """
    )
    glue_template_cpp = prefix + textwrap.dedent(
        """
        void kernel({argdefs}) {{
            {buffers}
            int err = halide_kernel({buffer_names});
            if(err != 0) throw std::runtime_error("halide_kernel failed");
        }}
        """
    )
    glue_template_cuda = prefix + textwrap.dedent(
        """
        #include <cuda.h>
        static const halide_device_interface_t* cuda_interface = halide_cuda_device_interface();

        void kernel({argdefs}, uintptr_t stream) {{
            {buffers}
            int err = halide_kernel(reinterpret_cast<void*>(stream), {buffer_names});
            if(err != 0) throw std::runtime_error("halide_kernel failed");
        }}
        """
    )
    standalone_runtime_cuda_init = textwrap.dedent(
        """
        #include "{}"
        #include <cuda.h>

        static int acquire_context(void* user_context,
                                   void** cuda_context_out,
                                   bool create) {{
            return cuCtxGetCurrent(reinterpret_cast<CUcontext*>(cuda_context_out));
        }}

        static int release_context(void* user_context) {{
            return 0;
        }}

        static int get_stream(void* user_context,
                              void* cuda_context,
                              void** stream_out) {{
            *stream_out = user_context;
            return 0;
        }}

        static int register_halide_hooks() {{
            halide_set_cuda_acquire_context(&acquire_context);
            halide_set_cuda_release_context(&release_context);
            halide_set_cuda_get_stream(&get_stream);
            return 0;
        }}

        int inductor_register_halide_hooks_result = register_halide_hooks();
        """
    )

    @classmethod
    def _codegen_buffer(cls, name: str, arg: HalideInputSpec, cuda: bool) -> List[str]:
        assert arg.shape is not None
        assert arg.stride is not None and len(arg.shape) == len(arg.stride)
        assert arg.offset is not None
        data_ptr = f"{arg.alias_of or arg.name} + {arg.offset}"
        if cuda:
            device = f"reinterpret_cast<uint64_t>({data_ptr})"
            device_interface = "cuda_interface"
            host = "nullptr"
            flags = "halide_buffer_flag_device_dirty"
        else:
            device = "0"
            device_interface = "nullptr"
            host = f"reinterpret_cast<uint8_t*>({data_ptr})"
            flags = "halide_buffer_flag_host_dirty"

        dims = []
        for size, stride in zip(arg.shape, arg.stride):
            dims.append(f"halide_dimension_t(0, {size}, {stride})")

        return [
            f"halide_buffer_t {name};",
            f"halide_dimension_t {name}_dims[] = {{{', '.join(dims)}}};",
            f"{name}.device = {device};",
            f"{name}.device_interface = {device_interface};",
            f"{name}.host = {host};",
            f"{name}.flags = {flags};",
            f"{name}.type = {arg.halide_type()};",
            f"{name}.dimensions = {len(dims)};",
            f"{name}.dim = {name}_dims;",
            f"{name}.padding = nullptr;",
        ]

    @classmethod
    def _codegen_glue(cls, meta: HalideMeta, headerfile: object) -> str:
        is_cuda = meta.is_cuda()
        assert is_cuda is ("user_context" in meta.target)
        assert "no_runtime" in meta.target
        buffers = []
        buffer_names = []
        for i, arg in enumerate(meta.argtypes):
            if arg.is_buffer():
                buffer_names.append(f"&hl_buf_{i}")
                buffers.extend(cls._codegen_buffer(f"hl_buf_{i}", arg, is_cuda))
            else:
                assert "*" not in arg.ctype
                buffer_names.append(arg.name)
        buffers = "\n".join([f"    {line}" for line in buffers]).lstrip()

        glue_template = cls.glue_template_cuda if is_cuda else cls.glue_template_cpp
        glue_code = glue_template.format(
            halideruntime_h=cls.find_header(
                "HalideRuntimeCuda.h" if is_cuda else "HalideRuntime.h"
            ),
            headerfile=headerfile,
            argdefs=", ".join(
                f"{a.bindings_type()} {a.name}"
                for a in meta.argtypes
                if a.alias_of is None
            ),
            buffers=buffers,
            buffer_names=", ".join(buffer_names),
        )
        return glue_code

    @classmethod
    @functools.lru_cache(None)
    def config_hash(cls) -> str:
        command_gen = CppBuilder(
            name="O",
            sources="I",
            BuildOption=CppOptions(),
        )
        command_line = command_gen.get_command_line()
        return sha256_hash(
            "\n".join(
                [
                    cls.glue_template_cpp,
                    cls.glue_template_cuda,
                    cls.standalone_runtime_cuda_init,
                    command_line,
                ]
            ).encode("utf-8")
        )

    @staticmethod
    def _search_for_file(suffix: str, errmsg: str) -> str:
        spec = importlib.machinery.PathFinder.find_spec("halide")
        if spec is None or not spec.submodule_search_locations:
            raise RuntimeError("halide python bindings not installed")
        try:
            search = spec.submodule_search_locations[0]
            for file in os.listdir(search):
                if file.endswith(".so"):
                    try:
                        out = subprocess.check_output(
                            ["ldd", os.path.join(search, file)]
                        )
                    except subprocess.SubprocessError:
                        continue
                    m = re.search(r"(/.*)/libHalide.so", out.decode("utf-8"))
                    if m:
                        path = os.path.join(os.path.abspath(m.group(1)), suffix)
                        if os.path.exists(path):
                            return os.path.abspath(path)
        except Exception as e:
            raise RuntimeError(errmsg) from e
        raise RuntimeError(errmsg)

    @staticmethod
    @functools.lru_cache(None)
    def find_libautoschedule(name: str) -> str:
        sofile = f"libautoschedule_{name.lower()}.so"
        if "HALIDE_LIB" in os.environ:
            path = os.path.join(os.environ["HALIDE_LIB"], sofile)
            if os.path.exists(path):
                return path
        errmsg = (
            f"Can't find {sofile}, set env HALIDE_LIB to the directory containing it"
        )
        return HalideCodeCache._search_for_file(sofile, errmsg)

    @staticmethod
    @functools.lru_cache(None)
    def find_header(name: str) -> str:
        if "HALIDE_INCLUDE" in os.environ:
            path = os.path.join(os.environ["HALIDE_INCLUDE"], name)
            if os.path.exists(path):
                return path
        if "HALIDE_LIB" in os.environ:
            path = os.path.abspath(
                os.path.join(os.environ["HALIDE_LIB"], f"../include/{name}")
            )
            if os.path.exists(path):
                return path
        errmsg = (
            f"Can't find {name}, set env HALIDE_INCLUDE to the directory containing it"
        )
        return HalideCodeCache._search_for_file(f"../include/{name}", errmsg)

    @classmethod
    def generate_halide_async(
        cls, meta: HalideMeta, source_code: str, submit_fn: Any = None
    ) -> Callable[[], Any]:
        dirpath = Path(
            get_path(
                code_hash(
                    source_code,
                    extra=repr((cls.config_hash(), meta)),
                ),
                "halide",
            )[2]
        )
        os.makedirs(dirpath, exist_ok=True)
        wait_for_compile = None
        genfile = str(dirpath / "generate_kernel.py")
        libfile = str(dirpath / "halide_kernel.a")
        headerfile = str(dirpath / "halide_kernel.h")
        donefile = str(dirpath / "done")
        lockfile = str(dirpath / "lock")
        need_compile = not os.path.exists(donefile)
        jobs: List[Any] = []
        if need_compile:
            write_atomic(genfile, source_code)
            cmd = [
                sys.executable,
                genfile,
                "-g",
                "kernel",
                "-o",
                f"{dirpath}",
                "-f",
                "halide_kernel",
                "-e",
                "static_library,h,schedule",
            ]
            if meta.scheduler:
                cmd.extend(["-p", cls.find_libautoschedule(meta.scheduler)])
            cmd.extend(meta.args())
            jobs.append(functools.partial(subprocess.check_call, cmd))

        binding_types = [
            arg.bindings_type() for arg in meta.argtypes if arg.alias_of is None
        ]
        if meta.is_cuda():
            binding_types.append("uintptr_t")  # stream
        bindings_future = cls.load_pybinding_async(
            binding_types,
            cls._codegen_glue(meta, headerfile),
            extra_flags=(libfile, cls.build_standalone_runtime()),
            submit_fn=jobs.append if need_compile else None,
            device_type="cuda" if meta.is_cuda() else "cpu",
        )

        if need_compile:
            jobs.append(functools.partial(touch, donefile))
            task = functools.partial(_worker_task_halide, lockfile, jobs)
            if submit_fn:
                wait_for_compile = submit_fn(task).result
            else:
                task()

        def load() -> Callable[[], Any]:
            if wait_for_compile:
                wait_for_compile()
            return bindings_future()

        return load

    @classmethod
    def generate_halide(cls, *args: Any, **kwargs: Any) -> Callable[[], Any]:
        return cls.generate_halide_async(*args, **kwargs)()

    @classmethod
    def build_standalone_runtime(cls) -> str:
        if cls._standalone_runtime_path and os.path.exists(
            cls._standalone_runtime_path
        ):
            return cls._standalone_runtime_path
        device_type = "cuda" if torch.cuda.is_available() else "cpu"
        libname = "libStandaloneHalideRuntime.so"
        target = "host-cuda" if device_type == "cuda" else "host"
        if cls._standalone_runtime_path:
            assert not os.path.exists(cls._standalone_runtime_path)
            # We hit this case in unittests when we run with fresh_inductor_cache()
            # Generating a fresh runtime over and over causes errors because we initialize
            # cuda hundreds of times in the same process and run out of file descriptors.
            # Workaround by jail breaking the current fresh_inductor_cache().
            base = default_cache_dir()
        else:
            base = cache_dir()
        dirpath = Path(base) / f"halide-runtime-{target}-{cls.config_hash()}"
        os.makedirs(dirpath, exist_ok=True)
        donefile = str(dirpath / "done")
        lockfile = str(dirpath / "lock")
        hookfile = str(dirpath / "hooks.cpp")
        afile = str(dirpath / "standalone_halide_runtime.a")
        sofile = str(dirpath / libname)
        if not os.path.exists(donefile):
            import halide as hl  # type: ignore[import-untyped,import-not-found]

            from torch.utils._filelock import FileLock

            with FileLock(lockfile, LOCK_TIMEOUT):
                if not os.path.exists(donefile):
                    with open(hookfile, "w") as f:
                        if device_type == "cuda":
                            f.write(
                                cls.standalone_runtime_cuda_init.format(
                                    cls.find_header("HalideRuntimeCuda.h")
                                )
                            )
                    hl.compile_standalone_runtime(afile, hl.Target(target))

                    name, output_dir = get_name_and_dir_from_output_file_path(sofile)
                    halide_cmd_gen = CppBuilder(
                        name=name,
                        sources=[hookfile, afile],
                        output_dir=output_dir,
                        BuildOption=CppTorchDeviceOptions(
                            device_type=device_type,
                        ),
                    )

                    subprocess.check_call(
                        shlex.split(halide_cmd_gen.get_command_line())
                    )
                    touch(donefile)
        assert os.path.exists(sofile)
        cls._standalone_runtime_path = sofile
        return sofile


def _worker_task_halide(lockfile: str, jobs: List[partial[Any]]) -> None:
    from torch.utils._filelock import FileLock

    try:
        with FileLock(lockfile, LOCK_TIMEOUT):
            for job in jobs:
                job()
    except subprocess.SubprocessError as e:
        if os.environ.get("HALIDE_REPRO") == "1":
            python, script, *cmd = getattr(e, "cmd", ("", "", ""))
            if os.path.basename(python).startswith("python"):
                code = open(script).read()
                main = "    hl.main()"
                assert code.count(main) == 1

                class Out:
                    def __repr__(self) -> str:
                        return "out"

                cmd[cmd.index("-o") + 1] = Out()  # type: ignore[call-overload]
                repl = textwrap.indent(
                    textwrap.dedent(
                        f"""\
                        import sys, tempfile
                        with tempfile.TemporaryDirectory() as out:
                            sys.argv = {["repro.py", *cmd]!r}
                            hl.main()
                        """
                    ),
                    "    ",
                )
                code = code.replace(main, repl)
                with open("repro.py", "w") as fd:
                    fd.write(code.lstrip())
                raise RuntimeError(f"wrote repro.py: {e}") from e
        raise


def touch(filename: str) -> None:
    open(filename, "a").close()


@clear_on_fresh_inductor_cache
class PyCodeCache:
    # Track the loaded modules so we can remove the on-disk artifacts when
    # clearing the cache. Note also that we may load the same path more
    # than once, but attach different attributes, i.e., due to different
    # constant values.
    modules: List[ModuleType] = []
    linemaps: Dict[str, List[Tuple[Any, ...]]] = {}

    @classmethod
    def write(cls, source_code: str, extra: str = "") -> Tuple[str, str]:
        return write(source_code, "py", extra=extra)

    @classmethod
    def load(
        cls,
        source_code: str,
        extra: str = "",
        linemap: Optional[List[Tuple[int, str]]] = None,
        attrs: Optional[Dict[str, Any]] = None,
    ) -> ModuleType:
        key, path = write(source_code, "py", extra=extra)
        return cls.load_by_key_path(key, path, linemap, attrs)

    @classmethod
    def load_by_key_path(
        cls,
        key: str,
        path: str,
        linemap: Optional[List[Tuple[int, str]]] = None,
        attrs: Optional[Dict[str, Any]] = None,
    ) -> ModuleType:
        if linemap is None:
            linemap = []

        mod = _reload_python_module(key, path)

        # unzip into separate lines/nodes lists
        cls.linemaps[path] = list(zip(*linemap))

        if attrs is not None:
            for k, v in attrs.items():
                setattr(mod, k, v)

        if not (linemap or attrs):
            mod._reload_in_subproc = functools.partial(  # type: ignore[attr-defined]
                _reload_python_module_in_subproc, key, path
            )

        cls.modules.append(mod)
        return mod

    @classmethod
    def cache_clear(cls, purge: bool = False) -> None:
        """
        Clear the in-memory module cache. If purge=True, also delete all the
        corresponding on-disk source files.
        """
        if purge:
            for mod in cls.modules:
                try:
                    assert mod.__file__
                    os.remove(mod.__file__)
                except FileNotFoundError:
                    pass
        cls.modules.clear()

    @classmethod
    @functools.lru_cache(None)
    def stack_frames_for_code(
        cls, path: str, lineno: int
    ) -> Optional[List[Dict[str, Any]]]:
        if path not in cls.linemaps:
            return None
        # [(starting_line, <fx node>), ...]
        lines, nodes = cls.linemaps[path]
        p = bisect_right(lines, lineno)
        if p == 0:
            return None
        entry = nodes[p - 1]
        if not entry:
            return None

        def parse_stack_trace(stack_trace: str) -> List[Dict[str, Any]]:
            # ideally fx stores stack traces as data rather than a string
            # but this is not along a performance critical path
            regex = r'File "(.+)", line (\d+), in (.+)\n'
            matches = re.findall(regex, stack_trace)
            return [
                {"filename": f, "line": int(l), "name": n}
                for f, l, n in reversed(matches)
            ]

        return parse_stack_trace(entry)


class TritonCodeCache:
    @classmethod
    def load(cls, kernel_name: str, source_code: str) -> ModuleType:
        return _module_to_triton_kernel(PyCodeCache.load(source_code), kernel_name)


def _cuda_compiler() -> Optional[str]:
    if cuda_env.nvcc_exist(config.cuda.cuda_cxx):
        return config.cuda.cuda_cxx
    if config.is_fbcode():
        return os.path.join(build_paths.sdk_home, "bin", "nvcc")
    if cuda_env.nvcc_exist(os.getenv("CUDACXX")):
        return os.getenv("CUDACXX", "")
    if cuda_env.nvcc_exist(os.getenv("CUDA_HOME")):
        return os.path.realpath(os.path.join(os.getenv("CUDA_HOME", ""), "bin/nvcc"))
    return "nvcc"


def _cutlass_include_paths() -> List[str]:
    if config.is_fbcode():
        from libfb.py import parutil

        cutlass_path = parutil.get_dir_path("cutlass-3-headers")
    else:
        cutlass_path = config.cuda.cutlass_dir
    return [
        # Use realpath to get canonical absolute paths, in order not to mess up cache keys
        os.path.realpath(os.path.join(cutlass_path, "include")),
        os.path.realpath(os.path.join(cutlass_path, "tools/library/include")),
        os.path.realpath(os.path.join(cutlass_path, "tools/library/src")),
        os.path.realpath(os.path.join(cutlass_path, "tools/util/include")),
    ]


def _cuda_lib_options() -> List[str]:
    _set_gpu_runtime_env()  # cpp_extension consults the env
    from torch.utils import cpp_extension

    lpaths = cpp_extension.library_paths(device_type="cuda") + [
        sysconfig.get_config_var("LIBDIR")
    ]
    extra_ldflags: List[str] = []
    if is_linux():
        _transform_cuda_paths(lpaths)
        for path in lpaths:
            # -rpath ensures the DLL can find its dependencies when loaded, even
            # if the library path is non-standard.
            extra_ldflags.extend([f"-L{path}", "-Xlinker", f"-rpath={path}"])
        extra_ldflags.append("-lcuda")
        extra_ldflags.append("-lcudart")
    else:
        raise NotImplementedError(
            "Unsupported env, failed to find cuda libs! Currently only Linux is supported."
        )
    return extra_ldflags


def _nvcc_host_compiler_options() -> List[str]:
    return [
        "-fPIC",
        "-fno-strict-aliasing",
        "-fvisibility=hidden",
        "-Wconversion",
    ]


def _nvcc_compiler_options() -> List[str]:
    arch = cuda_env.get_cuda_arch()
    if arch == "90":
        # Required by cutlass compilation.
        arch = "90a"
    code = [f"sm_{arch}", f"compute_{arch}"]
    if config.cuda.enable_cuda_lto:
        code += [f"lto_{arch}"]
    options = [
        "-t=0",
        "-DCUTLASS_ENABLE_TENSOR_CORE_MMA=1",
        "-DCUTLASS_ENABLE_SM90_EXTENDED_MMA_SHAPES=1",
        "-DCUTE_SM90_EXTENDED_MMA_SHAPES_ENABLED",
        "-w",
        f"-gencode=arch=compute_{arch},code=[{','.join(code)}]",
        config.cuda.compile_opt_level,
        "-std=c++17",
        "--expt-relaxed-constexpr",
        "-DNDEBUG",
    ]
    if config.is_fbcode():
        options.extend(["-ccbin", os.path.dirname(build_paths.gcc)])
    if config.cuda.enable_debug_info:
        options.extend(["-lineinfo", "-g", "-DCUTLASS_DEBUG_TRACE_LEVEL=1"])
    if config.cuda.enable_ptxas_info:
        options.extend(
            [
                "--keep",  # Keep the intermediate files for debugging (including ptx, sass, cubin etc.)
                "--ptxas-options=--warn-on-local-memory-usage",  # warn us if local memory is used in CUDA Kernels
                "--ptxas-options=--warn-on-spills",  # warn us if register spilling happens in CUDA Kernels
                "--resource-usage",  # Report on CUDA resource usage (shared mem, registers etc.)
                "--source-in-ptx",
            ]
        )  # Annotate the ptx file with source information
    if config.cuda.use_fast_math:
        options.extend(
            [
                "--use_fast_math",
                "-DCUTLASS_USE_TANH_FOR_SIGMOID=1",
            ]
        )
    return options


def cuda_compile_command(
    src_files: List[str],
    dst_file: str,
    dst_file_ext: str,
    extra_args: Optional[List[str]] = None,
) -> str:
    if extra_args is None:
        extra_args = []
    include_paths = _cutlass_include_paths()
    cuda_lib_options = _cuda_lib_options()
    nvcc_host_compiler_options = _nvcc_host_compiler_options()
    nvcc_compiler_options = _nvcc_compiler_options()
    options = (
        nvcc_compiler_options
        + extra_args
        + [
            f"-Xcompiler {opt}" if "=" in opt else f"-Xcompiler={opt}"
            for opt in nvcc_host_compiler_options
        ]
        + ["-I" + path for path in include_paths]
        + cuda_lib_options
    )
    src_file = " ".join(src_files)
    res = ""
    if dst_file_ext == "o":
        res = f"{_cuda_compiler()} {' '.join(options)} -c -o {dst_file} {src_file}"
    elif dst_file_ext == "so":
        options.append("-shared")
        res = f"{_cuda_compiler()} {' '.join(options)} -o {dst_file} {src_file}"
    elif dst_file_ext == "exe":
        res = f"{_cuda_compiler()} {' '.join(options)} -o {dst_file} {src_file}"
    else:
        raise NotImplementedError(f"Unsupported output file suffix {dst_file_ext}!")
    log.debug("CUDA command: %s", res)
    return res


class DLLWrapper:
    """A wrapper for a dynamic library."""

    def __init__(
        self,
        lib_path: str,
    ) -> None:
        self.lib_path = lib_path
        self.is_open = False
        self.DLL = cdll.LoadLibrary(lib_path)
        self.is_open = True

    def close(self) -> None:
        if self.is_open:
            self._dlclose()
            self.is_open = False

    def _dlclose(self) -> None:
        f_dlclose = None

        if is_linux():
            syms = CDLL(None)
            if not hasattr(syms, "dlclose"):
                # Apline Linux
                syms = CDLL("libc.so")

            if hasattr(syms, "dlclose"):
                f_dlclose = syms.dlclose
        elif is_windows():
            import ctypes

            kernel32 = ctypes.CDLL("kernel32", use_last_error=True)

            f_dlclose = kernel32.FreeLibrary
        else:
            raise NotImplementedError("Unsupported env, failed to do dlclose!")

        if f_dlclose is not None:
            if is_linux():
                f_dlclose.argtypes = [c_void_p]
                f_dlclose(self.DLL._handle)
            elif is_windows():
                import ctypes
                from ctypes import wintypes

                f_dlclose.argtypes = [wintypes.HMODULE]
                f_dlclose(self.DLL._handle)
        else:
            log.warning(
                "dll unloading function was not found, library may not be unloaded properly!"
            )

    def __getattr__(self, name: str) -> Callable[..., None]:
        if not self.is_open:
            raise RuntimeError(f"Cannot use closed DLL library: {self.lib_path}")

        method = getattr(self.DLL, name)

        def _wrapped_func(*args: Any) -> None:
            err = method(*args)
            if err:
                raise RuntimeError(f"Error in function: {method.__name__}")

        return _wrapped_func

    def __enter__(self) -> DLLWrapper:  # noqa: PYI034
        return self

    def __exit__(self, *args: Any) -> None:
        self.close()

    def __del__(self) -> None:
        self.close()


@clear_on_fresh_inductor_cache
class CUDACodeCache:
    @dataclasses.dataclass
    class CacheEntry:
        input_path: str
        output_path: str

    cache: Dict[str, CacheEntry] = {}
    cache_clear = staticmethod(cache.clear)
    _SOURCE_CODE_SUFFIX = "cu"

    @classmethod
    def write(cls, source_code: str, dst_file_ext: str) -> Tuple[str, str]:
        """
        Writes source code into a file with dst_file_ext as the file extension.
        Returns the hash key of source code, and the path to the file.
        """

        cuda_command = repr(
            cuda_compile_command(["dummy_input"], "dummy_output", dst_file_ext)
        )
        key, input_path = write(
            source_code, cls._SOURCE_CODE_SUFFIX, extra=cuda_command
        )
        return key, input_path

    @classmethod
    def compile(
        cls, source_code: str, dst_file_ext: str, extra_args: Optional[List[str]] = None
    ) -> Tuple[str, str, str]:
        """
        Compiles CUDA source_code into a file with dst_file_ext extension.
        Returns a tuple of dst_file_path, hash_key, source_code_path
        """
        key, input_path = cls.write(source_code, dst_file_ext)
        if key not in cls.cache:
            from torch.utils._filelock import FileLock

            lock_dir = get_lock_dir()
            lock = FileLock(os.path.join(lock_dir, key + ".lock"), timeout=LOCK_TIMEOUT)
            with lock:
                output_path = input_path[: -len(cls._SOURCE_CODE_SUFFIX)] + dst_file_ext
                if not os.path.exists(output_path):
                    cmd = cuda_compile_command(
                        [input_path], output_path, dst_file_ext, extra_args
                    )
                    start_time = time()
                    log.debug("CUDA Compilation: %s", cmd)
                    cmd_parts = cmd.split(" ")
                    try:
                        subprocess.check_output(
                            cmd_parts, stderr=subprocess.STDOUT, env=os.environ
                        )
                    except subprocess.CalledProcessError as error:
                        raise exc.CUDACompileError(cmd_parts, error.output) from error
                    end_time = time()
                    log_duration_msg = f"CUDA Compilation took {end_time - start_time} seconds. Compile command: {cmd}"
                    log.info(log_duration_msg)
                else:
                    log.debug(
                        "CUDA Compilation skipped: %s since output already exists",
                        input_path,
                    )
                cls.cache[key] = CUDACodeCache.CacheEntry(input_path, output_path)

        return (cls.cache[key].output_path, key, input_path)

    @classmethod
    def load(cls, source_code: str, dst_file_ext: str) -> Tuple[DLLWrapper, str, str]:
        """
        Compiles source code and loads the generated .so file.
        Returns a tuple of DLLWrapper, hash_key, source_code_path
        """

        if dst_file_ext != "so":
            raise RuntimeError(
                f"Only support loading a .so file for now. "
                f"Requested file extension: {dst_file_ext}. Source code: {source_code}"
            )
        dst_file_path, hash_key, source_code_path = cls.compile(
            source_code, dst_file_ext
        )
        return (DLLWrapper(dst_file_path), hash_key, source_code_path)


@clear_on_fresh_inductor_cache
class ROCmCodeCache:
    @dataclasses.dataclass
    class CacheEntry:
        input_path: str
        output_path: str

    cache: Dict[str, CacheEntry] = {}
    cache_clear = staticmethod(cache.clear)
    _SOURCE_CODE_SUFFIX = "cpp"
    _logged_compiler_version = False

    @classmethod
    def write(cls, source_code: str, dst_file_ext: str) -> Tuple[str, str]:
        """
        Writes source code into a file with dst_file_ext as the file extension.
        Returns the hash key of source code, and the path to the file.
        """

        cuda_command = repr(
            rocm_compile_command(["dummy_input"], "dummy_output", dst_file_ext)
        )
        key, input_path = write(
            source_code, cls._SOURCE_CODE_SUFFIX, extra=cuda_command
        )
        return key, input_path

    @classmethod
    def compile(
        cls, source_code: str, dst_file_ext: str, extra_args: Optional[List[str]] = None
    ) -> Tuple[str, str, str]:
        """
        Compiles source_code into a file with dst_file_ext extension,
        using the compile command specific for the ROCm platform.
        Returns a tuple of dst_file_path, hash_key, source_code_path
        """
        if not cls._logged_compiler_version:
            cls._logged_compiler_version = True
            log.debug(get_compiler_version_info(str(rocm_compiler())))

        key, input_path = cls.write(source_code, dst_file_ext)
        if key not in cls.cache:
            from torch.utils._filelock import FileLock

            lock_dir = get_lock_dir()
            lock = FileLock(os.path.join(lock_dir, key + ".lock"), timeout=LOCK_TIMEOUT)
            with lock:
                output_path = input_path[: -len(cls._SOURCE_CODE_SUFFIX)] + dst_file_ext
                if not os.path.exists(output_path):
                    cmd = rocm_compile_command(
                        [input_path], output_path, dst_file_ext, extra_args
                    )
                    start_time = time()
                    cmd_parts = cmd.split(" ")
                    try:
                        output = subprocess.check_output(
                            cmd_parts,
                            stderr=subprocess.STDOUT,
                            text=True,
                            env=os.environ,
                        )
                        log.debug("Compilation output: %s", output)
                    except subprocess.CalledProcessError as error:
                        raise exc.CUDACompileError(cmd_parts, error.output) from error
                    end_time = time()
                    log_duration_msg = f"Compilation took {end_time - start_time} seconds. Compile command: {cmd}"
                    log.info(log_duration_msg)
                else:
                    log.debug(
                        "Skip compiling %s: output %s already exists",
                        input_path,
                        output_path,
                    )
                cls.cache[key] = ROCmCodeCache.CacheEntry(input_path, output_path)

        return (cls.cache[key].output_path, key, input_path)

    @classmethod
    def load(cls, source_code: str, dst_file_ext: str) -> Tuple[DLLWrapper, str, str]:
        """
        Compiles source code and loads the generated .so file.
        Returns a tuple of DLLWrapper, hash_key, source_code_path
        """

        if dst_file_ext != "so":
            raise RuntimeError(
                f"Only support loading a .so file for now. "
                f"Requested file extension: {dst_file_ext}. Source code: {source_code}"
            )
        dst_file_path, hash_key, source_code_path = cls.compile(
            source_code, dst_file_ext
        )
        return (DLLWrapper(dst_file_path), hash_key, source_code_path)


class CodeCacheFuture:
    def result(self) -> None:
        raise NotImplementedError


class TritonFuture(CodeCacheFuture):
    kernel: ModuleType

    def __init__(
        self,
        kernel: Any,
        future: Optional[Future[Any]],
    ) -> None:
        self.kernel = kernel
        self.future = future

    def result(self) -> ModuleType:  # type: ignore[override]
        if self.future is not None:
            # If the worker failed this will throw an exception.
            result = self.future.result()
            assert result is None
            self.future = None
            self.kernel.precompile()
        return self.kernel


class LambdaFuture(CodeCacheFuture):
    def __init__(self, result_fn: Callable[..., Any]) -> None:
        self.result_fn = result_fn

    def result(self) -> Callable[..., Any]:  # type: ignore[override]
        return self.result_fn()<|MERGE_RESOLUTION|>--- conflicted
+++ resolved
@@ -63,38 +63,6 @@
     rocm_compile_command,
     rocm_compiler,
 )
-<<<<<<< HEAD
-from torch._inductor.custom_graph_pass import CustomGraphPass, CustomGraphPassType
-from torch._inductor.output_code import has_frozen_params
-from torch._utils_internal import log_cache_bypass
-from torch.compiler import config as cconfig
-from torch.compiler._cache import CacheArtifactManager, CacheArtifactType
-from torch.utils._ordered_set import OrderedSet
-
-from .remote_cache import create_cache
-from .runtime import autotune_cache
-from .runtime.autotune_cache import AutotuneCacheBundler
-from .triton_bundler import TritonBundler
-
-
-T = TypeVar("T")
-
-
-if TYPE_CHECKING:
-    from collections.abc import KeysView
-
-    from .compile_fx import _CompileFxKwargs, CompiledFxGraph
-    from .output_code import CompiledFxGraphConstants, OutputCode
-    from .remote_cache import JsonDataTy, RemoteCache
-    from .utils import InputType
-
-
-"""
-codecache.py, cpp_builder.py and cpu_vec_isa.py import rule:
-https://github.com/pytorch/pytorch/issues/124245#issuecomment-2197778902
-"""
-=======
->>>>>>> ac287cf6
 from torch._inductor.cpp_builder import (
     _set_gpu_runtime_env,
     _transform_cuda_paths,
@@ -128,6 +96,7 @@
 )
 from torch._utils_internal import log_cache_bypass
 from torch.compiler import config as cconfig
+from torch.compiler._cache import CacheArtifactManager, CacheArtifactType
 from torch.fx.experimental.symbolic_shapes import has_hint, hint_int, ShapeEnv
 from torch.utils._ordered_set import OrderedSet
 
