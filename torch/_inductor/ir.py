from __future__ import annotations

import contextlib
import dataclasses
import functools
import itertools
import logging
import textwrap
import traceback
import typing
from collections.abc import Generator, Iterable, Sequence
from contextlib import nullcontext
from enum import Enum
from functools import partial
from typing import (
    Any,
    Callable,
    ClassVar,
    ContextManager,
    Literal,
    Optional,
    overload,
    TYPE_CHECKING,
    TypeVar,
    Union,
)
from typing_extensions import assert_never, Never, TypeAlias
from unittest.mock import patch

import sympy
from sympy import Expr, Integer, Symbol

import torch._export.serde.schema as export_schema
import torch._logging
import torch.fx
import torch.utils._pytree as pytree
from torch._dynamo.utils import identity
from torch._export.serde.serialize import GraphModuleSerializer
from torch._higher_order_ops.auto_functionalize import can_auto_functionalize
from torch._inductor import metrics
from torch._prims_common import (
    compute_required_storage_length,
    is_boolean_dtype,
    is_float_dtype,
    make_channels_last_strides_for,
    StrideType,
)
from torch._subclasses.fake_tensor import get_schema_info
from torch.fx.experimental.symbolic_shapes import (
    CallMethodKey,
    compute_unbacked_bindings,
    DivideByKey,
    free_unbacked_symbols,
    rebind_unbacked,
    resolve_unbacked_bindings,
    ShapeEnv,
    SymTypes,
)
from torch.utils._ordered_set import OrderedSet
from torch.utils._sympy.functions import CleanDiv, FloorDiv, ModularIndexing
from torch.utils._sympy.symbol import SymT

from . import config, dependencies
from .codegen.common import BackendFeature, index_prevent_reordering
from .dependencies import (
    Dep,
    extract_free_unbacked_symbols,
    extract_input_node_reduction_ranges,
    extract_read_writes,
    var_builder,
)
from .loop_body import LoopBody
from .ops_handler import OpCounterCSE, OpCountResult
from .runtime.benchmarking import benchmarker
from .runtime.hints import DeviceProperties, ReductionHint
from .utils import (
    argsort,
    argsort_sym,
    cache_on_self,
    ceildiv,
    convert_shape_to_inductor,
    convert_shape_to_symint,
    developer_warning,
    get_kernel_metadata,
    ir_dataclass,
    is_dynamic,
    is_gpu,
    sympy_dot,
    sympy_index_symbol,
    sympy_index_symbol_with_prefix,
    sympy_product,
    sympy_subs,
)
from .virtualized import ops, OpsValue, V


if TYPE_CHECKING:
    from torch.fx.node import Node

    from .codegen.cuda.cuda_template import CUDATemplate
    from .graph import GraphLowering
    from .utils import IndentedBuffer

else:
    CUDATemplate: TypeAlias = object


_T = TypeVar("_T")
_U = TypeVar("_U")
_V = TypeVar("_V")

_IntLike: TypeAlias = Union[int, Expr]
_NumLike: TypeAlias = Union[int, float, Expr]

log = logging.getLogger(__name__)
indent = functools.partial(textwrap.indent, prefix="  ")
aten = torch.ops.aten

""" [Note: Inductor IR]

Inductor's IR is produced by executing 'lowering' code (see lowering.py).  Each
lowering is registered to a particular aten operator, and expects inputs that
correspond to the aten schema.  However, in place of torch Tensor inputs, lowerings
expect Inductor TensorBox inputs.

TensorBox IR represents torch tensors.  Tensors are sometimes single objects owning
storage, and sometimes views of another Tensor's storage.  Mutating tensor operations
(such as add_()) affect the underlying storage and any associated views.  Other operations
(such as .t_()) update metadata about the current view but don't modify the underlying storage.

To model this in Inductor, the IR distinguishes between TensorBox, View, StorageBox and Buffer.

TensorBox is the top level IR construct that any lowering should produce and maps to a torch.Tensor
output from an operation.  But just as torch.Tensors take different forms, TensorBox IR can
reference View IR or directly reference StorageBox IRs.

Some Inductor lowerings produce new sets of 'Box'es, while others (such as .t() or other view ops)
may take an existing TensorBox and point it to a new underlying View IR.

Tensors that directly own storage are represented as a chain of:
TensorBox -> StorageBox -> Buffer
where Buffer is a simple (1D) allocation, and StorageBox introduces the concept of a Layout.

If you mutate the data of such a tensor, we swing the StorageBox pointer to point to a new buffer
(leaving the old buffer unmodified and functionalizing the operation).

Tensors backed by views add one more indirection to the IR.
TensorBox -> View -> StorageBox -> Buffer
In these cases, the underlying StorageBox/Buffer will be shared with the pre-view TensorBox.

Computation is represented by Operation nodes, with each operation producing 1
or more output Buffers. In the case of mutations, these will be new Buffers that have the
mutated buffer listed in its get_mutation_names().

It is also possible to have an InputBuffer for which there is no corresponding Operation,
e.g. it may be a graph input or compile time constant.

"""


_NodeOrNodes: TypeAlias = Union[
    int,
    "TensorBox",
    dict[str, "TensorBox"],
    "Symbol",
    "IRNode",
    Sequence[
        Optional[Union[int, dict[str, "TensorBox"], "TensorBox", "Symbol", "IRNode"]]
    ],
]


def validate_ir(node_or_nodes: Optional[_NodeOrNodes]) -> None:
    def _check_tensorbox(nodes: Optional[_NodeOrNodes]) -> None:
        # Could expand this to check deeper properties
        # (e.g. TensorBox points to View or StorageBox)
        if nodes is None:
            pass
        elif isinstance(nodes, (list, tuple)):
            for node in nodes:
                _check_tensorbox(node)
        elif isinstance(nodes, dict):
            for node in nodes.values():
                _check_tensorbox(node)
        else:
            assert isinstance(
                nodes,
                (
                    ExpandView,
                    DynamicScalar,
                    AssertScalar,
                    TensorBox,
                    sympy.logic.boolalg.Boolean,
                    Expr,
                    int,
                    EffectfulKernel,
                ),
            ), f"Found {type(nodes)}, which is not a supported top level IR node. See [Note: Inductor IR]"

    # Be picky about the accepted data structure (don't use pytree here)
    _check_tensorbox(node_or_nodes)


def ops_wrapper(name: str) -> Callable[..., OpsValue]:
    assert isinstance(name, str)

    def fn(*args: object, **kwargs: object) -> OpsValue:
        return getattr(ops, name)(*args, **kwargs)

    return fn


def inverse_reorder(order: Sequence[int]) -> Callable[[Sequence[_T]], Sequence[_T]]:
    inv_order = dict(zip(order, range(len(order))))

    def reindex(index: Sequence[_T]) -> Sequence[_T]:
        assert len(index) == len(inv_order)
        return [index[inv_order[i]] for i in range(len(index))]

    return reindex


def same_reorder(order: Sequence[int]) -> Callable[[Sequence[_T]], Sequence[_T]]:
    def reindex(index: Sequence[_T]) -> Sequence[_T]:
        assert len(index) == len(order)
        return [index[order[i]] for i in range(len(index))]

    return reindex


def fuse_reindexing(
    reindex1: Callable[[Sequence[_U]], Sequence[_V]],
    reindex2: Callable[[Sequence[_T]], Sequence[_U]],
) -> Callable[[Sequence[_T]], Sequence[_V]]:
    def reindex(index: Sequence[_T]) -> Sequence[_V]:
        return reindex1(reindex2(index))

    return reindex


NHWC_STRIDE_ORDER = [3, 0, 2, 1]
NHWDC_STRIDE_ORDER = [4, 0, 3, 2, 1]


def get_fill_order(
    seq: Sequence[Union[int, torch.SymInt, Expr]], shape_env: Optional[ShapeEnv] = None
) -> Sequence[int]:
    """
    Convert strides to fill order (argsort)
    """
    if shape_env is None:
        sorted_idx: Sequence[int] = argsort(seq)
    else:
        # argsort_sym handles unbacked symints (with the help of the shape_env)
        sorted_idx = argsort_sym(shape_env, seq)
    return sorted_idx


def stride_order2fill_order(order: Sequence[Union[int, Integer]]) -> Sequence[int]:
    """
    Convert stride order to fill order
    For channel last format,

    stride order = [3, 0, 2, 1] and fill order = [1, 3, 2, 0]
    """
    lookup = {pos: idx for idx, pos in enumerate(order)}
    fill_order = [lookup[i] for i in range(len(order))]
    return fill_order


def get_stride_order(
    seq: Sequence[Union[int, torch.SymInt, Expr]], shape_env: Optional[ShapeEnv] = None
) -> Sequence[int]:
    """
    Convert strides to stride order
    """
    sorted_idx: Sequence[int] = get_fill_order(seq, shape_env)
    out = [0 for _ in range(len(seq))]
    for i, elem in enumerate(sorted_idx):
        out[elem] = i
    return out


@overload
def ir_node_to_tensor(x: Literal[None], guard_shape: bool = True) -> None:
    ...


@overload
def ir_node_to_tensor(x: IRNode, guard_shape: bool = True) -> torch.Tensor:
    ...


def ir_node_to_tensor(
    x: Optional[IRNode], guard_shape: bool = True
) -> Optional[torch.Tensor]:
    if x is None:
        return None

    shape_fn: Callable[[Union[int, Expr]], Union[int, Expr]]
    if not guard_shape:
        shape_fn = V.graph.sizevars.size_hint
    else:
        shape_fn = identity
    size = [shape_fn(s) for s in x.get_size()]
    stride: StrideType
    if is_storage_and_layout(x):
        stride = [shape_fn(s) for s in x.get_layout().stride]
    else:
        stride = FlexibleLayout.contiguous_strides(size)
    dtype = x.get_dtype()
    device = x.get_device()
    size = convert_shape_to_symint(size)
    stride = convert_shape_to_symint(stride)
    with V.graph.sizevars.shape_env.suppress_guards():
        t = torch.empty_strided(
            size=size, stride=stride, dtype=dtype, device=device
        ).zero_()
    return t


def may_convert_to_optional(
    value: Optional[Sequence[_T]],
) -> Optional[Sequence[Optional[_T]]]:
    if isinstance(value, list) and not value:
        # [None] makes sure the cpp wrapper codegen will generate something like
        # {std::nullopt} instead of {}
        return [None]
    return value


def get_device_type(
    x: Union[IRNode, OutputSpec, torch.device, None, str]
) -> Optional[str]:
    if isinstance(x, str) or x is None:
        return x
    elif isinstance(x, torch.device):
        return x.type
    elif isinstance(x, (IRNode, OutputSpec)):
        return get_device_type(x.get_device())
    assert_never(f"get_device_type({x}: {type(x).__name__})")


def is_triton(x: Union[IRNode, torch.device, None, str]) -> bool:
    return is_gpu(get_device_type(x))


def is_cpu(x: Union[IRNode, torch.device, None, str]) -> bool:
    return get_device_type(x) == "cpu"


def is_aligned_realized_tensor(x: Union[Buffer, TensorBox], alignment: int) -> bool:
    if not isinstance(x, IRNode) or x.maybe_get_stride() is None:
        return False

    aligned_strides = all(
        (V.graph.sizevars.size_hint(x.get_stride()[i]) % alignment) == 0
        for i in range(len(x.get_stride()) - 1)
    )
    # if the last dim size is <= 1, stride doesnt matter
    aligned_last_dim = (
        V.graph.sizevars.size_hint(x.get_stride()[-1]) == 1
        or V.graph.sizevars.size_hint(x.get_size()[-1]) <= 1
    )
    return aligned_last_dim and aligned_strides


def try_match_insignificant_strides(
    tensor: Union[TensorBox, BaseView],
    strides: Sequence[Union[int, torch.SymInt]],
) -> Union[TensorBox, BaseView]:
    """
    Tries to match the strides of the tensor to those in the meta_strides. Strides of insignificant
    dimensions - size 0 or 1 - will be updated.

    If there are real stride differences (NHWC vs NCHW), or the tensor is not realized, then the input will be returned
    """
    if not is_storage_and_layout(tensor):
        return tensor

    if all(
        V.graph.sizevars.statically_known_equals(s1, s2)
        for s1, s2 in zip(strides, tensor.get_stride())
    ):
        return tensor  # type: ignore[arg-type]

    def significant_strides_equal(
        shape: Sequence[Union[Expr, int]],
        meta_strides: Sequence[Union[Expr, int]],
        tensor_strides: Sequence[Union[Expr, int]],
    ) -> bool:
        for dim, s1, s2 in zip(shape, meta_strides, tensor_strides):
            if V.graph.sizevars.statically_known_leq(dim, 1):  # type: ignore[arg-type]
                continue

            if not V.graph.sizevars.statically_known_equals(s1, s2):
                return False

        return True

    if not significant_strides_equal(tensor.get_size(), strides, tensor.get_stride()):
        return tensor

    storage, old_layout = as_storage_and_layout(tensor)
    new_stride = [*old_layout.stride]
    for i, s in enumerate(tensor.get_size()):
        if V.graph.sizevars.statically_known_leq(s, 1):  # type: ignore[arg-type]
            new_stride[i] = strides[i]

    new_layout = FixedLayout(
        old_layout.device,
        old_layout.dtype,
        old_layout.size,
        new_stride,
        old_layout.offset,
    )
    return TensorBox(ReinterpretView(data=storage, layout=new_layout))


class IRNode:
    _current_origins: ClassVar[OrderedSet[Any]] = OrderedSet()

    # NB: These are kinda weird,
    origins: OrderedSet[Any] = dataclasses.field(init=False)
    traceback: Optional[list[str]] = dataclasses.field(init=False)
    origin_node: Optional[torch.fx.Node] = dataclasses.field(init=False)

    @staticmethod
    @contextlib.contextmanager
    def current_origins(origins: OrderedSet[Node]) -> Generator[None, None, None]:
        old = IRNode._current_origins
        IRNode._current_origins = old | origins
        try:
            yield
        finally:
            IRNode._current_origins = old

    def _post_init_setattr(self, attr: str, value: Any) -> None:
        # Intended for use in __post_init__ for enforcing an invariant on a dataclass
        # If you must, can also be used for setting provenance info
        # We would like to try and minimize these usages though
        object.__setattr__(self, attr, value)

    def __post_init__(self) -> None:
        self._post_init_setattr("origins", OrderedSet(self._current_origins))
        self._post_init_setattr(
            "traceback", traceback.format_stack() if config.debug_ir_traceback else None
        )
        self._post_init_setattr("origin_node", None)

    def get_read_names(self) -> OrderedSet[str]:
        return OrderedSet(dep.name for dep in self.get_reads())

    def get_traceback(self) -> Optional[list[str]]:
        return self.traceback

    def get_origin_node(self) -> Optional[torch.fx.Node]:
        return self.origin_node

    def get_defining_op(self) -> Optional[Operation]:
        return None

    def common_repr(self, shorten: bool = True) -> Sequence[str]:
        origins = f"origins={getattr(self, 'origins', '')}"
        if shorten and len(origins) > 64:
            # this can get *very* long
            origins = f"{origins[:61]}..."
        return [origins]

    def str_helper(
        self, lines: Sequence[object], shorten: bool = True, multiline: bool = True
    ) -> str:
        lines = list(lines) + list(self.common_repr(shorten))
        lines = list(map(str, lines))
        if multiline:
            new_lines = indent(",\n".join(lines))
            return f"{type(self).__name__}(\n{new_lines}\n)"
        else:
            return f"{type(self).__name__}({lines})"

    def get_dtype(self) -> torch.dtype:
        return self.dtype

    def maybe_get_dtype(self) -> Optional[torch.dtype]:
        try:
            return self.get_dtype()
        except NotImplementedError:
            return None

    def get_layout(self) -> Layout:
        raise NotImplementedError(f"get_layout() is not implemented by {type(self)}!")

    def maybe_get_layout(self) -> Optional[Layout]:
        try:
            return self.get_layout()
        except NotImplementedError:
            return None

    def get_output_spec(self) -> OutputSpec:
        return self.get_layout()

    def maybe_get_output_spec(self) -> Optional[OutputSpec]:
        try:
            return self.get_output_spec()
        except NotImplementedError:
            return None

    def has_tensor_output(self) -> bool:
        """True for single tensor output (excludes MultiOutput)"""
        return isinstance(self.maybe_get_output_spec(), Layout)

    def get_size(self) -> Sequence[Expr]:
        raise NotImplementedError(f"get_size() is not implemented by {type(self)}!")

    def maybe_get_size(self) -> Optional[Sequence[_IntLike]]:
        try:
            return self.get_size()
        except NotImplementedError:
            return None

    @property
    def shape(self) -> Union[_IntLike, sympy.Rel, Sequence[_IntLike]]:
        return self.get_size()

    def get_numel(self) -> Expr:
        return sympy_product(self.get_size())

    def is_zero_elements(self) -> bool:
        return V.graph.sizevars.is_expr_static_and_true(sympy.Eq(self.get_numel(), 0))

    def realize(self) -> Optional[str]:
        """
        If the IRNode refers to data which has not been materialized (e.g.,
        it is a Pointwise/Reduction that could potentially have more
        compute fused into it), realize the IRNode into physical memory,
        ending the possibility of fusing into it, but allowing, e.g., multiple
        users to access the data without having to recompute.

        Check StorageBox.realize for a particularly notable implementation.

        TODO(ezyang): I think, in principle, every IRNode should have an
        implementation of this, and most of the time no-op is OK, but you
        really do have to audit each IRNode for this, so for now, raise
        an error if it's not implemented.  Note that some code in graph.py
        will catch this thrown error and suppress it with a warning.
        """
        raise NotImplementedError(f"realize NYI on {type(self)}")

    def codegen_reference(self, writer: Optional[IndentedBuffer] = None) -> str:
        raise NotImplementedError(f"codegen_reference NYI on {type(self)}")

    def get_device(self) -> Optional[torch.device]:
        return None

    def get_device_or_error(self) -> torch.device:
        device = self.get_device()
        assert device is not None
        return device

    def has_exceeded_max_reads(self) -> bool:
        return False

    def make_loader(self) -> Callable[[Sequence[Expr]], OpsValue]:
        raise NotImplementedError(type(self).__name__)

    def make_indexer(self) -> Callable[[Sequence[Expr]], Expr]:
        raise NotImplementedError(type(self).__name__)

    def get_stride(self) -> Sequence[_IntLike]:
        raise NotImplementedError(type(self).__name__)

    def maybe_get_stride(self) -> Optional[Sequence[_IntLike]]:
        try:
            return self.get_stride()
        except NotImplementedError:
            return None

    def get_name(self) -> str:
        raise NotImplementedError(type(self).__name__)

    def maybe_get_name(self) -> Optional[str]:
        try:
            return self.get_name()
        except NotImplementedError:
            return None

    def has_large_inner_fn(self, threshold: Optional[int] = None) -> bool:
        return False

    def mark_reuse(self, users: int) -> None:
        pass

    def realize_hint(self) -> None:
        pass

    def unwrap_view(self) -> IRNode:
        raise NotImplementedError(type(self).__name__)

    def freeze_layout(self) -> None:
        raise NotImplementedError(type(self).__name__)

    def freeze_layout_with_stride_order(
        self, order: list[int], allow_padding: bool = False
    ) -> None:
        raise NotImplementedError(type(self).__name__)

    def freeze_layout_with_fill_order(self, order: list[int]) -> None:
        raise NotImplementedError(type(self).__name__)

    def freeze_layout_with_same_order(self, stride: list[_IntLike]) -> None:
        raise NotImplementedError(type(self).__name__)

    def freeze_layout_with_exact_strides(
        self, exact_strides: list[_IntLike], allow_padding: bool = False
    ) -> None:
        raise NotImplementedError(type(self).__name__)

    def get_read_writes(self) -> dependencies.ReadWrites:
        raise NotImplementedError(type(self).__name__)

    def get_reads(self) -> OrderedSet[Dep]:
        return self.get_read_writes().reads

    def num_reads(self) -> int:
        return len(self.get_reads())

    def get_storage_numel(self) -> _IntLike:
        raise NotImplementedError(type(self).__name__)

    def get_unbacked_symbol_uses(self) -> OrderedSet[Symbol]:
        raise NotImplementedError(type(self).__name__)

    def get_reduction_type(self) -> Optional[str]:
        raise NotImplementedError(type(self).__name__)

    def get_reduction_size(self) -> Sequence[sympy.Expr]:
        raise NotImplementedError(type(self).__name__)

    def is_extern(self) -> bool:
        return False

    def is_no_op(self) -> bool:
        return False

    def constant_to_device(self, device: torch.device) -> IRNode:
        raise NotImplementedError(type(self).__name__)

    def get_mutation_names(self) -> Sequence[str]:
        raise NotImplementedError(type(self).__name__)

    def get_operation_name(self) -> str:
        raise NotImplementedError(type(self).__name__)

    def get_inputs_that_alias_output(self) -> Sequence[str]:
        raise NotImplementedError(type(self).__name__)

    if TYPE_CHECKING:

        @property
        def dtype(self) -> torch.dtype:
            ...


@ir_dataclass(frozen=False)
class Operation:
    def __post_init__(self) -> None:
        self.operation_name: Optional[str] = None

    def get_device(self) -> Optional[torch.device]:
        raise NotImplementedError

    def get_origin_node(self) -> Optional[torch.fx.Node]:
        assert hasattr(self, "origin_node")
        return self.origin_node

    def get_origins(self) -> OrderedSet[Any]:
        assert hasattr(self, "origins")
        return self.origins

    def get_operation_name(self) -> str:
        assert self.operation_name is not None
        return self.operation_name

    def is_extern(self) -> bool:
        return False

    def is_no_op(self) -> bool:
        return False

    def get_read_writes(self) -> dependencies.ReadWrites:
        raise NotImplementedError

    def is_user_of(self, name: str) -> bool:
        return name in self.get_read_names()

    def get_read_names(self) -> OrderedSet[str]:
        return OrderedSet(dep.name for dep in self.get_reads())

    def get_reads(self) -> OrderedSet[Dep]:
        return self.get_read_writes().reads

    def get_outputs(self) -> list[Buffer]:
        raise NotImplementedError

    def get_unbacked_symbol_defs(self) -> OrderedSet[sympy.Symbol]:
        return OrderedSet()

    def get_unbacked_symbol_uses(self) -> OrderedSet[sympy.Symbol]:
        """
        Returns the unbacked symbols which are required to be in scope in
        order to successfully perform codegen for this buffer.  For example,
        a buffer that corresponds to an extern kernel call that takes i0 as
        an argument would return {i0} here.  This is used to generate necessary
        dependencies that ensure we actually bind i0 in codegen before you
        try to use it.

        Note that this is NOT transitive; in particular, if this buffer takes
        in as input another buffer with dynamic shape (e.g., (i0,)), we will
        not report it here, because you will already have a dependency
        on that buffer, which will eventually have a dependency on i0 if
        necessary.
        """
        return OrderedSet()

    def get_workspace_size(self) -> int:
        """
        Gets extra global memory size needed by this buffer.
        Some algorithms (e.g. group gemm) may require extra global memory in the generated code.
        """
        return 0


@ir_dataclass
class Loops(IRNode):
    device: torch.device
    dtype: torch.dtype
    inner_fn: Callable[..., Any]
    ranges: Sequence[_IntLike]

    def get_unbacked_symbol_uses(self) -> OrderedSet[Symbol]:
        return OrderedSet().union(
            *(free_unbacked_symbols(e) for e in self.ranges),
            self.inner_fn_free_unbacked_symbols(),
        )

    def _to_str(self, names: Sequence[str]) -> str:
        return self.str_helper(
            [
                f"'{self.device.type}'",
                str(self.dtype),
                self.inner_fn_str(),
            ]
            + [f"{name}={getattr(self, name)}" for name in names]
            + [f"origin_node={self.origin_node!r}"]
        )

    def __post_init__(self) -> None:
        super().__post_init__()

    def __str__(self) -> str:
        return self._to_str(("ranges",))

    __repr__ = __str__

    def get_device(self) -> Optional[torch.device]:
        return self.device

    def get_origin_node(self) -> Optional[torch.fx.Node]:
        return self.origin_node

    def get_size(self) -> Sequence[Expr]:
        return self.ranges

    def get_pointwise_size(self) -> Sequence[Expr]:
        return self.ranges

    @classmethod
    def create(cls, *args: Any, **kwargs: Any) -> TensorBox:
        origin_node = kwargs.pop("origin_node", None)
        tb = kwargs.pop("traceback", None)
        # if "origin_node" in kwargs:
        #     breakpoint()
        r = cls(*args, **kwargs)
        # Need to explicitly set origin_node here to propagate it down.
        # todo(chilli): I think it would be better for IRNode to directly set
        # origin_node
        r._post_init_setattr("origin_node", origin_node)
        r._post_init_setattr("traceback", tb or r.traceback)
        return TensorBox.create(r)

    @staticmethod
    def _index(ranges: Sequence[_IntLike], prefix: SymT = SymT.INDEX) -> Sequence[Expr]:
        return [
            sympy.S.Zero if s == 1 else sympy_index_symbol_with_prefix(prefix, n)
            for n, s in enumerate(ranges)
        ]

    @cache_on_self
    def inner_fn_opcount(self) -> OpCountResult:
        opcounter = OpCounterCSE(V.MockHandler())
        with V.set_ops_handler(opcounter), patch.object(
            FlexibleLayout, "allow_indexing", True
        ):
            self.inner_fn(*self.inner_fn_args())
            return opcounter.getvalue()

    def inner_fn_args(self) -> Sequence[Sequence[_IntLike]]:
        return (self._index(self.ranges),)

    @cache_on_self
    def inner_fn_str(self) -> str:
        return V.KernelFormatterHandler.ir_to_string(
            self.inner_fn, *self.inner_fn_args()
        )

    def has_large_inner_fn(self, threshold: Optional[int] = None) -> bool:
        if threshold is None:
            threshold = 0
        threshold = max(threshold, config.realize_opcount_threshold)
        return self.inner_fn_opcount().num_ops > threshold

    def inner_fn_free_unbacked_symbols(self) -> OrderedSet[Symbol]:
        index = self._index(self.ranges)
        return extract_free_unbacked_symbols(self.inner_fn, index)

    def get_reads(self) -> OrderedSet[Dep]:
        with patch.object(FlexibleLayout, "allow_indexing", True):
            if self.get_reduction_type():
                return extract_read_writes(
                    self.make_loader(),
                    self.get_size(),
                    self.get_reduction_size(),
                ).reads
            else:
                return extract_read_writes(
                    self.make_loader(),
                    self.get_size(),
                ).reads

    def get_read_names(self) -> OrderedSet[str]:
        return OrderedSet(self.inner_fn_opcount().read_buffers)

    def num_reads(self) -> int:
        return len(self.inner_fn_opcount().read_buffers)

    def get_reduction_size(self) -> Sequence[sympy.Expr]:
        raise NotImplementedError(
            f"get_reduction_size() is not implemented by {type(self)}!"
        )

    def get_reduction_type(self) -> Optional[str]:
        raise NotImplementedError(
            f"get_reduction_type() is not implemented by {type(self)}!"
        )

    def constant_to_device(self, device: torch.device) -> IRNode:
        raise NotImplementedError(
            f"constant_to_device() is not implemented by {type(self)}!"
        )


def nop_loader_fn(idx: Union[Expr, Sequence[Expr]], *, dtype: torch.dtype) -> OpsValue:
    if dtype.is_floating_point:
        return ops.constant(float("nan"), dtype)
    else:
        return ops.constant(0, dtype)


@ir_dataclass
class Pointwise(Loops):
    def make_loader(self) -> Callable[[Sequence[Expr]], OpsValue]:
        # Make zero-element loops into a no-op
        if self.is_zero_elements():
            return partial(nop_loader_fn, dtype=self.dtype)

        return self.inner_fn

    def get_reduction_size(self) -> Sequence[sympy.Expr]:
        return []

    def get_reduction_type(self) -> Optional[str]:
        return None

    def store_output(
        self,
        output_name: Optional[str],
        indexer: Callable[[Sequence[Expr]], Never],
        vars: Sequence[Expr],
    ) -> OpsValue:
        loader = self.make_loader()
        return ops.store(output_name, indexer(vars), loader(vars))

    def constant_to_device(self, device: torch.device) -> IRNode:
        """Move this to a given device. Requires that all reads are to constants."""
        loader = self.make_loader()
        loader = patch.object(ConstantBuffer, "override_device", device)(loader)
        return Pointwise(
            device=device, dtype=self.dtype, inner_fn=loader, ranges=self.ranges
        )


@ir_dataclass
class Scatter(Pointwise):
    output_indexer: Callable[[Sequence[Expr]], Expr]
    scatter_mode: Optional[str] = None

    def constant_to_device(self, device: torch.device) -> IRNode:
        """Move this to a given device. Requires that all reads are to constants."""
        loader = self.make_loader()
        loader = patch.object(ConstantBuffer, "override_device", device)(loader)
        return Scatter(
            device=device,
            dtype=self.dtype,
            inner_fn=loader,
            ranges=self.ranges,
            output_indexer=self.output_indexer,
            scatter_mode=self.scatter_mode,
        )

    def store_output(
        self,
        output_name: Optional[str],
        indexer: Callable[[Sequence[Expr]], Never],
        vars: Sequence[Expr],
    ) -> OpsValue:
        loader = self.make_loader()
        return ops.store(
            output_name,
            indexer(self.output_indexer(vars)),
            loader(vars),
            mode=self.scatter_mode,
        )


REDUCTION_COMBINE_FN: dict[str, Callable[..., OpsValue]] = {
    "any": ops_wrapper("logical_or"),
    "max": ops_wrapper("maximum"),
    "min": ops_wrapper("minimum"),
    "prod": ops_wrapper("mul"),
    "sum": ops_wrapper("add"),
    "xor_sum": ops_wrapper("bitwise_xor"),
}


def get_reduction_combine_fn(
    reduction_type: str, dtype: torch.dtype, arg_break_ties_left: bool = True
) -> Callable[..., object]:
    if reduction_type in REDUCTION_COMBINE_FN:
        return REDUCTION_COMBINE_FN[reduction_type]

    elif reduction_type in ("argmax", "argmin"):

        def argmax_combine_fn(
            a: tuple[object, object], b: tuple[object, object]
        ) -> tuple[OpsValue, OpsValue]:
            a_value, a_index = a
            b_value, b_index = b

            if reduction_type == "argmin":
                mask = ops.lt(a_value, b_value)
            else:
                mask = ops.gt(a_value, b_value)

            equal = ops.eq(a_value, b_value)
            if is_float_dtype(dtype):
                a_isnan = ops.ne(a_value, a_value)
                b_isnan = ops.ne(b_value, b_value)
                mask = ops.logical_or(mask, ops.gt(a_isnan, b_isnan))
                equal = ops.logical_or(equal, ops.logical_and(a_isnan, b_isnan))

            tie = (
                ops.lt(a_index, b_index)
                if arg_break_ties_left
                else ops.gt(a_index, b_index)
            )
            mask = ops.logical_or(mask, ops.logical_and(equal, tie))
            return (
                ops.where(mask, a_value, b_value),
                ops.where(mask, a_index, b_index),
            )

        return argmax_combine_fn

    elif reduction_type == "welford_combine":

        def welford_combine_fn(
            a: tuple[OpsValue, OpsValue, OpsValue],
            b: tuple[OpsValue, OpsValue, OpsValue],
        ) -> tuple[OpsValue, OpsValue, OpsValue]:
            a_mean, a_m2, a_weight = a
            b_mean, b_m2, b_weight = b

            delta = b_mean - a_mean
            new_weight = a_weight + b_weight
            w2_over_w = b_weight / new_weight
            return (
                a_mean + delta * w2_over_w,
                a_m2 + b_m2 + delta * delta * a_weight * w2_over_w,
                new_weight,
            )

        return welford_combine_fn

    else:
        raise NotImplementedError(f"unknown reduction_type={reduction_type}")


def significant_strides_equal(
    strides1: Sequence[_IntLike], strides2: Sequence[_IntLike], size: Sequence[_IntLike]
) -> bool:
    """
    Returns true if the strides are equal, ignoring dimensions of size 1 .
    """
    non_1_indices = [
        i
        for i, dim in enumerate(size)
        if V.graph.sizevars.size_hint(dim, fallback=2) != 1
    ]
    strides1 = [V.graph.sizevars.size_hint(strides1[i]) for i in non_1_indices]
    strides2 = [V.graph.sizevars.size_hint(strides2[i]) for i in non_1_indices]
    return strides1 == strides2


@ir_dataclass
class Reduction(Loops):
    reduction_ranges: Sequence[_IntLike]
    reduction_type: str
    # self.dtype represents the dst dtype
    src_dtype: torch.dtype
    reduction_hint: ReductionHint

    def __str__(self) -> str:
        return self._to_str(("ranges", "reduction_ranges", "reduction_type"))

    __repr__ = __str__

    def get_unbacked_symbol_uses(self) -> OrderedSet[Symbol]:
        return super().get_unbacked_symbol_uses() | OrderedSet().union(
            *(free_unbacked_symbols(e) for e in self.reduction_ranges)
        )

    def get_reduction_size(self) -> Sequence[sympy.Expr]:
        return self.reduction_ranges

    def get_reduction_type(self) -> Optional[str]:
        return self.reduction_type

    def store_reduction(
        self,
        output_name: Optional[str],
        indexer: Callable[[Sequence[Expr]], Never],
        vars: Sequence[Expr],
        reduction_vars: Sequence[Symbol],
    ) -> OpsValue:
        value = ops.reduction(
            self.dtype,
            self.src_dtype,
            self.reduction_type,
            self.inner_fn(vars, reduction_vars),
        )
        return ops.store_reduction(output_name, indexer(vars), value)

    def index_length(self) -> int:
        return len(self.ranges) + len(self.reduction_ranges)

    def inner_fn_args(self) -> Sequence[Sequence[Expr]]:
        index = self._index(self.ranges)
        rindex = self._index(self.reduction_ranges, SymT.R0_INDEX)
        return (index, rindex)

    def inner_fn_free_unbacked_symbols(self) -> OrderedSet[Symbol]:
        index = self._index(self.ranges)
        rindex = self._index(self.reduction_ranges, SymT.R0_INDEX)
        return extract_free_unbacked_symbols(self.inner_fn, index, rindex)

    def constant_to_device(self, device: torch.device) -> IRNode:
        """Move this to a given device. Requires that all reads are to constants."""
        loader = self.make_loader()
        loader = patch.object(ConstantBuffer, "override_device", device)(loader)
        return Reduction(
            device=device,
            dtype=self.dtype,
            inner_fn=loader,
            ranges=self.ranges,
            reduction_ranges=self.reduction_ranges,
            reduction_type=self.reduction_type,
            src_dtype=self.src_dtype,
            reduction_hint=ReductionHint.DEFAULT,
        )

    @staticmethod
    def num_splits(
        device: torch.device,
        dst_dtype: torch.dtype,
        src_dtype: torch.dtype,
        inner_fn: Callable[..., OpsValue],
        ranges: Sequence[_IntLike],
        reduction_ranges: Sequence[_IntLike],
        reduction_type: str,
        reduction_numel: Expr,
        input_node: Optional[IRNode] = None,
    ) -> tuple[ReductionHint, _IntLike]:
        def _is_static(x: object) -> bool:
            return isinstance(x, (int, Integer))

        reduction_numel_hint = V.graph.sizevars.symbolic_hint(reduction_numel)
        numel_hint = V.graph.sizevars.symbolic_hint(sympy_product(ranges))

        should_split = reduction_type == "scan" or (
            not V.graph.has_feature(device, BackendFeature.REDUCE_TO_SINGLE_ELEMENT)
            and reduction_type
            not in (
                "argmax",
                "argmin",
            )
            and config.split_reductions
        )
        if not (_is_static(reduction_numel_hint) and _is_static(numel_hint)):
            # We don't support unbacked symints
            return ReductionHint.DEFAULT, 1

        props = DeviceProperties.create(device)
        num_sm = props.multi_processor_count
        min_elements_per_thread = 32
        if should_split:
            inner_reduction_splits: Callable[[int, int], int] = functools.partial(
                V.choices.reduction_split_factor, device, inner_reduction=True
            )
            outer_reduction_splits: Callable[[int, int], int] = functools.partial(
                V.choices.reduction_split_factor, device, inner_reduction=False
            )
        else:

            def inner_reduction_splits(
                reduction_numel_hint: int,
                numel_hint: int,
            ) -> int:
                return 1

            outer_reduction_splits = inner_reduction_splits

        # easy cases
        if numel_hint == 1:
            split = inner_reduction_splits(reduction_numel_hint, numel_hint)
            if split == 1:
                # No need to split.
                return ReductionHint.INNER, split
            if input_node is not None and isinstance(input_node, TensorBox):
                with patch.object(FlexibleLayout, "allow_indexing", True):
                    (
                        new_ranges,
                        new_reduction_ranges,
                    ) = extract_input_node_reduction_ranges(input_node)
                if new_ranges is not None and new_reduction_ranges is not None:
                    extracted_numel_hint = V.graph.sizevars.symbolic_hint(
                        sympy_product(new_ranges + new_reduction_ranges)
                    )
                    if reduction_numel_hint == extracted_numel_hint:
                        log.debug(
                            "Use previous IRNode's range and reduction_ranges instead of split. "
                            "current ranges: %s, current reduction ranges: %s, current split: %d, "
                            "new ranges: %s, new reduction ranges: %s",
                            ranges,
                            reduction_ranges,
                            split,
                            new_ranges,
                            new_reduction_ranges,
                        )
                        # If the input_node or its dependent nodes are also Reduction nodes,
                        # use reduction_sizes of this node or its dependent nodes directly.
                        return ReductionHint.INNER, -1
            return ReductionHint.INNER, split
        if (
            reduction_numel_hint <= min_elements_per_thread
            or numel_hint >= num_sm * 2 * 32
        ):
            return ReductionHint.DEFAULT, 1

        r = Reduction(
            device=device,
            dtype=dst_dtype,
            inner_fn=inner_fn,
            ranges=ranges,
            reduction_ranges=reduction_ranges,
            reduction_type=reduction_type,
            src_dtype=src_dtype,
            reduction_hint=ReductionHint.DEFAULT,
        )

        def get_read_indices(r: Reduction) -> tuple[Sequence[Expr], bool]:
            cb = ComputedBuffer(
                name=None,
                layout=FlexibleLayout(
                    device=r.get_device(),
                    dtype=r.get_dtype(),
                    size=r.get_size(),
                ),
                data=r,
            )
            read_writes = cb.get_read_writes()
            # try finding the full size producer
            # TODO this will fail for something like ((1, N) * (N, 1)).sum()
            # this would also possibly be wrong for producers with the different contiguity but we hope those cases are rare
            assert read_writes.range_vars is not None
            range_vars = [
                r
                for r in read_writes.range_vars
                if isinstance(r, Expr) and not isinstance(r, sympy.Number)
            ]
            indices = []
            changed = False
            for md in sorted(read_writes.reads, key=lambda x: x.name):
                if all(r in md.index.free_symbols for r in range_vars):
                    indices.append(md.index)
                    if md.name in V.graph.name_to_buffer:
                        buf = V.graph.name_to_buffer[md.name]
                        original_stride = getattr(buf.layout, "stride", None)
                        buf.decide_layout()
                        if getattr(buf.layout, "stride", None) != original_stride:
                            changed = True
            return indices, changed

        indices, changed = get_read_indices(r)
        if changed:
            indices, _ = get_read_indices(r)

        if len(indices) == 0:
            # TODO determine splits when all inputs are broadcast
            return ReductionHint.DEFAULT, 1

        (_, reduction_vars), ranges1 = dependencies.index_vars_squeeze(
            r.get_size(), r.get_reduction_size()
        )
        num_outer = 0
        num_inner = 0
        for i in indices:
            j = V.graph.sizevars.simplify_with_ranges(i, ranges1)
            strides = V.graph.sizevars.stride_hints(j, reduction_vars, ranges1.keys())
            outer = all(s > 1 for s in strides)
            if outer:
                num_outer += 1
            else:
                num_inner += 1
        if num_inner > num_outer:
            return ReductionHint.INNER, inner_reduction_splits(
                reduction_numel_hint, numel_hint
            )
        else:
            return ReductionHint.OUTER, outer_reduction_splits(
                reduction_numel_hint, numel_hint
            )

    @staticmethod
    def _unroll_reduction_fn(
        inner_fn: Callable[[Sequence[_IntLike], Sequence[_IntLike]], OpsValue],
        reduction_ranges: Sequence[_IntLike],
        reduction_type: str,
        src_dtype: torch.dtype,
    ) -> Callable[[Sequence[_IntLike]], OpsValue]:
        """Convert inner_fn from a reduction to an pointwise"""
        reduction_ranges = [
            V.graph.sizevars.evaluate_static_shape(x) for x in reduction_ranges
        ]

        combine_fn = get_reduction_combine_fn(reduction_type, src_dtype)

        def fn(index: Sequence[_IntLike]) -> Any:
            return functools.reduce(
                combine_fn,
                (
                    value_fn(index, rindex)
                    for rindex in itertools.product(
                        *[range(x) for x in reduction_ranges]
                    )
                ),
            )

        value_fn: Callable[[Sequence[_IntLike], Sequence[_IntLike]], Any]
        if reduction_type in ("argmin", "argmax"):
            flatten_index = FixedLayout(
                None,  # type: ignore[arg-type]
                None,  # type: ignore[arg-type]
                reduction_ranges,
                FlexibleLayout.contiguous_strides(reduction_ranges),
            ).make_indexer()

            def value_fn(
                index: Sequence[_IntLike], rindex: Sequence[_IntLike]
            ) -> tuple[OpsValue, OpsValue]:
                rindex = [sympy.expand(i) for i in rindex]
                return (
                    inner_fn(index, rindex),
                    ops.index_expr(flatten_index(rindex), torch.int64),
                )

            return lambda index: fn(index)[1]
        else:
            value_fn = inner_fn
            return fn

    @classmethod
    def create(
        cls,
        device: torch.device,
        dst_dtype: torch.dtype,
        src_dtype: torch.dtype,
        inner_fn: Callable[..., Any],
        ranges: Sequence[Expr],
        reduction_ranges: Sequence[Expr],
        reduction_type: str,
        reduction_hint: ReductionHint = ReductionHint.DEFAULT,
        input_node: Optional[IRNode] = None,
    ) -> TensorBox:
        reduction_numel = V.graph.sizevars.simplify(sympy_product(reduction_ranges))

        if reduction_numel == 0:
            # N.B. This is a hack to generate the literal of the given type
            # Ideally, we should be fixing `def constant` in triton.py
            # but it breaks due to hardcoded dtypes in other places
            def py_cnst(val: object) -> Union[bool, float, int]:
                if dst_dtype == torch.bool:
                    return bool(val)
                elif dst_dtype.is_floating_point:
                    assert isinstance(val, typing.SupportsFloat)
                    return float(val)
                else:
                    assert isinstance(val, typing.SupportsInt)
                    return int(val)

            rtypes_to_inits = {
                "sum": py_cnst(0),
                "xor_sum": py_cnst(0),
                "prod": py_cnst(1),
                "any": py_cnst(0),
                # "all" is desugared to `!any(!val)`
            }

            assert (
                reduction_type in rtypes_to_inits.keys()
            ), f"{reduction_type} not supported for zero-dimension tensors!"

            def const_fn(index: int) -> OpsValue:
                return ops.constant(rtypes_to_inits[reduction_type], dst_dtype)

            return Pointwise.create(
                device=device,
                dtype=src_dtype,
                inner_fn=const_fn,
                ranges=list(ranges),
            )

        if reduction_numel == 1:
            # this reduction is actually a pointwise op
            if reduction_type in ("argmin", "argmax"):

                def fn(index: int) -> OpsValue:
                    return ops.constant(0, dst_dtype)

            else:

                def fn(index: int) -> OpsValue:
                    reduction_index = [sympy.S.Zero for _ in reduction_ranges]
                    return inner_fn(index, reduction_index)

            return Pointwise.create(
                device=device, dtype=dst_dtype, inner_fn=fn, ranges=ranges
            )

        if (
            isinstance(reduction_numel, Integer)
            and V.graph.sizevars.size_hint(reduction_numel)
            < config.unroll_reductions_threshold
            and (sympy_product(ranges) != 1 or is_gpu(device.type))
        ):
            # NB: This works around https://github.com/pytorch/pytorch/issues/140457
            # since turning reductions into pointwise ops can exacerbate this problem
            return Pointwise.create(
                device=device,
                dtype=dst_dtype,
                inner_fn=cls._unroll_reduction_fn(
                    inner_fn, reduction_ranges, reduction_type, src_dtype
                ),
                ranges=ranges,
            )

        # triton doesn't support reduce to single element well, so break it up
        hint, split = cls.num_splits(
            device,
            dst_dtype,
            src_dtype,
            inner_fn,
            ranges,
            reduction_ranges,
            reduction_type,
            reduction_numel,
            input_node,
        )
        # intermediate reduction in split can contain complex indexing,
        # and num_splits will fail to correctly set the hint
        # reuse the passed hint if available
        if reduction_hint == ReductionHint.DEFAULT:
            reduction_hint = hint
        if split == -1:
            assert input_node is not None
            new_ranges, new_reduction_ranges = extract_input_node_reduction_ranges(
                input_node
            )
            assert new_ranges is not None
            assert new_reduction_ranges is not None
            return cls.create_multilayer_existing_ranges(
                device,
                dst_dtype,
                src_dtype,
                inner_fn,
                ranges,
                reduction_ranges,
                new_ranges,
                new_reduction_ranges,
                reduction_type,
                reduction_hint,
            )
        elif split > 1:
            # triton doesn't support reduce to single element well, so break it up
            return cls.create_multilayer(
                device,
                dst_dtype,
                src_dtype,
                inner_fn,
                ranges,
                reduction_ranges,
                reduction_type,
                split,
                reduction_hint,
            )

        return TensorBox.create(
            Reduction(
                device=device,
                dtype=dst_dtype,
                inner_fn=inner_fn,
                ranges=ranges,
                reduction_ranges=reduction_ranges,
                reduction_type=reduction_type,
                src_dtype=src_dtype,
                reduction_hint=reduction_hint,
            )
        )

    @staticmethod
    def default_accumulator(
        reduction_type: str, dtype: torch.dtype
    ) -> Union[_NumLike, Sequence[_NumLike]]:
        if reduction_type in ("max", "argmax"):
            if is_float_dtype(dtype):
                return float("-inf")
            elif is_boolean_dtype(dtype):
                return 0
            else:
                return torch.iinfo(dtype).min
        if reduction_type in ("min", "argmin"):
            if is_float_dtype(dtype):
                return float("inf")
            elif is_boolean_dtype(dtype):
                return 1
            else:
                return torch.iinfo(dtype).max

        return {
            "sum": 0,
            "prod": 1,
            "xor_sum": 0,
            "any": 0,
            "welford_reduce": (0, 0, 0),
            "welford_combine": (0, 0, 0),
        }[reduction_type]

    @staticmethod
    def default_value(
        reduction_type: str, dtype: torch.dtype
    ) -> Union[_NumLike, Sequence[_NumLike]]:
        if reduction_type == "welford_reduce":
            return 0
        return Reduction.default_accumulator(reduction_type, dtype)

    @staticmethod
    def _multilayer_second_step_hint(
        split: _IntLike, numel_hint: int, reduction_hint: ReductionHint
    ) -> ReductionHint:
        if split == -1:
            return reduction_hint
        if split <= 512 and numel_hint <= 512 and reduction_hint == ReductionHint.OUTER:
            return ReductionHint.OUTER_TINY
        if (
            split <= 1024
            and numel_hint <= 256
            and reduction_hint == ReductionHint.OUTER
        ):
            return ReductionHint.OUTER_TINY

        return reduction_hint

    @classmethod
    def _multilayer_wrap_loader(
        cls,
        loader: Callable[..., OpsValue],
        reduction_ranges: Sequence[_IntLike],
        reduction_numel: _IntLike,
        split: _IntLike,
        block_size: _IntLike,
        default: Union[_NumLike, Sequence[_NumLike]],
    ) -> Callable[..., object]:
        reindex = View.dynamic_reshape_indexer(reduction_ranges, [reduction_numel])
        need_mask = not V.graph.sizevars.is_expr_static_and_true(
            sympy.Eq(reduction_numel % split, 0)
        )

        def wrapper_fn(
            index: Sequence[Symbol], reduction_index: Sequence[Symbol]
        ) -> OpsValue:
            (reduction_index,) = reduction_index
            *new_index, reduction_block = index
            indices = block_size * reduction_block + reduction_index

            def body() -> OpsValue:
                return loader(new_index, reindex([indices]))

            if need_mask:
                mask = ops.lt(
                    ops.index_expr(indices, torch.int32),
                    ops.index_expr(reduction_numel, torch.int32),
                )
                return ops.masked(mask, body, default)
            else:
                return body()

        return wrapper_fn

    @classmethod
    def _multilayer_wrap_loader_existing_ranges(
        cls,
        loader: Callable[[Sequence[sympy.Expr], Sequence[sympy.Expr]], OpsValue],
        original_ranges: Sequence[Expr],
        original_reduction_ranges: Sequence[Expr],
        new_ranges: Sequence[Integer],
        new_reduction_ranges: Sequence[Integer],
    ) -> Callable[[Sequence[sympy.Expr], Sequence[sympy.Expr]], OpsValue]:
        assert all(
            r == 1 for r in original_ranges
        ), f"Only enabled for numel_hint == 1, found {original_ranges=}"
        reindex = View.dynamic_reshape_indexer(
            original_reduction_ranges, tuple(new_ranges) + tuple(new_reduction_ranges)
        )

        def wrapper_fn(
            merged_index: Sequence[sympy.Expr],
            new_reduction_index: Sequence[sympy.Expr],
        ) -> OpsValue:
            original_idx = merged_index[: len(original_ranges)]
            new_index = merged_index[len(original_ranges) :]
            return loader(
                original_idx,
                reindex(tuple(new_index) + tuple(new_reduction_index)),
            )

        return wrapper_fn

    @classmethod
    def create_multilayer_helper(
        cls,
        device: torch.device,
        dst_dtype: torch.dtype,
        src_dtype: torch.dtype,
        wrapper_fn: Callable[..., Any],
        original_ranges: Sequence[Expr],
        original_reduction_ranges: Sequence[Expr],
        new_ranges: list[Expr],
        new_reduction_ranges: list[Integer],
        reduction_type: str,
        split: _IntLike,
        reduction_hint: ReductionHint,
    ) -> TensorBox:
        """
        Break a large reduction up into multiple smaller reductions
        recursively
        """
        # triton will automatically compute reductions in fp32 if reducing over fp16/bf16
        # within the kernel. keep the intermediate in fp32 so as to keep the whole reduction
        # in fp32 and not reduce precision by breaking up the kernel into multiple layers
        intermediate_dtype = (
            dst_dtype
            if dst_dtype not in (torch.float16, torch.bfloat16)
            else torch.float
        )
        intermediate = Reduction.create(
            device,
            intermediate_dtype,
            src_dtype,
            wrapper_fn,
            new_ranges,
            new_reduction_ranges,
            reduction_type,
            reduction_hint,
        )
        intermediate.realize()
        intermediate_loader = intermediate.make_loader()

        def intermediate_fn(
            index: Sequence[_IntLike], reduction_index: Sequence[_IntLike]
        ) -> OpsValue:
            return intermediate_loader([*index, *reduction_index])

        numel_hint = V.graph.sizevars.size_hint(sympy_product(original_ranges))
        reduction_hint = cls._multilayer_second_step_hint(
            split, numel_hint, reduction_hint
        )

        assert original_ranges == new_ranges[: len(original_ranges)]
        return TensorBox.create(
            Reduction(
                device=device,
                dtype=dst_dtype,
                inner_fn=intermediate_fn,
                ranges=original_ranges,
                reduction_ranges=new_ranges[len(original_ranges) :],
                reduction_type=reduction_type,
                src_dtype=src_dtype,
                reduction_hint=reduction_hint,
            )
        )

    @classmethod
    def create_multilayer(
        cls,
        device: torch.device,
        dst_dtype: torch.dtype,
        src_dtype: torch.dtype,
        inner_fn: Callable[..., Any],
        ranges: Sequence[Expr],
        reduction_ranges: Sequence[Expr],
        reduction_type: str,
        split: _IntLike,
        reduction_hint: ReductionHint,
    ) -> TensorBox:
        """
        Break a large reduction up into multiple smaller reductions
        recursively
        """
        # TODO(jansel): realize the reduction so we can do dynamic indexing
        reduction_numel = sympy_product(reduction_ranges)
        block_size = FloorDiv(reduction_numel + (split - 1), split)
        default = cls.default_value(reduction_type, dst_dtype)
        wrapper_fn = cls._multilayer_wrap_loader(
            inner_fn, reduction_ranges, reduction_numel, split, block_size, default
        )

        return cls.create_multilayer_helper(
            device,
            dst_dtype,
            src_dtype,
            wrapper_fn,
            ranges,
            reduction_ranges,
            [*ranges, split],
            [block_size],
            reduction_type,
            split,
            reduction_hint,
        )

    @classmethod
    def create_multilayer_existing_ranges(
        cls,
        device: torch.device,
        dst_dtype: torch.dtype,
        src_dtype: torch.dtype,
        inner_fn: Callable[..., Any],
        original_ranges: Sequence[Expr],
        original_reduction_ranges: Sequence[Expr],
        new_ranges: list[Integer],
        new_reduction_ranges: list[Integer],
        reduction_type: str,
        reduction_hint: ReductionHint,
    ) -> TensorBox:
        """
        Break a large reduction up into multiple smaller reductions
        recursively
        """
        wrapper_fn = cls._multilayer_wrap_loader_existing_ranges(
            inner_fn,
            original_ranges,
            original_reduction_ranges,
            new_ranges,
            new_reduction_ranges,
        )
        return cls.create_multilayer_helper(
            device,
            dst_dtype,
            src_dtype,
            wrapper_fn,
            original_ranges,
            original_reduction_ranges,
            [*original_ranges, *new_ranges],
            new_reduction_ranges,
            reduction_type,
            -1,
            reduction_hint,
        )


class WelfordReduction(Reduction):
    output_index: int

    def __init__(
        self,
        device: torch.device,
        dtype: torch.dtype,
        inner_fns: Sequence[Callable[[Sequence[Expr], Sequence[Expr]], OpsValue]],
        ranges: Sequence[Integer],
        reduction_ranges: Sequence[Integer],
        reduction_type: str,
        reduction_hint: ReductionHint,
        output_index: int,
    ) -> None:
        loader: Callable[[Sequence[Expr], Sequence[Expr]], Any]
        if len(inner_fns) == 1:
            loader = inner_fns[0]
        else:

            def loader(
                idx: Sequence[Expr], reduction_idx: Sequence[Expr]
            ) -> tuple[OpsValue, ...]:
                return tuple(fn(idx, reduction_idx) for fn in inner_fns)

        super().__init__(
            device=device,
            dtype=dtype,
            inner_fn=loader,
            ranges=ranges,
            reduction_ranges=reduction_ranges,
            reduction_type=reduction_type,
            src_dtype=dtype,
            reduction_hint=reduction_hint,
        )
        self.output_index = output_index

    def store_reduction(
        self,
        output_name: Optional[str],
        indexer: Callable[[Sequence[Expr]], Never],
        vars: Sequence[Expr],
        reduction_vars: Sequence[Symbol],
    ) -> OpsValue:
        values = ops.reduction(
            self.dtype,
            self.src_dtype,
            self.reduction_type,
            self.inner_fn(vars, reduction_vars),
        )
        value = values[self.output_index]
        return ops.store_reduction(output_name, indexer(vars), value)

    @classmethod
    def create(  # type: ignore[override]
        cls,
        device: torch.device,
        dtype: torch.dtype,
        inner_fns: Sequence[Callable[..., Any]],
        ranges: list[Integer],
        reduction_ranges: list[Integer],
        reduction_type: str,
        reduction_hint: ReductionHint = ReductionHint.DEFAULT,
    ) -> Sequence[TensorBox]:
        assert reduction_type in ("welford_reduce", "welford_combine")

        reduction_numel = V.graph.sizevars.simplify(sympy_product(reduction_ranges))

        def const(val: int) -> TensorBox:
            def inner_fn(idx: Sequence[Expr]) -> OpsValue:
                return ops.constant(
                    val,
                    dtype,
                )

            return Pointwise.create(
                device=device,
                dtype=dtype,
                inner_fn=inner_fn,
                ranges=list(ranges),
            )

        if reduction_numel == 0:
            mean = const(0)
            m2 = const(0)
            weight = const(0)
            return mean, m2, weight

        if reduction_numel == 1:

            def copy(
                loader: Callable[[Sequence[Expr], Sequence[Expr]], OpsValue]
            ) -> TensorBox:
                def inner_fn(idx: Sequence[Expr]) -> OpsValue:
                    reduction_index = [sympy.S.Zero for _ in reduction_ranges]
                    return loader(idx, reduction_index)

                return Pointwise.create(
                    device=device,
                    dtype=dtype,
                    inner_fn=inner_fn,
                    ranges=list(ranges),
                )

            if reduction_type == "welford_reduce":
                return copy(inner_fns[0]), const(0), const(1)
            else:
                return tuple(copy(fn) for fn in inner_fns)

        # TODO: Unrolled reduction
        # if (
        #     isinstance(reduction_numel, Integer)
        #     and V.graph.sizevars.size_hint(reduction_numel)
        #     < config.unroll_reductions_threshold
        #     and sympy_product(ranges) != 1
        # ):
        #     return Pointwise.create(
        #         device,
        #         dst_dtype,
        #         cls._unroll_reduction_fn(
        #             inner_fn, reduction_ranges, reduction_type, src_dtype
        #         ),
        #         ranges,
        #     )

        # triton doesn't support reduce to single element well, so break it up
        hint, split = Reduction.num_splits(
            device,
            dtype,
            dtype,
            inner_fns[0],
            ranges,
            reduction_ranges,
            reduction_type=reduction_type,
            reduction_numel=reduction_numel,
        )
        # intermediate reduction in split can contain complex indexing,
        # and num_splits will fail to correctly set the hint
        # reuse the passed hint if available
        if reduction_hint == ReductionHint.DEFAULT:
            reduction_hint = hint
        if split > 1:
            # triton doesn't support reduce to single element well, so break it up
            return cls.create_multilayer(
                device,
                dtype,
                inner_fns,
                ranges,
                reduction_ranges,
                reduction_type,
                split,
                reduction_hint,
            )

        results = [
            TensorBox.create(
                WelfordReduction(
                    device,
                    dtype,
                    inner_fns,
                    ranges,
                    reduction_ranges,
                    reduction_type,
                    reduction_hint,
                    output_idx,
                )
            )
            for output_idx in range(3)
        ]
        for t in results:
            t.realize()
        return results

    @staticmethod
    def default_value(
        reduction_type: str, dtype: torch.dtype
    ) -> Union[_NumLike, Sequence[_NumLike]]:
        return (0, 0, 0)

    @classmethod
    def create_multilayer(  # type: ignore[override]
        cls,
        device: torch.device,
        dtype: torch.dtype,
        inner_fns: Sequence[Callable[..., Any]],
        ranges: list[Integer],
        reduction_ranges: list[Integer],
        reduction_type: str,
        split: _IntLike,
        reduction_hint: ReductionHint,
    ) -> Sequence[TensorBox]:
        """
        Break a large reduction up into multiple smaller reductions
        recursively
        """
        reduction_numel = sympy_product(reduction_ranges)
        need_mask = not V.graph.sizevars.is_expr_static_and_true(
            sympy.Eq(reduction_numel % split, 0)
        )

        if need_mask and reduction_type != "welford_combine":
            # If we need mask, then "welford_reduce" doesn't work because
            # masked inputs shouldn't count towards the welford weight

            def constant(
                idx: Sequence[Expr], reduction_idx: Sequence[Expr], value: int
            ) -> OpsValue:
                return ops.constant(value, dtype)

            return cls.create_multilayer(
                device=device,
                dtype=dtype,
                inner_fns=(
                    inner_fns[0],
                    partial(constant, value=0),
                    partial(constant, value=1),
                ),
                ranges=ranges,
                reduction_ranges=reduction_ranges,
                reduction_type="welford_combine",
                split=split,
                reduction_hint=reduction_hint,
            )

        block_size = FloorDiv(reduction_numel + (split - 1), split)
        intermediates = WelfordReduction.create(
            device,
            dtype,
            tuple(
                cls._multilayer_wrap_loader(
                    loader,
                    reduction_ranges,
                    reduction_numel,
                    split,
                    block_size,
                    default=0,
                )
                for loader in inner_fns
            ),
            [*ranges, split],
            [block_size],
            reduction_type,
            reduction_hint,
        )
        for i in intermediates:
            i.realize()

        def intermediate_loader_fn(
            index: Sequence[Expr],
            reduction_index: Sequence[Expr],
            loader: Callable[[Sequence[Expr]], OpsValue],
        ) -> OpsValue:
            return loader([*index, *reduction_index])

        numel_hint = V.graph.sizevars.size_hint(sympy_product(ranges))
        reduction_hint = cls._multilayer_second_step_hint(
            split, numel_hint, reduction_hint
        )
        return WelfordReduction.create(
            device,
            dtype,
            tuple(
                partial(intermediate_loader_fn, loader=i.make_loader())
                for i in intermediates
            ),
            ranges,
            [split],
            # welford_reduce turns one input into three outputs, which are combined with welford_combine
            "welford_combine",
            reduction_hint,
        )


@ir_dataclass
class Scan(Loops):
    scan_ranges: list[Integer]
    size: list[Integer]
    combine_fn: Callable[[tuple[Any, ...], tuple[Any, ...]], tuple[Any, ...]]
    reindex: Callable[[Sequence[_IntLike], Sequence[_IntLike]], Sequence[_IntLike]]
    reduction_hint: ReductionHint
    output_index: int
    # output_index indexes the following tuples
    dtypes: tuple[torch.dtype, ...]
    inner_fns: tuple[Callable[..., Any], ...]

    # HACK we mimick reduction

    def get_unbacked_symbol_uses(self) -> OrderedSet[Symbol]:
        # TODO: Can combine_fn/reindex close over unbacked symbols? If so, we
        # need to explicitly represent the closure so we can pull out unbacked
        # symbols here
        return (
            super().get_unbacked_symbol_uses()
            | OrderedSet().union(*(free_unbacked_symbols(e) for e in self.scan_ranges))
            | OrderedSet().union(*(free_unbacked_symbols(e) for e in self.size))
        )

    def __post_init__(self) -> None:
        assert len(self.ranges) + len(self.scan_ranges) == len(self.size)
        super().__post_init__()

    def store_reduction(
        self,
        output_name: Optional[str],
        indexer: Callable[[Sequence[_IntLike]], Never],
        vars: Sequence[Expr],
        scan_vars: Sequence[Symbol],
    ) -> OpsValue:
        idx = self.reindex(vars, scan_vars)
        values = [inner_fn(idx) for inner_fn in self.inner_fns]
        result = ops.scan(self.dtypes, self.combine_fn, values)
        return ops.store(output_name, indexer(idx), result[self.output_index])

    def get_reduction_type(self) -> Optional[str]:
        # return self.scan_op
        return "custom"

    def get_reduction_size(self) -> Sequence[sympy.Expr]:
        return self.scan_ranges

    def get_size(self) -> Sequence[Expr]:
        return self.size

    def get_pointwise_size(self) -> Sequence[Expr]:
        return self.ranges

    def index_length(self) -> int:
        return len(self.ranges) + len(self.scan_ranges)

    def inner_fn_args(self) -> Sequence[Sequence[_IntLike]]:
        index = self._index(self.ranges)
        rindex = self._index(self.scan_ranges, SymT.R0_INDEX)
        idx = self.reindex(index, rindex)
        return (idx,)

    def inner_fn_free_unbacked_symbols(self) -> OrderedSet[Symbol]:
        index = self._index(self.ranges)
        rindex = self._index(self.scan_ranges, SymT.R0_INDEX)
        idx = self.reindex(index, rindex)
        return extract_free_unbacked_symbols(self.inner_fn, idx)

    @classmethod
    def create(  # type: ignore[override]
        cls,
        device: torch.device,
        dtypes: tuple[torch.dtype, ...],
        inner_fns: tuple[Callable[[Sequence[Expr]], Any], ...],
        size: list[Integer],
        axis: int,
        combine_fn: Callable[[tuple[Any, ...], tuple[Any, ...]], tuple[Any, ...]],
        reduction_hint: ReductionHint = ReductionHint.DEFAULT,
        *,
        # Whether we have the option to fallback to aten
        can_fallback_to_aten: bool = True,
        **kwargs: Any,
    ) -> Sequence[Optional[TensorBox]]:
        pointwise_ranges = [*size[:axis], *size[axis + 1 :]]
        scan_ranges = [size[axis]]

        if not V.graph.has_feature(device, BackendFeature.SCAN):
            return [None] * len(dtypes)

        if len(dtypes) > 1 and not V.graph.has_feature(
            device, BackendFeature.TUPLE_REDUCTION
        ):
            return [None] * len(dtypes)

        sizevars = V.graph.sizevars
        scan_numel = sizevars.simplify(sympy_product(scan_ranges))

        assert len(dtypes) == len(inner_fns)

        # Scan with a single element is just a copy
        if sizevars.is_expr_static_and_true(sympy.Le(scan_numel, 1)):
            return [
                Pointwise.create(
                    device=device,
                    dtype=dtypes[output_index],
                    inner_fn=inner_fns[output_index],
                    ranges=size,
                )
                for output_index in range(len(dtypes))
            ]

        reduction_hint, num_splits = cls.num_splits(
            device=device,
            dtype=dtypes[0],
            inner_fn=inner_fns[0],
            axis=axis,
            pointwise_ranges=pointwise_ranges,
            scan_ranges=scan_ranges,
            combine_fn=combine_fn,
            scan_numel=scan_numel,
        )
        scan_type = Scan
        if num_splits > 1:
            supports_split = torch.version.hip is None and len(dtypes) == 1
            if not supports_split:
                if can_fallback_to_aten:
                    # Fallback to ATen
                    return [None] * len(dtypes)
                else:
                    num_splits = 1
            else:
                scan_type = SplitScan

        def reindex(index: Sequence[Expr], scan_index: Sequence[Expr]) -> list[Expr]:
            assert len(scan_index) == len(scan_ranges)
            assert len(index) == len(pointwise_ranges)
            return [*index[:axis], *scan_index, *index[axis:]]

        results = [
            TensorBox.create(
                scan_type(
                    device=device,
                    dtype=dtypes[output_index],
                    dtypes=dtypes,
                    inner_fn=inner_fns[output_index],
                    inner_fns=inner_fns,
                    size=size,
                    ranges=pointwise_ranges,
                    scan_ranges=scan_ranges,
                    combine_fn=combine_fn,
                    reindex=reindex,
                    reduction_hint=reduction_hint,
                    output_index=output_index,
                    **kwargs,
                )
            )
            for output_index in range(len(dtypes))
        ]

        for result in results:
            result.realize()

        return results

    @classmethod
    def num_splits(
        cls,
        device: torch.device,
        dtype: torch.dtype,
        inner_fn: Callable[[Sequence[Expr]], OpsValue],
        axis: int,
        pointwise_ranges: list[Integer],
        scan_ranges: list[Integer],
        combine_fn: Callable[[tuple[Any, ...], tuple[Any, ...]], tuple[Any, ...]],
        scan_numel: Expr,
    ) -> tuple[ReductionHint, _IntLike]:
        # TODO: custom splitting heuristic for scan
        def wrapper_fn(idx: Sequence[Expr], reduction_idx: Sequence[Expr]) -> OpsValue:
            return inner_fn([*idx[:axis], *reduction_idx, *idx[axis:]])

        return Reduction.num_splits(
            device=device,
            dst_dtype=dtype,
            src_dtype=dtype,
            inner_fn=wrapper_fn,
            ranges=pointwise_ranges,
            reduction_ranges=scan_ranges,
            reduction_type="scan",
            reduction_numel=scan_numel,
        )


# This signifies a scan op that should go through TritonSplitScanKernel codegen on CUDA.
@ir_dataclass
class SplitScan(Scan):
    pass


@ir_dataclass
class Sort(Loops):
    # Sorts a tuple of key, value pairs
    sort_ranges: list[Integer]
    size: list[Integer]
    reindex: Callable[[Sequence[Expr], Sequence[Expr]], Sequence[Expr]]
    reduction_hint: ReductionHint
    output_index: int
    # output_index indexes the following tuples
    dtypes: tuple[torch.dtype, ...]
    inner_fns: tuple[Callable[..., Any], ...]

    stable: bool
    descending: bool

    # HACK we mimick reduction

    def get_unbacked_symbol_uses(self) -> OrderedSet[Symbol]:
        return (
            super().get_unbacked_symbol_uses()
            | OrderedSet().union(*(free_unbacked_symbols(e) for e in self.sort_ranges))
            | OrderedSet().union(*(free_unbacked_symbols(e) for e in self.size))
        )

    def __post_init__(self) -> None:
        assert len(self.ranges) + len(self.sort_ranges) == len(self.size)
        super().__post_init__()

    def store_reduction(
        self,
        output_name: Optional[str],
        indexer: Callable[[Sequence[Expr]], Expr],
        vars: Sequence[Expr],
        reduction_vars: Sequence[Expr],
    ) -> OpsValue:
        idx = self.reindex(vars, reduction_vars)
        values = [inner_fn(idx) for inner_fn in self.inner_fns]
        result = ops.sort(self.dtypes, values, self.stable, self.descending)
        return ops.store(output_name, indexer(idx), result[self.output_index])

    def get_reduction_type(self) -> Optional[str]:
        return "sort"

    def get_reduction_size(self) -> Sequence[Expr]:
        return self.sort_ranges

    def get_size(self) -> Sequence[Expr]:
        return self.size

    def get_pointwise_size(self) -> Sequence[Expr]:
        return self.ranges

    def index_length(self) -> int:
        return len(self.ranges) + len(self.sort_ranges)

    def inner_fn_args(self) -> Sequence[Sequence[Expr]]:
        index = self._index(self.ranges)
        rindex = self._index(self.sort_ranges, SymT.R0_INDEX)
        idx = self.reindex(index, rindex)
        return (idx,)

    def inner_fn_free_unbacked_symbols(self) -> OrderedSet[Symbol]:
        index = self._index(self.ranges)
        rindex = self._index(self.sort_ranges, SymT.R0_INDEX)
        idx = self.reindex(index, rindex)
        return extract_free_unbacked_symbols(self.inner_fn, idx)

    @classmethod
    def create(  # type: ignore[override]
        cls,
        device: torch.device,
        dtypes: tuple[torch.dtype, ...],
        inner_fns: tuple[Callable[[list[Expr]], Any], ...],
        size: list[Integer],
        axis: int,
        stable: bool,
        descending: bool,
        reduction_hint: ReductionHint = ReductionHint.DEFAULT,
        **kwargs: Any,
    ) -> Sequence[Optional[TensorBox]]:
        pointwise_ranges = [*size[:axis], *size[axis + 1 :]]
        sort_ranges = [size[axis]]

        if not V.graph.has_feature(device, BackendFeature.SORT):
            return [None] * len(dtypes)

        sizevars = V.graph.sizevars
        sort_numel = sizevars.simplify(sympy_product(sort_ranges))

        # Heuristic, smallest rblock where triton usually outperforms aten.sort
        # It also isn't bandwidth bound so fusion is unlikely to help.
        max_rblock = 512
        is_persistent_kernel = (
            config.triton.persistent_reductions
            and sizevars.is_expr_static_and_true(sympy.Le(sort_numel, max_rblock))
        )
        if not is_persistent_kernel:
            # We only support persistent triton kernels
            return [None] * len(dtypes)

        assert len(dtypes) == len(inner_fns)

        # Sort with a single element is just a copy
        if sizevars.is_expr_static_and_true(sympy.Le(sort_numel, 1)):
            return [
                Pointwise.create(
                    device=device,
                    dtype=dtypes[output_index],
                    inner_fn=inner_fns[output_index],
                    ranges=size,
                )
                for output_index in range(len(dtypes))
            ]

        def reindex(index: Sequence[Expr], sort_index: Sequence[Expr]) -> list[Expr]:
            assert len(sort_index) == len(sort_ranges)
            assert len(index) == len(pointwise_ranges)
            return [*index[:axis], *sort_index, *index[axis:]]

        results = [
            TensorBox.create(
                Sort(
                    device=device,
                    dtype=dtypes[output_index],
                    dtypes=dtypes,
                    inner_fn=inner_fns[output_index],
                    inner_fns=inner_fns,
                    size=size,
                    ranges=pointwise_ranges,
                    sort_ranges=sort_ranges,
                    reindex=reindex,
                    reduction_hint=reduction_hint,
                    output_index=output_index,
                    stable=stable,
                    descending=descending,
                    **kwargs,
                )
            )
            for output_index in range(len(dtypes))
        ]

        for result in results:
            result.realize()

        return results


def is_storage_and_layout(x: IRNode) -> bool:
    try:
        as_storage_and_layout(x, freeze=False)
        return True
    except NotImplementedError:
        return False


def is_contiguous_storage_and_layout(x: IRNode) -> bool:
    try:
        _buffer, layout = as_storage_and_layout(x, freeze=False)
        # pad the stride here so we will NOT claim an tensor as contiguous
        # if a padding is gonna happen.
        if layout.should_pad_strides():
            layout.pad_strides()
        return layout.is_contiguous()
    except NotImplementedError:
        return False


def as_storage_and_layout(
    x: IRNode,
    freeze: bool = True,
    want_contiguous: bool = False,
    stride_order: Optional[Sequence[Union[int, Integer]]] = None,
    allow_padding: bool = False,
    exact_strides: Optional[Sequence[Union[int, Integer]]] = None,
) -> tuple[StorageBox, Layout]:
    """
    Try to simplify x into a StorageBox and a Layout.

    allow_padding only affect how we apply stride_order. When allow_padding
    is True, we have the freedom to add padding when applying the stride_order.
    """
    if isinstance(x, TensorBox):
        return as_storage_and_layout(
            x.data,
            freeze=freeze,
            want_contiguous=want_contiguous,
            stride_order=stride_order,
            allow_padding=allow_padding,
            exact_strides=exact_strides,
        )
    if isinstance(x, StorageBox) and isinstance(x.data, Buffer):
        if freeze:
            if want_contiguous:
                x.data.freeze_layout()
                assert x.data.get_layout().is_contiguous()
            elif stride_order is not None:
                x.data.freeze_layout_with_stride_order(
                    stride_order, allow_padding=allow_padding
                )
            elif exact_strides is not None:
                x.data.freeze_layout_with_exact_strides(
                    exact_strides, allow_padding=allow_padding
                )
            else:
                x.data.decide_layout()
        return x, x.data.get_layout()
    if isinstance(x, ReinterpretView):
        # making the base of x contiguous or stride_ordered will not necessarily make
        # the ReinterpretView either, so don't pass along those arguments
        buffer, _ = as_storage_and_layout(
            x.data,
            freeze=freeze,
        )
        return buffer, x.layout
    raise NotImplementedError


as_contiguous_storage_and_layout = functools.partial(
    as_storage_and_layout, want_contiguous=True
)


def is_stride_order_storage_and_layout(
    x: IRNode, stride_order: Sequence[Union[int, Integer]]
) -> bool:
    try:
        _buffer, layout = as_storage_and_layout(x, freeze=False)
        return layout.is_stride_ordered(stride_order)
    except NotImplementedError:
        return False


@ir_dataclass
class BaseView(IRNode):
    data: IRNode

    def get_unbacked_symbol_uses(self) -> OrderedSet[Symbol]:
        return self.data.get_unbacked_symbol_uses()

    def make_reindexer(self) -> Callable[[Sequence[Expr]], Sequence[Expr]]:
        raise NotImplementedError(f"make_reindexer NYI on {self}")

    def make_indexer(self) -> Callable[[Sequence[Expr]], Expr]:
        inner = self.data.make_indexer()
        reindex = self.make_reindexer()

        def indexer(idx: Sequence[Expr]) -> Expr:
            return inner(reindex(idx))

        return indexer

    def make_loader(self) -> Callable[[Sequence[Expr]], OpsValue]:
        inner = self.data.make_loader()
        reindex = self.make_reindexer()

        def loader(idx: Sequence[Expr]) -> OpsValue:
            return inner(reindex(idx))

        return loader

    @property
    def dtype(self) -> torch.dtype:
        return self.data.get_dtype()

    def get_layout(self) -> Layout:
        return self.data.get_layout()

    def get_device(self) -> Optional[torch.device]:
        return self.data.get_device()

    def get_origin_node(self) -> Optional[torch.fx.Node]:
        return None

    def get_name(self) -> str:
        return self.data.get_name()

    def get_pointwise_size(self) -> Sequence[Expr]:
        return self.get_size()

    def mark_reuse(self, users: int) -> None:
        return self.data.mark_reuse(users)

    def has_exceeded_max_reads(self) -> bool:
        return self.data.has_exceeded_max_reads()

    def realize(self) -> Optional[str]:
        return self.data.realize()

    def realize_hint(self):  # type: ignore[no-untyped-def]
        return self.data.realize_hint()

    def get_storage_numel(self):  # type: ignore[no-untyped-def]
        return self.data.get_storage_numel()

    def is_extern(self) -> bool:
        return self.data.is_extern()  # type: ignore[attr-defined]

    def is_module_buffer(self) -> bool:
        return self.data.is_module_buffer()  # type: ignore[attr-defined]

    def get_read_names(self) -> OrderedSet[str]:
        return self.data.get_read_names()

    def get_reads(self) -> OrderedSet[Dep]:
        with patch.object(FlexibleLayout, "allow_indexing", True):
            return extract_read_writes(
                self.make_loader(),
                self.get_size(),  # type: ignore[arg-type]
            ).reads

    def unwrap_view(self):  # type: ignore[no-untyped-def]
        x: IRNode = self
        while isinstance(x, BaseView):
            x = x.data
        return x

    def constant_to_device(self, device: torch.device) -> IRNode:
        """Move this to a given device. Requires that all reads are to constants."""
        loader = self.make_loader()
        loader = patch.object(ConstantBuffer, "override_device", device)(loader)
        return Pointwise(
            device=device,
            dtype=self.get_dtype(),
            inner_fn=loader,
            ranges=self.get_size(),
        )


@ir_dataclass
class ExpandView(BaseView):
    size: list[Expr]

    @staticmethod
    def _normalize_size(x, new_size):  # type: ignore[no-untyped-def]
        """Replace `-1` with correct sizes"""
        sizevars = V.graph.sizevars
        new_size = list(map(sympy.expand, new_size))
        old_size = x.get_size()
        old_size = [None] * (len(new_size) - len(old_size)) + list(old_size)
        assert len(new_size) == len(old_size)
        for i in range(len(new_size)):
            if new_size[i] == -1:
                assert old_size[i] is not None
                new_size[i] = old_size[i]
            elif old_size[i] is None or V.graph.sizevars.shape_env.evaluate_expr(
                sympy.Eq(old_size[i], 1), size_oblivious=True
            ):
                pass
            else:
                # Sanity check: Expect broadcast compatibility
                #
                # NB: new_size[i] == old_size[i] is expected to already be
                # guarded because the meta formula was expected to have taught
                # us this equality.
                assert (
                    sizevars.size_hint(new_size[i] - old_size[i], fallback=0) == 0
                ), "Broadcast failed in ExpandView({x.get_size()}, {new_size}) on dimension {i}"
        return new_size

    @classmethod
    def create(cls, x, new_size):  # type: ignore[no-untyped-def]
        new_size = cls._normalize_size(x, new_size)

        if is_storage_and_layout(x):
            storage, old_layout = as_storage_and_layout(x)
            skip = len(new_size) - len(old_layout.size)
            assert skip >= 0
            new_stride = [sympy.S.Zero] * skip
            for stride, size in zip(old_layout.stride, old_layout.size):
                new_stride.append(
                    stride
                    if not V.graph.sizevars.shape_env.evaluate_expr(
                        sympy.Eq(size, 1), size_oblivious=True
                    )
                    else sympy.S.Zero
                )
            new_layout = FixedLayout(
                old_layout.device,
                old_layout.dtype,
                list(new_size),
                new_stride,
                old_layout.offset,
            )
            return ReinterpretView(data=storage, layout=new_layout)

        return ExpandView(data=x, size=new_size)

    def get_size(self) -> Sequence[Expr]:
        return self.size

    def make_reindexer(self):  # type: ignore[no-untyped-def]
        target = self.get_size()
        actual = self.data.get_size()
        skip = len(target) - len(actual)

        def reindex(index):  # type: ignore[no-untyped-def]
            index = list(index[skip:])
            assert len(index) == len(actual)
            for i in range(len(actual)):
                if actual[i] == 1:
                    # zero out broadcast dimension
                    index[i] = sympy.S.Zero
            return index

        return reindex


@ir_dataclass
class PermuteView(BaseView):
    dims: list[Expr]

    @classmethod
    def create(cls, x, dims):  # type: ignore[no-untyped-def]
        dims = cls._map_neg_dims(dims)
        assert OrderedSet(dims) == OrderedSet(range(len(dims)))

        if is_storage_and_layout(x):
            storage, old_layout = as_storage_and_layout(x)
            new_layout = FixedLayout(
                old_layout.device,
                old_layout.dtype,
                [old_layout.size[i] for i in dims],
                [old_layout.stride[i] for i in dims],
                old_layout.offset,
            )
            return ReinterpretView(data=storage, layout=new_layout)

        return PermuteView(data=x, dims=dims)

    @classmethod
    def _map_neg_dims(cls, dims):  # type: ignore[no-untyped-def]
        return [dim if dim >= 0 else len(dims) + dim for dim in dims]

    def get_size(self) -> Sequence[Expr]:
        assert OrderedSet(self._map_neg_dims(self.dims)) == OrderedSet(
            range(len(self.dims))
        )
        size = self.data.get_size()
        return [size[i] for i in self.dims]

    def make_reindexer(self):  # type: ignore[no-untyped-def]
        inv = {j: i for i, j in enumerate(self.dims)}
        inv = [inv[i] for i in range(len(self.dims))]
        assert OrderedSet(inv) == OrderedSet(range(len(self.dims)))

        def reindex(index):  # type: ignore[no-untyped-def]
            return [index[i] for i in inv]

        return reindex


@ir_dataclass
class SqueezeView(BaseView):
    @classmethod
    def create(cls, x, *, dim=None):  # type: ignore[no-untyped-def]
        if is_storage_and_layout(x):
            storage, old_layout = as_storage_and_layout(x)
            new_size = []
            new_stride = []
            if dim is not None:
                assert isinstance(dim, int), "expected integer dim argument"
                assert 0 <= dim and dim < len(old_layout.size)

            for i, (size, stride) in enumerate(zip(old_layout.size, old_layout.stride)):
                if dim is None:
                    if size != 1:
                        new_size.append(size)
                        new_stride.append(stride)
                else:
                    if i != dim:
                        new_size.append(size)
                        new_stride.append(stride)
                    else:
                        assert size == 1, "expected squeezed size to be 1"

            new_layout = FixedLayout(
                old_layout.device,
                old_layout.dtype,
                new_size,
                new_stride,
                old_layout.offset,
            )
            return ReinterpretView(data=storage, layout=new_layout)

        if dim is None:
            # redirect to a generic view
            return View.create(x, [s for s in x.get_size() if s != 1])
        else:
            assert x.get_size()[dim] == 1
            return View.create(x, [s for i, s in enumerate(x.get_size()) if i != dim])

    @staticmethod
    def squeezer(size: Sequence[sympy.Expr]):  # type: ignore[no-untyped-def]
        new_size = [s for s in size if s != 1]
        not_one = [i for i, s in enumerate(size) if s != 1]
        length = len(size)

        def reindex(index: list[sympy.Expr]) -> tuple[sympy.Expr, ...]:
            assert len(index) == len(not_one), f"{index} {not_one}"
            new_index = [sympy.S.Zero] * length
            for idx, s in zip(not_one, index):
                new_index[idx] = s
            return tuple(new_index)

        return new_size, reindex

    def __init__(self, data) -> None:  # type: ignore[no-untyped-def]
        raise AssertionError("use SqueezeView.create()")


@ir_dataclass
class GenericView(BaseView):
    size: list[Expr]
    reindex: Callable[..., Any]

    def make_reindexer(self):  # type: ignore[no-untyped-def]
        return self.reindex

    def reindex_str(self) -> str:
        index_old = [
            sympy_index_symbol_with_prefix(SymT.INDEX, n) for n in range(len(self.size))
        ]
        index_new = list(self.reindex(index_old))
        return f"lambda {', '.join(map(str, index_old))}: {index_new}"

    def __str__(self) -> str:
        return self.str_helper(
            [self.data, f"size={self.size}", f"reindex={self.reindex_str()}"]
        )

    __repr__ = __str__

    @classmethod
    def create(cls, x, new_size, reindex):  # type: ignore[no-untyped-def]
        return cls(data=x, size=list(new_size), reindex=reindex)

    def get_size(self) -> Sequence[Expr]:
        return self.size


@ir_dataclass
class View(GenericView):
    @staticmethod
    def handle_negative_index(idx, size):  # type: ignore[no-untyped-def]
        idx = sympy.expand(idx)
        size = sympy.expand(size)
        evaluate_expr = V.graph.sizevars.shape_env.evaluate_expr
        if evaluate_expr(sympy.Lt(idx, 0)):
            idx = idx + size
        return idx

    @classmethod
    def create(cls, x, new_size):  # type: ignore[no-untyped-def]
        assert isinstance(new_size, (tuple, list))
        old_size, new_size = cls.resolve_negative_size(x.get_size(), new_size)

        # Skip pointless views
        if V.graph.sizevars.statically_known_list_equals(old_size, new_size):
            return x

        unbacked_symbols_in_sizes = False
        if (
            len(free_unbacked_symbols(old_size)) > 0
            or len(free_unbacked_symbols(new_size)) > 0
        ):
            unbacked_symbols_in_sizes = True

        if 0 in new_size:

            def fake_reindex(index):  # type: ignore[no-untyped-def]
                return tuple([0] * len(old_size))

            return cls(data=x, size=list(new_size), reindex=fake_reindex)
        # TODO: a new class for FixedTransferLayout that output layout is constrained by input layout
        elif is_contiguous_storage_and_layout(x) or unbacked_symbols_in_sizes:
            if unbacked_symbols_in_sizes and (not is_contiguous_storage_and_layout(x)):
                # realize x; otherwise, the dynamic_reshape_indexer below will fail
                # due to the size_hint's inability to process unbacked SymInts
                x = ExternKernel.realize_input(x)

            storage, old_layout = as_contiguous_storage_and_layout(x)
            new_layout = FixedLayout(
                old_layout.device,
                old_layout.dtype,
                new_size,
                FlexibleLayout.contiguous_strides(new_size),
                old_layout.offset,
            )
            return ReinterpretView(data=storage, layout=new_layout)

        reindex = cls.dynamic_reshape_indexer(old_size, new_size)
        return cls(data=x, size=list(new_size), reindex=reindex)

    @staticmethod
    def resolve_negative_size(old_size, new_size):  # type: ignore[no-untyped-def]
        new_size = [V.graph.sizevars.simplify(x) for x in new_size]
        old_size = [V.graph.sizevars.simplify(x) for x in old_size]

        new_size = list(new_size)
        for i in range(len(new_size)):
            if new_size[i] == -1:
                new_size[i] = sympy.S.One
                new_size[i] = CleanDiv(sympy_product(old_size), sympy_product(new_size))
                break

        V.graph.sizevars.guard_equals(sympy_product(old_size), sympy_product(new_size))
        return old_size, new_size

    @classmethod
    def dynamic_reshape_indexer(cls, old_size, new_size):  # type: ignore[no-untyped-def]
        try:
            reindex = cls._dynamic_reshape_indexer(old_size, new_size)
        except (AssertionError, IndexError):
            # optimistic algorithm failed, lets do a fallback
            flat = [sympy_product(old_size)]
            reindex1 = cls._dynamic_reshape_indexer(old_size, flat)
            reindex2 = cls._dynamic_reshape_indexer(flat, new_size)
            reindex = fuse_reindexing(reindex1, reindex2)
        return reindex

    @staticmethod
    def _dynamic_reshape_indexer(old_size, new_size):  # type: ignore[no-untyped-def]
        """
        Perform a reshape entirely by modifying indexing math
        """
        size_hint = V.graph.sizevars.size_hint
        # TODO: These symbols may not escape, if they don't assert so and
        # treat them as temporary
        vars = [
            sympy_index_symbol_with_prefix(SymT.VIEW, i) for i in range(len(new_size))
        ]

        stack_new = list(zip(vars, new_size))
        stack_old = list(old_size)

        view_expr = []
        while stack_new and stack_old:
            size_old = stack_old.pop()
            var, size_new = stack_new.pop()
            if size_old == 1:
                view_expr.append(sympy.S.Zero)
                stack_new.append((var, size_new))  # re-add
            elif size_new == 1:
                stack_old.append(size_old)  # re-add
            elif size_hint(size_new) == size_hint(size_old):
                view_expr.append(var)
                V.graph.sizevars.guard_equals(size_new, size_old)
            elif size_hint(size_new) < size_hint(size_old):
                while size_hint(size_new) < size_hint(size_old):
                    var2, size_new2 = stack_new.pop()
                    var = var2 * size_new + var
                    size_new = size_new * size_new2
                view_expr.append(var)
                V.graph.sizevars.guard_equals(size_new, size_old)
            elif size_hint(size_new) > size_hint(size_old):
                divisor = sympy.S.One
                modulus = size_old
                view_expr.append(ModularIndexing(var, divisor, modulus))
                divisor = divisor * modulus
                while size_hint(size_new) > size_hint(size_old):
                    modulus = stack_old.pop()
                    view_expr.append(ModularIndexing(var, divisor, modulus))
                    divisor = divisor * modulus
                    size_old = size_old * modulus
                V.graph.sizevars.guard_equals(size_new, size_old)
            else:
                raise AssertionError

        while stack_old:
            size_old = stack_old.pop()
            V.graph.sizevars.guard_equals(size_old, 1)
            view_expr.append(sympy.S.Zero)

        while stack_new:
            var, size_new = stack_new.pop()
            V.graph.sizevars.guard_equals(size_new, 1)

        view_expr.reverse()
        assert len(view_expr) == len(old_size)

        def reindex(index):  # type: ignore[no-untyped-def]
            assert len(index) == len(vars), (len(index), len(vars))
            replacements = dict(zip(vars, index))
            return tuple(sympy_subs(x, replacements) for x in view_expr)

        return reindex


@ir_dataclass
class ReinterpretView(BaseView):
    """Pretend our storage has a different layout"""

    layout: Layout

    def __post_init__(self) -> None:
        super().__post_init__()
        if isinstance(self.data, BaseView):
            object.__setattr__(self, "data", self.data.unwrap_view())

    def __str__(self) -> str:
        return self.str_helper(
            [
                self.data,
                self.layout,
            ]
        )

    __repr__ = __str__

    def get_name(self):  # type: ignore[no-untyped-def]
        return self.data.get_name()

    def get_device(self) -> Optional[torch.device]:
        return self.layout.device

    def get_origin_node(self) -> Optional[torch.fx.Node]:
        return None

    @property
    def dtype(self):  # type: ignore[no-untyped-def]
        return self.layout.dtype

    def get_size(self) -> Sequence[Expr]:
        return list(self.layout.size)

    def get_stride(self):  # type: ignore[no-untyped-def]
        return list(self.layout.stride)

    def make_loader(self) -> Callable[[Sequence[Expr]], OpsValue]:
        def loader(index: Sequence[Expr]) -> OpsValue:
            indexer = self.layout.make_indexer()
            tmp_loader = ops.load(self.get_name(), indexer(index))
            if self.layout.dtype != self.data.dtype:
                return ops.to_dtype_bitcast(tmp_loader, self.dtype, self.data.dtype)
            else:
                return tmp_loader

        return loader

    def make_indexer(self) -> Callable[[Sequence[Expr]], Expr]:
        return self.layout.make_indexer()

    def get_layout(self) -> Layout:
        return self.layout

    def freeze_layout(self):  # type: ignore[no-untyped-def]
        pass

    def get_unbacked_symbol_uses(self) -> OrderedSet[sympy.Symbol]:
        return (
            free_unbacked_symbols(self.layout.size)
            | free_unbacked_symbols(self.layout.stride)
            | free_unbacked_symbols(self.layout.offset)
        )

    def codegen_reference(self, writer: Optional[IndentedBuffer] = None) -> str:
        # reinterpret_tensor is similar to as_strided except:
        # - offset is added to the existing offset (rather than replacing it)
        # - view tracking is disabled similar to unsafe_view
        return V.graph.wrapper_code.codegen_reinterpret_view(
            self.data,
            self.layout.size,
            self.layout.stride,
            self.layout.offset,
            writer.writeline if writer is not None else V.graph.wrapper_code.writeline,
            dtype=self.layout.dtype,
        )

    def num_reads(self) -> int:
        return 1


@ir_dataclass
class DtypeView(BaseView):
    """Pretend our storage has a different type"""

    target_dtype: torch.dtype

    @classmethod
    def create(cls, x, new_dtype):  # type: ignore[no-untyped-def]
        if is_storage_and_layout(x):
            storage, old_layout = as_storage_and_layout(x)
            new_layout = FixedLayout(
                old_layout.device,
                new_dtype,
                old_layout.size,
                old_layout.stride,
                old_layout.offset,
            )
            return ReinterpretView(data=storage, layout=new_layout)
        return DtypeView(data=x, target_dtype=new_dtype)

    def __str__(self) -> str:
        return self.str_helper([self.data, self.target_dtype])

    __repr__ = __str__

    @property
    def dtype(self):  # type: ignore[no-untyped-def]
        return self.target_dtype

    def get_size(self) -> Sequence[Expr]:
        return self.data.get_size()

    def make_loader(self) -> Callable[[Sequence[Expr]], OpsValue]:
        inner = self.data.make_loader()

        def loader(idx):  # type: ignore[no-untyped-def]
            return ops.to_dtype_bitcast(inner(idx), self.target_dtype, self.data.dtype)

        return loader


class SliceView(View):
    @classmethod
    def normalize_start_end(cls, x, dim, start, end):  # type: ignore[no-untyped-def]
        """
        Normalize start and end such that both are in the range
        [0, x.get_size()[dim]] and start <= end.
        """
        sizevars = V.graph.sizevars
        dim_size = x.get_size()[dim]

        if any(free_unbacked_symbols(x) for x in (start, end, dim_size)):
            min_func = sympy.Min
            max_func = sympy.Max
        else:
            min_func = sizevars.evaluate_min
            max_func = sizevars.evaluate_max

        def clamp(x, lower, upper):  # type: ignore[no-untyped-def]
            clamped_lower = (
                x if sizevars.statically_known_geq(x, lower) else max_func(x, lower)
            )
            clamped_full = (
                clamped_lower
                if sizevars.statically_known_leq(clamped_lower, upper)
                else min_func(clamped_lower, upper)
            )
            return clamped_full

        def clamp_wrap(val, lower, upper, default):  # type: ignore[no-untyped-def]
            if val is None:
                return default
            val = cls.handle_negative_index(val, dim_size)
            return clamp(val, lower, upper)

        start = clamp_wrap(start, 0, dim_size, 0)
        end = clamp_wrap(end, start, dim_size, dim_size)
        return start, end

    @classmethod
    def create(cls, x, dim, start, end, step=1, clamp=True):  # type: ignore[no-untyped-def]
        step = sympy.expand(step)
        assert isinstance(step, sympy.Expr) or step > 0
        try:
            if start == 0 and end >= 2**63 - 1 and step == 1:
                return x
        except TypeError:
            pass

        new_size = list(x.get_size())

        # NB: Ordinarily we default to clamping.
        # We only don't clamp for split_with_sizes. For split_with_sizes, sizes should be already valid
        # failing in this situation is ok, since invalid sizes could trigger silent errors.
        if clamp:
            start, end = cls.normalize_start_end(x, dim, start, end)

        new_size[dim] = FloorDiv(end - start + (step - 1), step)

        if is_storage_and_layout(x):
            # Fast path
            storage, old_layout = as_storage_and_layout(x)
            new_stride = list(old_layout.stride)
            new_stride[dim] = new_stride[dim] * step
            new_layout = FixedLayout(
                old_layout.device,
                old_layout.dtype,
                new_size,
                new_stride,
                old_layout.offset + old_layout.stride[dim] * start,
            )
            return ReinterpretView(data=storage, layout=new_layout)

        def reindex(index):  # type: ignore[no-untyped-def]
            assert len(index) == len(new_size), f"wrong ndim {index} {new_size}"
            index = list(index)
            index[dim] = index[dim] * step + start
            return index

        # redirect to a generic view
        return SliceView(data=x, size=new_size, reindex=reindex)


@ir_dataclass
class BaseConstant(IRNode):
    dtype: torch.dtype
    device: torch.device

    def get_size(self) -> Sequence[Expr]:
        return ()

    def get_device(self) -> Optional[torch.device]:
        return self.device

    def get_origin_node(self) -> Optional[torch.fx.Node]:
        return None

    def get_reads(self) -> OrderedSet[Dep]:
        return OrderedSet()


@ir_dataclass
class Constant(BaseConstant):
    value: Any
    dtype: torch.dtype
    device: torch.device

    def make_loader(self) -> Callable[[Sequence[Expr]], OpsValue]:
        def loader(index: Sequence[Expr]) -> OpsValue:
            return ops.constant(self.value, self.dtype)

        return loader

    def realize(self) -> Optional[str]:
        pass

    def constant_to_device(self, device: torch.device) -> IRNode:
        return Constant(value=self.value, dtype=self.dtype, device=device)


@ir_dataclass
class IndexingConstant(BaseConstant):
    index: Any
    dtype: torch.dtype
    device: torch.device

    def make_loader(self) -> Callable[[Sequence[Expr]], OpsValue]:
        def loader(index: Sequence[Expr]) -> OpsValue:
            return ops.index_expr(self.index, self.dtype)

        return loader

    def constant_to_device(self, device: torch.device) -> IRNode:
        return IndexingConstant(index=self.index, dtype=self.dtype, device=device)


def is_contiguous_strides_for_shape(
    stride: Sequence[_IntLike], shape: Sequence[_IntLike]
) -> bool:
    return all(
        size == 1 or left == right
        for left, right, size in zip(
            stride, FlexibleLayout.contiguous_strides(shape), shape
        )
    )


def get_align_for_dtype(dtype: torch.dtype) -> int:
    return config.padding_alignment_bytes // dtype.itemsize


class OutputSpec:
    """Abstract base for Layout, MultiOutputLayout, NoneLayout.
    Represents the memory layout of the output of an Operation."""

    def get_device(self) -> Optional[torch.device]:
        raise NotImplementedError(type(self).__name__)

    def storage_size(self) -> int:
        raise NotImplementedError(type(self).__name__)


@ir_dataclass
class Layout(OutputSpec):
    def __init__(
        self,
        device: torch.device,
        dtype: torch.dtype,
        size: list[Expr],
        stride: Optional[list[Expr]] = None,
        offset: Expr = Integer(0),
    ) -> None:
        if stride is None:
            stride = FlexibleLayout.contiguous_strides(size)
        self.device = device
        self.dtype = dtype
        assert len(size) == len(stride), f"size={size}, stride={stride}"
        assert all(isinstance(s, (Expr, int)) for s in size)
        self.size: list[Expr] = size
        self.stride: list[Expr] = stride
        self.offset: Expr = offset

    def __str__(self) -> str:
        offset = ""
        if self.offset != 0:
            offset = f", offset={self.offset}"

        device_index_str = "" if self.device.index is None else f":{self.device.index}"
        return (
            f"{type(self).__name__}('{self.device.type}{device_index_str}', {self.dtype}, "
            f"size={self.size}, stride={self.stride}{offset})"
        )

    __repr__ = __str__

    def get_device(self) -> torch.device:
        return self.device

    def is_contiguous(self) -> bool:
        return is_contiguous_strides_for_shape(self.stride, self.size)

    @staticmethod
    def is_channels_last_contiguous(
        shape: Sequence[_IntLike], strides: Sequence[_IntLike]
    ) -> bool:
        ndim = len(shape)
        if ndim not in [4, 5] or shape[1] == 1:
            return False
        for left, right, size in zip(
            strides, make_channels_last_strides_for(shape), shape
        ):
            if size != 1 and left != right:
                return False
        return True

    def is_transposed(self) -> bool:
        for left, right, size in zip(
            self.stride,
            reversed(FlexibleLayout.contiguous_strides(list(reversed(self.size)))),
            self.size,
        ):
            if size != 1 and left != right:
                return False
        return True

    def is_stride_ordered(self, order) -> bool:  # type: ignore[no-untyped-def]
        assert len(self.stride) == len(order)

        # ignore dimensions of size 1, they dont affect layout
        non_1_indices = [
            i
            for i, dim in enumerate(self.size)
            if V.graph.sizevars.size_hint(dim, fallback=2) != 1
        ]

        stride = [self.stride[i] for i in non_1_indices]
        order = [order[i] for i in non_1_indices]

        def sorted_indices(arr):  # type: ignore[no-untyped-def]
            sorted_arr = sorted(arr)
            return [sorted_arr.index(element) for element in arr]

        # since we may have removed dimensions, need to re-sort & re-index order
        order = sorted_indices(order)

        # reorder the stride given order
        stride_ordered = [-1] * len(order)
        for i in range(len(order)):
            stride_ordered[order[i]] = stride[i]
        # check if it is in ascending order
        for i in range(len(order) - 1):
            expr = stride_ordered[i] > stride_ordered[i + 1]
            if not isinstance(expr, bool):
                expr = V.graph._shape_env.evaluate_expr(
                    stride_ordered[i] > stride_ordered[i + 1], size_oblivious=True
                )
            if expr:
                return False
        return True

    def is_channels_last_stride_ordered(self):  # type: ignore[no-untyped-def]
        # create channels_last order(NCHW, NCDHW, the C is the first order).
        order = [0] + list(reversed(range(1, len(self.stride) - 1)))
        order = [len(order)] + order
        return self.is_stride_ordered(order)

    @staticmethod
    def _pad_strides(in_strides, size, dtype):  # type: ignore[no-untyped-def]
        """
        The padding does not change stride order but makes sure all strides larger
        than the threshold are multiple of align.
        """
        align = get_align_for_dtype(dtype)
        if len(in_strides) == 0:
            return in_strides

        if not config.pad_channels_last and Layout.is_channels_last_contiguous(
            size, in_strides
        ):
            return in_strides

        current_fx_node = V.get_current_node()
        if hasattr(current_fx_node, "meta") and current_fx_node.meta.get(
            "dislike_padding", False
        ):
            return in_strides

        # get_stride_order does not work with dynamic shape. Also we can not
        # statically decide if a padding is needed or how much padding we should
        # do for dynamic shape.
        #
        # Skip padding the strides for dynamic shape for now.
        if not all(
            isinstance(s, (int, sympy.Integer))
            for s in itertools.chain(in_strides, size)
        ):
            return in_strides

        stride_order = get_stride_order(in_strides)
        fill_order = stride_order2fill_order(stride_order)

        new_strides = [0 for _ in range(len(in_strides))]
        # since we pad when the layout is flexible, we can decide the
        # smallest stride to be 1.
        new_strides[fill_order[0]] = 1

        padded = False
        for rank, idx in enumerate(fill_order[1:], start=1):
            prev_idx = fill_order[rank - 1]
            stride = new_strides[prev_idx] * size[prev_idx]

            if stride > config.padding_stride_threshold and stride % align != 0:
                stride = ceildiv(stride, align) * align
                padded = True
            new_strides[idx] = stride

        if not padded:
            # Consider a tensor with shape [256, 1, 5, 5]
            # Avoid strides like [25, 5, 5, 1] being padded to equivalent strides
            # [25, 25, 5, 1].
            return in_strides

        metrics.num_comprehensive_padding += 1
        return new_strides

    def pad_strides(self):  # type: ignore[no-untyped-def]
        assert isinstance(self, FlexibleLayout)
        assert self.stride is not None
        self.stride = self._pad_strides(self.stride, self.size, self.dtype)

    def should_pad_strides(self):  # type: ignore[no-untyped-def]
        return config.comprehensive_padding and isinstance(self, FlexibleLayout)

    def as_fixed(self):  # type: ignore[no-untyped-def]
        if isinstance(self, FixedLayout):
            return self

        if self.should_pad_strides():
            self.pad_strides()
        return FixedLayout(
            self.device,
            self.dtype,
            self.size,
            self.stride,
            self.offset,
        )

    def make_indexer(self) -> Callable[[Sequence[Expr]], Expr]:
        assert (
            FlexibleLayout.allow_indexing
        ), f"convert {type(self).__name__} to FixedLayout first"
        return self.as_fixed().make_indexer()

    def __eq__(self, other) -> bool:  # type: ignore[no-untyped-def]
        return (
            self.device == other.device
            and self.dtype == other.dtype
            and self.size == other.size
            and self.stride == other.stride
            and self.offset == other.offset
        )

    def storage_size(self) -> sympy.Expr:
        return compute_required_storage_length(self.size, self.stride, self.offset)


class FixedLayout(Layout):
    """A Tensor layout we cannot change"""

    def make_indexer(self) -> Callable[[Sequence[Expr]], Expr]:
        """A closure containing math to read a given element"""

        def indexer(index):  # type: ignore[no-untyped-def]
            assert len(index) == len(self.stride)
            assert len(index) == len(self.size)
            result = self.offset
            for idx, stride, sz in zip(index, self.stride, self.size):
                if sz != 1:
                    result = result + idx * stride
            return result

        return indexer


class FlexibleLayout(Layout):
    """A Tensor layout we are allowed to change"""

    allow_indexing = False

    # WARNING!  This doesn't handle zero size tensors correctly
    @staticmethod
    def contiguous_strides(sizes):  # type: ignore[no-untyped-def]
        if len(sizes) == 0:
            return []
        reversed_strides = [sympy.S.One]
        for size in reversed(sizes[1:]):
            reversed_strides.append(size * reversed_strides[-1])
        return list(reversed(reversed_strides))

    @staticmethod
    def fill_ordered(sizes, order):  # type: ignore[no-untyped-def]
        """
        Create a stride based on the order the dimensions should be filled in.

        In this format, channels last would be:
            [1, 3, 2, 0]
        """
        assert OrderedSet(range(len(sizes))) == OrderedSet(order), (sizes, order)
        next_stride = sympy.S.One
        strides = [None] * len(order)

        for i in order:
            strides[i] = next_stride
            next_stride = next_stride * sizes[i]
        return strides

    @staticmethod
    def stride_ordered(sizes, order):  # type: ignore[no-untyped-def]
        """
        Create a stride based on the sorted order of a permuted range.

        In this format, channels last would be:
            [3, 0, 2, 1]
        """
        assert OrderedSet(range(len(sizes))) == OrderedSet(order)
        fill_order = stride_order2fill_order(order)
        return FlexibleLayout.fill_ordered(sizes, fill_order)

    @staticmethod
    def stride_ordered_for_memory_format(sizes, memory_format):  # type: ignore[no-untyped-def]
        """
        Create a stride based on a memory format.

        Memory format is translasted into a stride order,
        so channels_last is the same as:
            FlexibleLayout.stride_ordered(sizes, [3, 0, 2, 1])

        This interface does not support memory_format `torch.preserve_format`
        which should be used to deduce a format from another source
        """
        if memory_format == torch.channels_last:
            return FlexibleLayout.stride_ordered(sizes, NHWC_STRIDE_ORDER)
        elif memory_format == torch.channels_last_3d:
            return FlexibleLayout.stride_ordered(sizes, NHWDC_STRIDE_ORDER)
        elif memory_format == torch.contiguous_format:
            return FlexibleLayout.contiguous_strides(sizes)
        else:
            log.debug(
                "stride_ordered_for_memory_format, unsuppored memory_format: %s",
                memory_format,
            )
            raise NotImplementedError

    @staticmethod
    def same_ordered(sizes, stride):  # type: ignore[no-untyped-def]
        """
        Create a stride that has the same stride order as given stride

        For example, if given stride is [1000, 1, 100, 10],
        the fill order should be [1, 3, 2, 0]
        """
        assert len(sizes) == len(stride)
        stride = [V.graph.sizevars.size_hint(x) for x in stride]
        fill_order = sorted(range(len(stride)), key=stride.__getitem__)
        return FlexibleLayout.fill_ordered(sizes, fill_order)

    def as_stride_order(self, order, allow_padding=False):  # type: ignore[no-untyped-def]
        new_stride = self.stride_ordered(self.size, order)
        if self.should_pad_strides() and allow_padding:
            new_stride = self._pad_strides(new_stride, self.size, self.dtype)

        return FixedLayout(
            self.device,
            self.dtype,
            self.size,
            new_stride,
            self.offset,
        )

    def as_exact_strides(self, exact_strides, allow_padding=False):  # type: ignore[no-untyped-def]
        new_stride = exact_strides
        if self.should_pad_strides() and allow_padding:
            new_stride = self._pad_strides(new_stride, self.size, self.dtype)

        return FixedLayout(
            self.device,
            self.dtype,
            self.size,
            new_stride,
            self.offset,
        )

    def as_fill_order(self, order):  # type: ignore[no-untyped-def]
        new_stride = self.fill_ordered(self.size, order)
        if self.should_pad_strides():
            new_stride = self._pad_strides(new_stride, self.size, self.dtype)
        return FixedLayout(
            self.device,
            self.dtype,
            self.size,
            new_stride,
            self.offset,
        )

    def as_same_order(self, stride):  # type: ignore[no-untyped-def]
        new_stride = self.same_ordered(self.size, stride)
        if self.should_pad_strides():
            new_stride = self._pad_strides(new_stride, self.size, self.dtype)
        return FixedLayout(
            self.device,
            self.dtype,
            self.size,
            new_stride,
            self.offset,
        )

    def __init__(self, device, dtype, size, stride_order=None) -> None:  # type: ignore[no-untyped-def]
        if stride_order:
            strides = FlexibleLayout.fill_ordered(size, stride_order)
        else:
            strides = FlexibleLayout.contiguous_strides(size)
        super().__init__(device, dtype, size, strides)


class NonOwningLayout(Layout):
    """Is a view into the storage of another tensor"""

    def __init__(self, view: Union[BaseView, TensorBox]) -> None:
        layout = view.get_layout()
        super().__init__(
            layout.device,
            layout.dtype,
            layout.size,
            layout.stride,
        )
        self.view = view

    def make_indexer(self) -> Callable[[Sequence[Expr]], Expr]:
        return self.as_fixed().make_indexer()

    def maybe_guard_aligned(self):  # type: ignore[no-untyped-def]
        offset = self.view.get_layout().offset
        if offset == 0:
            return True
        from .utils import ALIGNMENT

        return V.graph.sizevars.statically_known_multiple_of(offset, ALIGNMENT)


class CommBufferType(Enum):
    SYMM_MEM = "symm_mem"


class CommBufferLayout(FixedLayout):
    """
    A layout that signifies the buffer is a comm buffer.
    In terms of striding, the layout is identical to `FixedLayout`.

    Buffers with this layout do not participate in in-place reuse - it can be
    neither the source nor the target for in-place reuse.

    For detailed motivation and usage of this layout, see
    NOTE [lowering-time collective optimization].
    """

    comm_buffer_type: CommBufferType
    group_name: str

    def __init__(
        self,
        layout: FlexibleLayout,
        comm_buffer_type: CommBufferType,
        group_name: str,
    ):
        if not isinstance(layout, FlexibleLayout):
            raise AssertionError(
                "A `CommBufferLayout` can only be initialized with "
                f"a `FlexibleLayout` (got {layout})."
            )

        fixed = layout.as_fixed()
        super().__init__(
            device=fixed.device,
            dtype=fixed.dtype,
            size=fixed.size,
            stride=fixed.stride,
            offset=fixed.offset,
        )
        self.comm_buffer_type = comm_buffer_type
        self.group_name = group_name


@ir_dataclass
class NoneLayout(OutputSpec):
    # This is janky, I figured out what fields to populate by just running
    # the model I was interested in and adding properties/methods as needed.
    # This doesn't inherit from Layout because Layout assumes you have stuff
    # like sizes, but I don't really have anything here.
    #
    # If you have an ir.Node with NoneLayout, you probably need to setup
    # dependencies manually in scheduler

    device: Optional[torch.device]
    size: list[int] = dataclasses.field(default_factory=lambda: [0])
    stride: list[int] = dataclasses.field(default_factory=lambda: [0])

    def storage_size(self) -> int:
        return 0

    def as_fixed(self):  # type: ignore[no-untyped-def]
        return self

    def get_device(self) -> Optional[torch.device]:
        return self.device


class MutationLayoutSHOULDREMOVE(Layout):
    def __init__(self, target: IRNode) -> None:
        super().__init__(
            target.get_device_or_error(),
            target.get_dtype(),
            target.get_size(),  # type: ignore[arg-type]
            None,
        )
        self.target = target
        name = self.get_buffer().get_name()
        V.graph.mark_buffer_mutated(name)

    @property
    def stride(self) -> list[Expr]:
        return self.real_layout().stride

    @stride.setter
    def stride(self, value: Never) -> None:
        pass  # ignore setting of stride

    def storage_size(self) -> sympy.Expr:
        return self.real_layout().storage_size()

    def get_buffer(self) -> Buffer:
        def unwrap_views(target):  # type: ignore[no-untyped-def]
            if isinstance(target, MutationLayoutSHOULDREMOVE):
                return unwrap_views(target.target)
            if isinstance(target, BaseView):
                return unwrap_views(target.unwrap_view())
            if isinstance(target, MutableBox):
                return unwrap_views(target.data)
            return target

        result = unwrap_views(self.target)
        assert isinstance(
            result, Buffer
        ), "MutationLayoutSHOULDREMOVE must refer to a buffer"
        return result

    def real_layout(self):  # type: ignore[no-untyped-def]
        return self.get_buffer().layout

    @classmethod
    def realize_into(cls, src, dst, unsafe_alias=False):  # type: ignore[no-untyped-def]
        dst.realize()
        # NOTE: We must realize users of `dst` before we realize `src`, since
        # realization order determines scheduling order. Otherwise, src's
        # mutation would be scheduled before the existing users of dst!
        V.graph.mark_buffer_mutated(dst.get_name())

        if isinstance(src, TensorBox):
            src = src.data

        # We copy the contents of src into dst. In most cases this should
        # be fused into a single kernel by the scheduler.
        # NOTE: We cannot change src's layout to mutate dst directly as this
        # would alias src to dst, which is not correct as further mutations to
        # dst would effect users of src. However if there are no more users of
        # dst, we can alias src to dst.
        src.realize_hint()

        if not unsafe_alias:
            src = Pointwise.create(
                device=src.get_device(),
                dtype=src.get_dtype(),
                inner_fn=src.make_loader(),
                ranges=[
                    V.graph.sizevars.guard_equals(a, b)
                    for a, b in zip(src.get_size(), dst.get_size())
                ],
            ).data

        src.realize()
        assert isinstance(src.data.layout, FlexibleLayout)
        src.data.layout = MutationLayoutSHOULDREMOVE(dst)
        return src.data

    def as_fixed(self):  # type: ignore[no-untyped-def]
        return self

    def make_indexer(self) -> Callable[[Sequence[Expr]], Expr]:
        return self.target.make_indexer()


@ir_dataclass(frozen=False)
class Buffer(IRNode):
    # Name is sometimes None; e.g., ForceInPlace, where there isn't
    # a meaningful name
    name: Optional[str]
    layout: OutputSpec

    # Multi-output buffers will define 'outputs: List[Buffer]'. Confusingly,
    # MultiOutput does NOT define this!

    def __post_init__(self) -> None:
        super().__post_init__()
        self._post_init_setattr("origin_node", None)

    def make_indexer(self) -> Callable[[Sequence[Expr]], Expr]:
        return self.get_layout().make_indexer()

    def get_name(self) -> str:
        assert self.name, self
        return self.name

    def get_device(self) -> Optional[torch.device]:
        return self.get_output_spec().get_device()

    def get_defining_op(self) -> Optional[Operation]:
        return None

    @property
    def dtype(self) -> torch.dtype:
        return self.get_layout().dtype

    def get_size(self) -> Sequence[Expr]:
        return [*self.get_layout().size]

    def get_stride(self) -> list[Expr]:
        return [*self.get_layout().stride]

    def get_offset(self) -> Expr:
        return self.get_layout().offset

    def get_layout(self) -> Layout:
        if isinstance(self.layout, Layout):
            return self.layout
        raise NotImplementedError(type(self.layout).__name__)

    def get_output_spec(self) -> OutputSpec:
        return self.layout

    def get_storage_numel(self):  # type: ignore[no-untyped-def]
        return self.get_numel()

    def freeze_layout(self):  # type: ignore[no-untyped-def]
        if isinstance(self.layout, Layout) and not isinstance(
            self.layout, NonOwningLayout
        ):
            self.layout = self.layout.as_fixed()

    def freeze_layout_with_stride_order(self, order, allow_padding=False) -> None:  # type: ignore[no-untyped-def]
        assert isinstance(self.layout, FlexibleLayout)
        self.layout = self.layout.as_stride_order(order, allow_padding=allow_padding)

    def freeze_layout_with_fill_order(self, order) -> None:  # type: ignore[no-untyped-def]
        assert isinstance(self.layout, FlexibleLayout)
        self.layout = self.layout.as_fill_order(order)

    def freeze_layout_with_same_order(self, stride) -> None:  # type: ignore[no-untyped-def]
        assert isinstance(self.layout, FlexibleLayout)
        self.layout = self.layout.as_same_order(stride)

    def freeze_layout_with_exact_strides(self, exact_strides, allow_padding=False) -> None:  # type: ignore[no-untyped-def]
        assert isinstance(self.layout, FlexibleLayout)
        self.layout = self.layout.as_exact_strides(
            exact_strides, allow_padding=allow_padding
        )

    def is_zero_elements(self):  # type: ignore[no-untyped-def]
        return V.graph.sizevars.is_expr_static_and_true(sympy.Eq(self.get_numel(), 0))

    def make_loader(self) -> Callable[[Sequence[Expr]], OpsValue]:
        # Loading from a zero-element buffer is a no-op
        if self.is_zero_elements():
            return partial(nop_loader_fn, dtype=self.get_dtype())

        def loader(index):  # type: ignore[no-untyped-def]
            indexer = self.make_indexer()
            return ops.load(self.name, indexer(index))

        return loader

    def codegen_reference(self, writer: Optional[IndentedBuffer] = None) -> str:
        return self.get_name()

    def decide_layout(self):  # type: ignore[no-untyped-def]
        pass

    def get_inputs_that_alias_output(self) -> Sequence[str]:
        if isinstance(self.layout, NonOwningLayout):
            return [self.layout.view.get_name()]
        return ()

    def get_mutation_names(self) -> Sequence[str]:
        if isinstance(self.layout, MutationLayoutSHOULDREMOVE):
            return [self.layout.target.get_name()]
        return ()

    def get_read_names(self) -> OrderedSet[str]:
        return OrderedSet([self.get_name()])

    def get_unbacked_symbol_uses(self) -> OrderedSet[sympy.Symbol]:
        return OrderedSet()

    def get_unbacked_symbol_defs(self) -> OrderedSet[sympy.Symbol]:
        return OrderedSet()

    def realize(self) -> Optional[str]:
        pass

    def should_allocate(self) -> bool:
        # Returns False by default.
        return False


@ir_dataclass(frozen=False)
class OperationBuffer(Buffer, Operation):
    # An operation that produces a single output buffer
    def get_outputs(self) -> list[Buffer]:
        return [self]

    def get_defining_op(self) -> Operation:
        return self

    # Skip implementation in Buffer
    get_operation_name = Operation.get_operation_name

    def __post_init__(self) -> None:
        Buffer.__post_init__(self)
        Operation.__post_init__(self)


class InputBuffer(Buffer):
    def num_reads(self) -> int:
        return 1


class DonatedBuffer(InputBuffer):
    """
    Represents a donated buffer which is a saved tensor that is not alias to any
    fwd inputs, fwd user outputs, and bwd outputs. We generally cannot inplace
    reuse the input tensor memory during backward since it might be used in another
    function. However, donated buffer can be inplace reused during backward
    to save memory.
    """


class ConstantBuffer(InputBuffer):
    override_device: Optional[torch.device] = None

    def make_loader(self) -> Callable[[Sequence[Expr]], OpsValue]:
        def loader(index: Sequence[Expr]) -> OpsValue:
            indexer = self.get_layout().make_indexer()
            return ops.load(
                V.graph.constant_name(self.get_name(), self.override_device),
                indexer(index),
            )

        return loader

    def constant_to_device(self, device: torch.device) -> IRNode:
        return ConstantBuffer(
            name=V.graph.constant_name(self.get_name(), device), layout=self.layout
        )


@ir_dataclass
class NoneAsConstantBuffer(IRNode):
    def get_reads(self) -> OrderedSet[Dep]:
        return OrderedSet()

    def get_unbacked_symbol_uses(self) -> OrderedSet[sympy.Symbol]:
        return OrderedSet()

    def codegen_reference(self, writer: Optional[IndentedBuffer] = None) -> str:
        return V.graph.wrapper_code.none_str

    def get_output_spec(self) -> OutputSpec:
        return NoneLayout(device=None)

    def has_tensor_output(self) -> bool:
        return False


@ir_dataclass
class ShapeAsConstantBuffer(IRNode):
    expr: Expr

    def get_unbacked_symbol_uses(self) -> OrderedSet[sympy.Symbol]:
        return free_unbacked_symbols(self.expr)

    def codegen_reference(self, writer: Optional[IndentedBuffer] = None) -> str:
        return V.graph.wrapper_code.codegen_sizevar(self.expr)

    def has_tensor_output(self) -> bool:
        return False


@ir_dataclass(frozen=False)
class ComputedBuffer(OperationBuffer):
    data: Loops

    def get_computed_buffer_name(self) -> Optional[str]:
        """
        Returns self.name if it exists, otherwise returns the name of the data node if that exists.
        If neither exist, returns None.
        """
        if self.name is not None:
            return self.name
        if hasattr(self.data, "name"):
            return self.data.name
        return None

    def num_reads(self) -> int:
        return self.data.num_reads()

    def get_reads(self) -> OrderedSet[Dep]:
        return self.data.get_reads()

    def get_read_names(self) -> OrderedSet[str]:
        return self.data.get_read_names()

    def get_read_writes(self) -> dependencies.ReadWrites:
        with patch.object(FlexibleLayout, "allow_indexing", True):
            if self.data.get_reduction_type():
                return extract_read_writes(
                    self.get_store_function(),
                    self.data.get_pointwise_size(),  # type: ignore[arg-type]
                    self.data.get_reduction_size(),  # type: ignore[arg-type]
                )
            else:
                return extract_read_writes(
                    self.get_store_function(),
                    self.data.get_size(),  # type: ignore[arg-type]
                )

    def get_unbacked_symbol_uses(self) -> OrderedSet[sympy.Symbol]:
        # Ordinarily, we'd like to just peek at the arguments list,
        # but ComputedBuffers have no argument list.
        #
        # Morally, this logic needs to be synchronized with the
        # KernelArgs.size calls, which are responsible for making symbols make
        # there way as kernel arguments (and it is precisely passing in one of
        # those symbols that establishes a dependency).  However, we haven't
        # started codegen yet so we can't directly reuse that logic.
        #
        # For now, I'm just yoloing with the size of the buffer.  Not sure if
        # it is enough.
        #
        # One thing you might wonder is if this is enough for a ComputedBuffer
        # denoting a reduction over i0.  Empirically, it is enough, but for an
        # unusual reason: we only need accurate dependencies for item() call,
        # but it's impossible to end up with a reduction over i0 from an
        # item() call without a regular non-reduction buffer first.
        return (
            free_unbacked_symbols(self.get_size())
            | free_unbacked_symbols(self.get_stride())
            | free_unbacked_symbols(self.get_offset())
            | self.data.get_unbacked_symbol_uses()
        )

    def make_loader(self) -> Callable[[Sequence[Expr]], OpsValue]:
        if (
            not self.get_reduction_type()
            and self.name not in V.graph.mutated_buffers
            and self.num_reads() == 0
        ):
            # inline this op rather than generating ops.load()
            return self.data.make_loader()
        return super().make_loader()

    def get_store_function(self) -> Callable[..., OpsValue]:
        indexer = self.get_layout().as_fixed().make_indexer()
        if isinstance(self.data, (Reduction, Scan, Sort)):
            return partial(self.data.store_reduction, self.name, indexer)
        else:
            assert isinstance(self.data, Pointwise)
            return partial(self.data.store_output, self.name, indexer)

    def get_fill_order(self) -> Optional[list[int]]:
        """
        If our layout is still flexible, try to determine the stride order based on stride orders of reads.

        TODO(jansel): A better algorithm here would look at downstream consumers of this
                      value and try to do global graph-level layout optimization.
                      This is also something just begging to be autotuned.
        """
        if isinstance(self.layout, FlexibleLayout):
            (index_vars, reduction_vars), _ = dependencies.index_vars_squeeze(
                self.data.get_pointwise_size(), self.data.get_reduction_size()
            )
            reads = self.get_read_writes().reads
            # only consider reads to buffer of same size
            # ignore StarDeps because they don't contribute stride information
            assert all(
                isinstance(r, (dependencies.StarDep, dependencies.MemoryDep))
                for r in reads
            )
            reads = [
                sympy_subs(r.index, {v: sympy.S.Zero for v in reduction_vars if v != 0})
                for r in reads
                if isinstance(r, dependencies.MemoryDep)
            ]

            if reads:
                if isinstance(self.data, (Scan, Sort)):
                    indices = self.data.reindex(index_vars, reduction_vars)
                else:
                    indices = index_vars
                stride_lengths = [
                    V.graph.sizevars.stride_hints(expr, indices) for expr in reads
                ]
                from .scheduler import pick_loop_order

                return pick_loop_order(stride_lengths, self.get_size())

        return None

    def decide_layout(self) -> None:
        if isinstance(self.layout, FlexibleLayout):
            order = self.get_fill_order()
            if order:
                self.freeze_layout_with_fill_order(order)
            else:
                self.freeze_layout()

    @cache_on_self
    def get_default_sizes_body(
        self,
    ) -> tuple[
        tuple[list[sympy.Expr], list[sympy.Expr]],
        LoopBody,
        tuple[list[sympy.Expr], list[sympy.Expr]],
    ]:
        args, var_ranges = dependencies.index_vars_squeeze(
            self.data.get_pointwise_size(), self.data.get_reduction_size(), prefix="q"
        )
        with patch.object(ConstantBuffer, "override_device", self.get_device()):
            body = LoopBody(
                self.get_store_function(),
                (args if self.get_reduction_type() else args[:1]),
                var_ranges,
                *args,
            )
        index_vars = []
        reduce_vars: list[Any] = []
        index_size = []
        reduce_size = []
        for v, s in var_ranges.items():
            if v in args[0]:
                assert not reduce_vars
                index_vars.append(v)
                index_size.append(s)
            else:
                assert v in args[1]
                reduce_vars.append(v)
                reduce_size.append(s)
        return (index_size, reduce_size), body, (index_vars, reduce_vars)

    def simplify_and_reorder(
        self,
        extra_indexing_constraints: Optional[tuple[dict[Any, Any], list[Any]]] = None,
        recompute_sizes_body_func: Optional[Callable[..., Any]] = None,
    ) -> tuple[tuple[list[sympy.Expr], list[sympy.Expr]], LoopBody]:
        """
        This is a main place where we do loop transformations in a
        backend-agnostic way.

        Here we:
            1) Remove any 1 dimensions
            2) Fuse contiguous dimensions together
            3) Reorder dimensions based on stride orders

        Optional argument extra_indexing_constraints can be used to append additional
        indexing expressions to existing ones derived from buffer's body. This can be useful
        to fuse scheduler nodes with compatible ranges, e.g. (s0*s1*...,) and (s0, s1, s2, ...)
        on CPU by preventing indexing simplifications and obtaining index/reduce ranges for
        the scheduler node compatible with other nodes.
        Optional argument recompute_sizes_body_func can be used to recompute sizes and body
        on the default body. This can be useful to append additional loop transformations.
        """
        (
            (index_size, reduce_size),
            body,
            (index_vars, reduce_vars),
        ) = self.get_default_sizes_body()

        if recompute_sizes_body_func:
            (
                (index_size, reduce_size),
                body,
                (index_vars, reduce_vars),
            ) = recompute_sizes_body_func(
                (index_size, reduce_size), body, (index_vars, reduce_vars)
            )

        index_formulas = [*body.indexing_exprs.values()]
        if extra_indexing_constraints is not None:
            assert (
                isinstance(extra_indexing_constraints, tuple)
                and len(extra_indexing_constraints) == 2
            )
            extra_indexing_ranges, extra_indexing_expr = extra_indexing_constraints
            assert isinstance(extra_indexing_ranges, dict)
            assert isinstance(extra_indexing_expr, list)
            assert all(isinstance(f, Expr) for f in extra_indexing_expr)

            expected_var_ranges = body.var_ranges
            assert expected_var_ranges == extra_indexing_ranges, (
                expected_var_ranges,
                extra_indexing_ranges,
            )
            # remove already existing expressions
            extra_indexing_expr = [
                e for e in extra_indexing_expr if e not in index_formulas
            ]
            index_formulas += extra_indexing_expr

        memory_addrs = [*body.get_write_exprs()]
        if not V.graph.has_feature(self, BackendFeature.PREFER_STORE_LOOP_ORDER):
            memory_addrs.extend(body.get_read_exprs())

        def simplify_and_reorder(x_vars, support_vars, sizes, simplify_loops):  # type: ignore[no-untyped-def]
            sizes, reindex0, reindex1 = self._apply_loop_reordering(
                x_vars, support_vars, sizes, memory_addrs
            )
            # for NHWC: reindex0([0,1,2,3]) = [0,2,3,1], reindex1([0,1,2,3]) = [0,3,2,1]
            x_vars = reindex0(x_vars)

            if simplify_loops:
                sizes, reindex2, _prune = V.graph.sizevars._simplify_loops(
                    x_vars,
                    sizes,
                    index_prevent_reordering(index_formulas, x_vars, sizes),
                )
                reindex = fuse_reindexing(reindex1, reindex2)
            else:
                reindex = reindex1
            return sizes, reindex, reindex1

        support_vars = index_vars + reduce_vars
        should_merge_loops = (
            not is_gpu(get_device_type(self)) or not config.loop_ordering_after_fusion
        )
        iter_ranges, iter_reindex, _ = simplify_and_reorder(
            index_vars,
            support_vars,
            index_size,
            should_merge_loops,
        )

        # Like iteration dimensions, we may also want to delay merging reduction dimensions.
        # E.g., if we reduce a tensor [M, N, K] for its M and N dimensions followed by a pointwise
        # kernel, merging M and N dimension too early makes it hard to decide what loop order
        # we should pick for the piontwise kernel so that it is fusible with the reduction.
        reduce_ranges, reduce_reindex, _ = simplify_and_reorder(
            reduce_vars, support_vars, reduce_size, should_merge_loops
        )

        # retrace the loop body with simplification and reordering applied
        (iter_vars, reduce_vars), var_ranges = dependencies.index_vars_no_squeeze(
            iter_ranges,
            reduce_ranges,
            prefix="p",
        )
        body = LoopBody(
            body,
            [iter_reindex(iter_vars), reduce_reindex(reduce_vars)],
            var_ranges,
            iter_vars,
            reduce_vars,
        )
        return (iter_ranges, reduce_ranges), body

    @staticmethod
    def _apply_loop_reordering(  # type: ignore[no-untyped-def]
        index_vars,
        support_vars,
        sizes,
        memory_addrs,
        priority_idx=None,
    ):
        """
        Shuffle the order of loops around to hopefully improve performance.
        """
        from .scheduler import pick_loop_order

        if priority_idx is None:
            priority_idx = []

        try:
            strides = [
                V.graph.sizevars.stride_hints(expr, index_vars, support_vars)
                for expr in memory_addrs
            ]
            assert len(strides) == len(memory_addrs) and len(strides[0]) == len(
                index_vars
            )
            order = list(reversed(pick_loop_order(strides, sizes, priority_idx)))
        except Exception:
            if config.debug:
                log.warning(
                    "Did not simplify complex index:\n%s\n%s",
                    dict(zip(index_vars, sizes)),
                    memory_addrs,
                )
            order = list(range(len(sizes)))
        sizes = [sizes[i] for i in order]
        return sizes, same_reorder(order), inverse_reorder(order)

    def get_reduction_size(self) -> Sequence[sympy.Expr]:
        return self.data.get_reduction_size()

    def get_reduction_type(self) -> Optional[str]:
        return self.data.get_reduction_type()

    def is_no_op(self) -> bool:
        return self.data.is_zero_elements()

    def should_allocate(self) -> bool:
        return True

    def constant_to_device(self, device: torch.device) -> IRNode:
        """Move this to a given device. Requires that all reads are to constants."""
        return self.data.constant_to_device(device)


class TemplateBuffer(OperationBuffer):
    """
    Represents a Triton (in the future other type) of template operator
    that we can fuse an epilogue onto.
    """

    def __init__(
        self,
        layout: Layout,
        inputs: Sequence[IRNode],
        make_kernel_render: Callable[..., Any],
    ) -> None:
        super().__init__(name=None, layout=layout)
        self.inputs = InputsKernel.unwrap_storage(inputs)
        self.make_kernel_render = make_kernel_render
        self.name = V.graph.register_buffer(self)
        V.graph.register_operation(self)

    def get_read_writes(self) -> dependencies.ReadWrites:
        return self.extract_read_writes(normalize=True)

    def extract_read_writes(self, normalize):  # type: ignore[no-untyped-def]
        name = self.get_name()
        indexer = self.get_layout().make_indexer()

        def dummy(index, rindex):  # type: ignore[no-untyped-def]
            assert len(rindex) == 0
            return ops.store(name, indexer(index), "fake")

        deps = dependencies.extract_read_writes(
            dummy, self.get_size(), (), normalize=normalize
        )

        for inp in self.inputs:
            indexer = inp.layout.make_indexer()

            def dummy(index, rindex):  # type: ignore[no-untyped-def]
                assert len(rindex) == 0
                ops.load(inp.get_name(), indexer(index))

            deps.reads |= dependencies.extract_read_writes(
                dummy, inp.get_size(), (), normalize=True
            ).reads

        return deps

    def get_reduction_size(self) -> Sequence[sympy.Expr]:
        return sympy.S.One

    def get_reduction_type(self) -> Optional[str]:
        return None

    def should_allocate(self) -> bool:
        return True

    def simplify_and_reorder(  # type: ignore[no-untyped-def]
        self,
        extra_indexing_constraints: Optional[tuple[dict[Any, Any], list[Any]]] = None,
        recompute_sizes_body_func: Optional[Callable[..., Any]] = None,
    ):
        return (
            (
                self.get_size(),
                (),
            ),
            None,
        )


class TritonTemplateBuffer(TemplateBuffer):
    def __init__(  # type: ignore[no-untyped-def]
        self,
        layout,
        inputs,
        make_kernel_render,
        mutated_inputs: Optional[Iterable[IRNode]] = None,
        allowed_prologue_inps: Optional[OrderedSet[str]] = None,
    ) -> None:
        """
        NOTE:[TritonTemplates with multiple outputs]
        We want the ability for TritonTemplates to output multiple tensors. Triton
        kernels have no notion of outputs and this is done by creating tensors that
        are then mutated by the kernel. Currenlty our STORE_OUTPUT codegen doesn't
        support creating multinode outputs for triton templates.
        We work around this by creating an extra input buffer during the lowering
        and we mark them as mutated inputs.
        """
        super().__init__(layout, inputs, make_kernel_render)
        self.mutated_inputs = mutated_inputs
        self.outputs: list[Buffer] = [self]
        if mutated_inputs is not None:
            # Ensure that the mutated inputs are only allowed for certain nodes
            allowed_set = (
                torch.ops.higher_order.flex_attention,
                torch.ops.higher_order.flex_attention_backward,
            )
            current_node = V.graph.current_node.target
            assert (
                current_node in allowed_set
            ), f"Mutated inputs are only allowed for {allowed_set} but got {current_node}"
            device = self.inputs[0].get_device()
            self.outputs += [
                MutationOutput(NoneLayout(device=device), buf, self)
                for buf in mutated_inputs
            ]

        self.allowed_prologue_inps = (
            allowed_prologue_inps if allowed_prologue_inps else OrderedSet()
        )

    def get_outputs(self) -> list[Buffer]:
        return self.outputs

    def get_allowed_prologue_inps(self) -> OrderedSet[str]:
        return self.allowed_prologue_inps

    def __str__(self) -> str:
        out = f"TritonTemplateBuffer(layout={self.layout})"
        return out


PrimitiveInfoType = Union[int, float, bool, str, list[Union[int, str, float, bool]]]


class ChoiceCaller:
    """
    Represents a possible choice used in autotune_process.py.
    During autotuning, self.benchmark() is first called to get benchmark result,
    and if this choice is selected, self.output_node() is called to get the output_node.

    Children classes: TritonTemplateCaller, CUDATemplateCaller.
    """

    def __init__(
        self,
        name: str,
        input_nodes: list[Buffer],
        layout: Layout,
        description: str,
    ) -> None:
        super().__init__()
        self.name = name
        self.layout = layout
        self.input_nodes = input_nodes
        # An additional description used to describe the choice (useful for
        # knowing what autotuning is choosing)
        self.description = description

    def benchmark(self, *args, out) -> float:  # type: ignore[no-untyped-def]
        algo = self.to_callable()
        return benchmarker.benchmark(algo, args, {"out": out})

    def call_name(self) -> str:
        raise NotImplementedError

    def to_callable(self):  # type: ignore[no-untyped-def]
        raise NotImplementedError

    def hash_key(self) -> str:
        raise NotImplementedError

    def output_node(self) -> TensorBox:
        raise NotImplementedError

    def info_dict(self) -> dict[str, Union[PrimitiveInfoType, list[PrimitiveInfoType]]]:
        """Information returned here is logged to the autotune log file when that is enabled."""
        return {}

    def autoheuristic_id(self) -> str:
        return "unsupported_choice"


class TritonTemplateCallerBase(ChoiceCaller):
    def get_make_kernel_render(self) -> Any:
        raise NotImplementedError


class MultiTemplateBuffer(TritonTemplateBuffer):
    """
    Represents a Buffer with multiple backing implementation choices.

    Choices can be TritonTemplates or ExternKernels. During scheduling if there is a potential
    epilogue we will benchmark each of the choices with the epilogue to determine an implementation.
    Otherwise, the fastest base choice will be chosen.
    """

    def __init__(
        self,
        layout: Layout,
        inputs: list[IRNode],
        choice_timings: Callable[[], dict[ChoiceCaller, float]],
        unfiltered_choices: list[ChoiceCaller],
        allowed_prologue_inps: OrderedSet[str],
    ) -> None:
        super().__init__(
            layout=layout,
            inputs=inputs,
            make_kernel_render=None,
            allowed_prologue_inps=allowed_prologue_inps,
        )
        self._choice_timings_fn = choice_timings
        self._choice_timings: Optional[dict[ChoiceCaller, float]] = None
        self.original_inputs = inputs
        self._output_plannable = all(
            isinstance(choice, TritonTemplateCallerBase)
            or (
                isinstance(choice, torch._inductor.select_algorithm.ExternKernelCaller)
                and choice.has_out_variant
            )
            for choice in unfiltered_choices
        )

    @property
    def output_plannable(self) -> bool:
        """
        Are all possible choices TritonTemplates or Extern Kernels with out variants
        """
        return self._output_plannable

    @property
    def choice_timings(self) -> dict[ChoiceCaller, float]:
        if self._choice_timings is None:
            self._choice_timings = self._choice_timings_fn()
        return self._choice_timings

    @contextlib.contextmanager
    def swap_as_triton_caller(self, caller: TritonTemplateCallerBase):  # type: ignore[no-untyped-def]
        assert isinstance(caller, torch._inductor.select_algorithm.TritonTemplateCaller)
        assert self.layout == caller.layout

        render = self.make_kernel_render
        self.make_kernel_render = caller.get_make_kernel_render()
        try:
            yield
        finally:
            self.make_kernel_render = render

    def finalize_as_triton_caller(self, caller: TritonTemplateCallerBase) -> None:
        assert isinstance(caller, torch._inductor.select_algorithm.TritonTemplateCaller)
        assert self.get_size() == caller.layout.size
        assert self.get_stride() == caller.layout.stride
        self.make_kernel_render = caller.get_make_kernel_render()

    def get_min_choice(self) -> tuple[ChoiceCaller, float]:
        min_choice = min(self.choice_timings, key=self.choice_timings.get)  # type: ignore[arg-type]
        return (min_choice, self.choice_timings[min_choice])


class CUDATemplateBuffer(TemplateBuffer):
    def __init__(  # type: ignore[no-untyped-def]
        self,
        layout,
        inputs,
        make_kernel_render,
        workspace_size: int,
        template: CUDATemplate,
    ) -> None:
        super().__init__(layout, inputs, make_kernel_render)
        # Global memory (in bytes) needed for this template.
        self.workspace_size = workspace_size
        self.template = template

    def get_workspace_size(self):  # type: ignore[no-untyped-def]
        return self.workspace_size if self.workspace_size is not None else 0


class CppTemplateBuffer(TemplateBuffer):
    def __init__(self, layout, inputs, make_kernel_render, template, choice) -> None:  # type: ignore[no-untyped-def]
        super().__init__(layout, inputs, make_kernel_render)
        self.template = template
        self.choice = choice
        self.outputs: Optional[list[Buffer]] = None

    def get_layout(self) -> Layout:
        if isinstance(self.layout, MultiOutputLayout):
            assert isinstance(self.outputs, Iterable)
            first_output = self.outputs[0]
            assert isinstance(first_output, Buffer)
            layout = first_output.layout
            assert isinstance(layout, Layout)
            return layout
        else:
            return super().get_layout()


@ir_dataclass(frozen=False)
class InputsKernel(OperationBuffer):
    inputs: list[Buffer]

    def get_read_writes(self) -> dependencies.ReadWrites:
        reads = OrderedSet[dependencies.Dep]()
        StarDep = dependencies.StarDep
        for input in self.inputs:
            if isinstance(input, list):
                reads.update(StarDep(x.get_name()) for x in input)
            elif isinstance(input, ShapeAsConstantBuffer):
                # Skip creating dependncy for symbolics as they're visible globally
                continue
            else:
                reads.add(StarDep(input.get_name()))

        writes = OrderedSet[dependencies.Dep](
            StarDep(buf.get_name()) for buf in self.get_outputs()
        )

        return dependencies.ReadWrites(
            reads=reads,
            writes=writes,
            index_exprs=OrderedSet(),
        )

    def get_reads(self) -> OrderedSet[Dep]:
        return self.get_read_writes().reads

    @classmethod
    def unwrap_storage_for_input(cls, x: IRNode) -> IRNode:
        if isinstance(x, TensorBox):
            x = x.data
        if isinstance(x, StorageBox):
            x = x.data
        if isinstance(x, BaseView) and not isinstance(x, ReinterpretView):
            x = ExternKernel.realize_input(x)
        if isinstance(x, TensorBox):
            # when converting to ReinterpretView fails in the
            # realize_input call above, the result will be wrapped
            # into TensorBox / StorageBox pair as a result of the
            # cls.copy_input call; so we should unwrap recursively
            return cls.unwrap_storage_for_input(x)
        if isinstance(x, TorchBindObject):
            return x
        assert isinstance(x, (Buffer, ReinterpretView)), x
        return x

    @staticmethod
    def unwrap_storage(inputs):  # type: ignore[no-untyped-def]
        inputs_new = []
        for x in inputs:
            if isinstance(x, list):
                x = [InputsKernel.unwrap_storage_for_input(i) for i in x]
            else:
                x = InputsKernel.unwrap_storage_for_input(x)
            inputs_new.append(x)
        return inputs_new

    def is_extern(self) -> bool:
        return True

    def num_reads(self) -> int:
        return 1


class NopKernel(InputsKernel):
    def is_no_op(self) -> bool:
        return True

    def get_reads(self) -> OrderedSet[Dep]:
        return OrderedSet()


class ConcatKernel(NopKernel):
    """
    There isn't actually a real kernel for concat, we just change the
    storage for the upstream data.
    """

    @classmethod
    def create(cls, inputs, dim):  # type: ignore[no-untyped-def]
        device = inputs[0].get_device()
        dtype = inputs[0].get_dtype()
        new_size = list(inputs[0].get_size())
        offsets_start = [0]
        offsets_end = [new_size[dim]]
        assert 0 <= dim < len(new_size)
        for i in range(1, len(inputs)):
            input_size = inputs[i].get_size()
            offsets_start.append(new_size[dim])
            assert len(input_size) == len(new_size)
            assert inputs[i].get_dtype() == dtype
            assert inputs[i].get_device() == device
            for j in range(len(new_size)):
                if j == dim:
                    new_size[j] = new_size[j] + input_size[j]
                else:
                    new_size[j] = V.graph.sizevars.guard_equals(
                        new_size[j], input_size[j]
                    )
            offsets_end.append(new_size[dim])

        output_stride = FlexibleLayout.contiguous_strides(new_size)
        # If any of the inputs is in CL format, use CL format for the output
        for i in range(len(inputs)):
            x = inputs[i]
            if is_storage_and_layout(x):
                layout = x.get_layout()
                if isinstance(
                    layout, FixedLayout
                ) and Layout.is_channels_last_contiguous(layout.size, layout.stride):
                    # use CL stride for the output
                    output_stride = make_channels_last_strides_for(new_size)
                    break
        any_input_is_storage_and_layout = any(is_storage_and_layout(x) for x in inputs)
        fx_node_args = V.graph.current_node.args[0]
        assert isinstance(fx_node_args, list)
        # If any of the inputs has meta tensor and the meta tensor is in CL format, use CL format for the output
        if any_input_is_storage_and_layout is False and any(
            "val" in arg.meta
            and (
                arg.meta["val"].is_contiguous(memory_format=torch.channels_last)
                or arg.meta["val"].is_contiguous(memory_format=torch.channels_last_3d)
            )
            for arg in fx_node_args
        ):
            output_stride = make_channels_last_strides_for(new_size)

        concat_kernel = ConcatKernel(
            name=None,
            layout=FixedLayout(
                device=device,
                dtype=dtype,
                size=new_size,
                stride=output_stride,
            ),
            inputs=[],
        )
        kernel = StorageBox(concat_kernel)
        op_names = []
        for i in range(len(inputs)):
            input_buffer = cls.realize_into(
                inputs[i],
                SliceView.create(
                    kernel, dim, offsets_start[i], offsets_end[i], clamp=False
                ),
            )
            concat_kernel.inputs.append(input_buffer)

            if isinstance(inputs[i].data, BaseView):
                input_unwrapped = inputs[i].data.unwrap_view()
            else:
                input_unwrapped = inputs[i].data

            if (
                input_unwrapped.is_input_buffer()
                and is_gpu(inputs[i].get_device().type)
                and not is_dynamic(input_buffer)
            ):
                op_names.append(input_buffer.get_operation_name())

        if len(op_names) > 1 and V.graph.has_feature(device, BackendFeature.FOREACH):
            V.graph.register_operation_list(op_names)

        concat_kernel.name = V.graph.register_buffer(concat_kernel)
        concat_kernel.inputs = cls.unwrap_storage(concat_kernel.inputs)
        V.graph.register_operation(concat_kernel)

        return kernel

    @classmethod
    def can_realize_into_without_copy(cls, src, dst=None):  # type: ignore[no-untyped-def]
        if isinstance(src, TensorBox):
            # unwrap a TensorBox
            return cls.can_realize_into_without_copy(src.data, dst)

        if isinstance(src.data, MultiTemplateBuffer):
            if (
                not isinstance(src.data.layout, FixedLayout)
                or not src.data.output_plannable
            ):
                return False

            # we call can_realize_into_without_copy in cat lowering before we've decided
            # on output format, optimistically assume layout matches
            if dst is None:
                return True

            # otherwise, check equality of layouts
            if not len(src.get_stride()) == len(dst.get_stride()):
                return False

            return all(
                V.graph.sizevars.statically_known_equals(s1, s2)
                for s1, s2 in zip(src.get_stride(), dst.get_stride())
            )

        return isinstance(src.data.layout, FlexibleLayout) and not isinstance(
            src.data, ExternKernelAlloc
        )

    @classmethod
    def realize_into(cls, src, dst):  # type: ignore[no-untyped-def]
        # Attempt to turn this into a ReinterpretView rather than assert.
        # This has concessions around layout, as as_storage_and_layout
        # can cause us to go from flexible to fixed layout.
        if not isinstance(dst, ReinterpretView):
            if is_storage_and_layout(dst):
                storage, layout = as_storage_and_layout(dst)
                dst = ReinterpretView(data=storage, layout=layout)
        assert isinstance(dst, ReinterpretView), dst
        if isinstance(src, TensorBox):
            # unwrap a TensorBox
            return cls.realize_into(src.data, dst)

        if isinstance(src, StorageBox):
            src.realize()
            # ExternKernelAlloc has specific requirements for output layout, should create a copy
            assert hasattr(src.data, "layout")
            if cls.can_realize_into_without_copy(src, dst):
                src.data.layout = NonOwningLayout(dst)
                return src.data
        # introduce a copy
        pw = Pointwise.create(
            device=src.get_device(),
            dtype=src.get_dtype(),
            inner_fn=src.make_loader(),
            ranges=[
                V.graph.sizevars.guard_equals(a, b)
                for a, b in zip(src.get_size(), dst.get_size())
            ],
        )
        return cls.realize_into(pw, dst)

    def should_allocate(self) -> bool:
        return True


@ir_dataclass(frozen=False)
class ExternKernel(InputsKernel):
    constant_args: tuple[Any, ...] = ()
    kwargs: dict[str, Any] = dataclasses.field(default_factory=dict)
    output_view: Optional[ReinterpretView] = None
    python_kernel_name: Optional[str] = None
    cpp_kernel_name: Optional[str] = None
    # FIXME: in some cases we sill need to explicitly pass in ordered_kwargs_for_cpp_kernel
    # We shouldn't need to do this since the information can be retrieved from op_overload._schema.
    ordered_kwargs_for_cpp_kernel: Iterable[str] = dataclasses.field(
        default_factory=list
    )
    op_overload: Optional[
        Union[torch._ops.OpOverload, torch._ops.HigherOrderOperator]
    ] = None
    arg_properties: Optional[list[dict[str, Any]]] = None
    kwarg_properties: Optional[dict[str, dict[str, Any]]] = None
    unbacked_bindings: dict[sympy.Symbol, pytree.KeyPath] = dataclasses.field(
        default_factory=dict
    )
    mutation_outputs: list[MutationOutput] = dataclasses.field(default_factory=list)

    def __init__(  # type: ignore[no-untyped-def]
        self,
        name,
        layout,
        inputs,
        constant_args=(),
        kwargs=None,
        output_view=None,
        python_kernel_name=None,
        cpp_kernel_name=None,
        ordered_kwargs_for_cpp_kernel=(),
        op_overload=None,
    ) -> None:
        super().__init__(
            name=name,
            layout=layout,
            inputs=inputs,
        )
        self.constant_args = constant_args
        self.kwargs = kwargs if kwargs else {}
        self.output_view = output_view
        self.op_overload = op_overload
        self.set_cpp_kernel_name(cpp_kernel_name)
        self.set_python_kernel_name(python_kernel_name)
        self.ordered_kwargs_for_cpp_kernel = ordered_kwargs_for_cpp_kernel
        self.collect_arg_kwarg_properties()
        self.unbacked_bindings = {}
        self.mutation_outputs = []
        self.fx_node = V.graph.current_node

    def get_outputs(self) -> list[Buffer]:
        return [self, *self.mutation_outputs]

    def get_unbacked_symbol_defs(self) -> OrderedSet[sympy.Symbol]:
        return OrderedSet()

    def collect_arg_kwarg_properties(self):  # type: ignore[no-untyped-def]
        # if self.op_overload is torch._ops.OpOverload, we can use its schema to collect additional
        # information for args and kwargs, e.g. type and default value, to help with the cpp wrapper codegen
        self.arg_properties = (
            [
                {
                    "name": x.name,
                    "type": x.real_type,
                    "default_value": x.default_value,
                }
                for x in self.op_overload._schema.arguments
                if not x.kwarg_only
            ]
            if isinstance(self.op_overload, torch._ops.OpOverload)
            else [{} for i in range(len(self.inputs))]
        )
        self.allarg_properties = (
            {
                x.name: {"type": x.real_type, "default_value": x.default_value}
                for x in self.op_overload._schema.arguments
            }
            if isinstance(self.op_overload, torch._ops.OpOverload)
            else {}
        )
        # FIXME: self.kwargs does not always match kwargs defined in schema, so sometimes
        # ordered_kwargs_for_cpp_kernel is explicilty passed in.
        if isinstance(self.op_overload, torch._ops.OpOverload):
            if not self.ordered_kwargs_for_cpp_kernel:
                self.ordered_kwargs_for_cpp_kernel = [
                    x.name for x in self.op_overload._schema.arguments if x.kwarg_only
                ]
            self.schema_kwargs = [
                x for x in self.op_overload._schema.arguments if x.kwarg_only
            ]

    def decide_layout(self):  # type: ignore[no-untyped-def]
        if isinstance(self.layout, FlexibleLayout):
            self.apply_constraint()
            self.freeze_layout()

    def codegen_comment(self, wrapper) -> None:  # type: ignore[no-untyped-def]
        origin_str, _detailed_origin_str = get_kernel_metadata(self, wrapper)
        if origin_str:
            wrapper.writeline(origin_str)

    def codegen(self, wrapper):  # type: ignore[no-untyped-def]
        raise NotImplementedError

    def set_cpp_kernel_name(self, cpp_kernel_name: Optional[str] = None) -> None:
        self.cpp_kernel_name = cpp_kernel_name
        if not V.graph.cpp_wrapper or not isinstance(
            self.op_overload, torch._ops.OpOverload
        ):
            return

        kernel = self.op_overload
        if self.cpp_kernel_name is None:
            # Try to construct cpp_kernel_name from op_overload
            if kernel.namespace == "aten":
                # Calling with the default kernel name can lead to ambiguous behavior like the following example.
                # repeat_interleave(const at::Tensor & repeats, std::optional<int64_t> output_size=std::nullopt)
                # repeat_interleave(const at::Tensor & self, int64_t repeats,
                #       std::optional<int64_t> dim=std::nullopt, std::optional<int64_t> output_size=std::nullopt)
                opname = (
                    kernel.__name__.split(".")[0]
                    if kernel._overloadname == "default"
                    else kernel.__name__.replace(".", "_")
                )
                self.cpp_kernel_name = f"at::_ops::{opname}::call"
            else:
                self.cpp_kernel_name = kernel._schema.name

    def set_python_kernel_name(self, python_kernel_name: Optional[str]) -> None:
        self.python_kernel_name = python_kernel_name
        if python_kernel_name is not None:
            return

        kernel = self.op_overload
        if kernel is None:
            pass
        elif isinstance(kernel, torch._ops.HigherOrderOperator):
            self.python_kernel_name = f"torch.ops.higher_order.{kernel.__name__}"
        else:
            self.python_kernel_name = (
                f"{kernel.__module__.replace('._ops.', '.ops.')}.{kernel.__name__}"
            )

    def get_kernel_name(self):  # type: ignore[no-untyped-def]
        return (
            V.graph.wrapper_code.get_c_shim_func_name(self.cpp_kernel_name)  # type: ignore[attr-defined]
            if V.graph.cpp_wrapper
            else self.python_kernel_name
        )

    @staticmethod
    def copy_input(x):  # type: ignore[no-untyped-def]
        pw = Pointwise.create(
            device=x.get_device(),
            dtype=x.get_dtype(),
            inner_fn=x.make_loader(),
            ranges=x.get_size(),
            origin_node=x.get_origin_node(),
            traceback=x.get_traceback(),
        )
        pw.realize()
        return pw

    @classmethod
    def process_kernel(  # type: ignore[no-untyped-def]
        cls, kernel, *args, **kwargs
    ) -> tuple[
        Any,
        list[Any],
        list[Any],
        Callable[[Any, Any], Any],
        Optional[dict[sympy.Symbol, pytree.KeyPath]],
    ]:
        binded_args = {"args": args, "kwargs": kwargs}

        args_flat, args_spec = pytree.tree_flatten(binded_args)

        is_arg_tensor = []
        tensor_args = []
        non_tensor_args: list[Any] = []
        for arg in args_flat:
            is_arg_tensor.append(isinstance(arg, IRNode))
            if is_arg_tensor[-1]:
                tensor_args.append(arg)
            else:
                if isinstance(arg, sympy.Expr):
                    arg = V.graph.sizevars.shape_env.create_symintnode(arg, hint=None)
                non_tensor_args.append(arg)

        def unflatten_args(new_tensor_args, new_non_tensor_args):  # type: ignore[no-untyped-def]
            result = []
            it_tensors = iter(new_tensor_args)
            it_non_tensors = iter(new_non_tensor_args)
            for is_tensor in is_arg_tensor:
                if is_tensor:
                    result.append(next(it_tensors))
                else:
                    result.append(next(it_non_tensors))
            r = pytree.tree_unflatten(result, args_spec)
            return r.get("args", []), r.get("kwargs", {})

        tensor_args = [cls.realize_input(x) for x in tensor_args]

        # freeze layout otherwise our output stride calculation might
        # become incorrect
        for x in tensor_args:
            if is_storage_and_layout(x):
                as_storage_and_layout(x, freeze=True)

        # Rerun fake tensor propagation, because Inductor may have changed the
        # strides of inputs and we need to determine accurately what the
        # output stride will be.
        example_args: list[Union[torch.Tensor, torch._C.ScriptObject]] = []

        # We need to retain the constant values of fake tensors that we originally
        # propagated the graph with, because for some operators running without a
        # constant would trigger an error / DataDependentException
        for x in tensor_args:
            # if x is a view of a constant, we need to realize the view
            # (we can't pass the constant into the kernel directly)
            if not isinstance(x, BaseView) and x.get_name() in V.graph.constants:
                example_args.append(V.graph.constants[x.get_name()])
            elif (
                not isinstance(x, BaseView)
                and x.get_name() in V.graph.torchbind_constants
            ):
                example_args.append(V.graph.torchbind_constants[x.get_name()])
            else:
                example_args.append(ir_node_to_tensor(x, guard_shape=True))

        new_args, new_kwargs = unflatten_args(example_args, non_tensor_args)
        example_output = kernel(*new_args, **new_kwargs)

        unbacked_bindings: Optional[dict[sympy.Symbol, pytree.KeyPath]] = None
        if shape_env := V.fake_mode.shape_env:
            rebind_unbacked(shape_env, V.current_node, example_output)
            unbacked_bindings = compute_unbacked_bindings(
                shape_env, example_output, V.current_node.meta.get("val")
            )

        example_out_li = (
            [example_output]
            if not isinstance(example_output, (list, tuple))
            else example_output
        )
        for t in example_out_li:
            if isinstance(t, torch.Tensor) and t.is_sparse:
                msg = "sparsity not handled. Please file issue for sparse inference weights."
                if stack_trace := V.graph.current_node.meta.get("stack_trace", None):
                    msg = f"{msg} Found from : \n {stack_trace}"
                V.graph.disable_cudagraphs_reason = msg

        return (
            example_output,
            tensor_args,
            non_tensor_args,
            unflatten_args,
            unbacked_bindings,
        )

    @classmethod
    def convert_to_reinterpret_view(cls, x):  # type: ignore[no-untyped-def]
        """
        In order to pass this to an extern kernel we need a
        ReinterpretView not a View.  This allows us to avoid some
        unneeded copies.
        """
        assert isinstance(x, BaseView)
        if isinstance(x, ReinterpretView):
            return x

        # NOTE: Don't use extract_read_writes here as it fails when
        # make_loader() inlines the computation
        x_unwrap_view = x.unwrap_view()
        buf = V.graph.get_buffer(x_unwrap_view.get_name())
        assert buf is not None
        x_unwrap_view_fx_node = buf.get_origin_node()
        # Prefer channels last format according to how the format is set from eager.
        if (
            x_unwrap_view_fx_node is not None
            and "val" in x_unwrap_view_fx_node.meta
            and isinstance(x_unwrap_view.layout, FlexibleLayout)
            and (
                x_unwrap_view_fx_node.meta["val"].is_contiguous(
                    memory_format=torch.channels_last
                )
                or x_unwrap_view_fx_node.meta["val"].is_contiguous(
                    memory_format=torch.channels_last_3d
                )
            )
        ):
            x_unwrap_view.freeze_layout_with_same_order(
                make_channels_last_strides_for(x_unwrap_view.get_size())
            )
        else:
            x_unwrap_view.freeze_layout()

        index_args, var_ranges = dependencies.index_vars_squeeze(
            x.get_size(), prefix="r"  # type: ignore[arg-type]
        )
        range_vars = index_args[0]
        index = x.make_indexer()(range_vars)

        index = V.graph.sizevars.simplify_with_ranges(index, var_ranges)
        strides = V.graph.sizevars.stride_vars(index, range_vars)
        offset = V.graph.sizevars.offset_var(index, range_vars)
        expected = sympy_dot(range_vars, strides) + offset

        if index != expected:
            log.debug(
                "convert_to_reinterpret_view failed: stride=%s offset=%s index=%s",
                strides,
                offset,
                index,
            )
            raise NotImplementedError

        return ReinterpretView(
            data=x.data,
            layout=FixedLayout(
                device=x.get_device_or_error(),
                dtype=x.get_dtype(),
                size=x.get_size(),  # type: ignore[arg-type]
                stride=strides,
                offset=offset,
            ),
        )

    @classmethod
    def realize_input(cls, x):  # type: ignore[no-untyped-def]
        if x is None:
            return NoneAsConstantBuffer()
        if isinstance(x, (sympy.Expr, sympy.logic.boolalg.Boolean, int)):
            return ShapeAsConstantBuffer(expr=x)
        if isinstance(x, Constant):
            return V.graph.add_tensor_constant(
                torch.tensor(x.value, dtype=x.get_dtype(), device=x.get_device())
            )
        if isinstance(x, ConstantBuffer):
            return x
        if isinstance(x, TensorBox):
            return cls.realize_input(x.data)
        if isinstance(x, ReinterpretView):
            return ReinterpretView(
                data=cls.realize_input(x.data), layout=x.get_layout()
            )
        if isinstance(x, BaseView):
            x.realize()
            if is_storage_and_layout(x.unwrap_view()):
                try:
                    return cls.convert_to_reinterpret_view(x)
                except NotImplementedError:
                    pass
        if isinstance(x, StorageBox):
            # TODO(jansel): impose layout preference on realized buffer
            x.realize()
            return x
        if isinstance(x, TorchBindObject):
            return x
        return cls.copy_input(x)

    @classmethod
    def require_stride1(cls, x):  # type: ignore[no-untyped-def]
        if is_storage_and_layout(x):
            if len(x.get_stride()) == 0:
                return x
            for stride in x.get_stride():
                if stride == 1:
                    return x
        return cls.copy_input(x)

    @classmethod
    def require_strides(  # type: ignore[no-untyped-def]
        cls,
        x,
        order: Optional[Sequence[int]] = None,
        exact_strides: Optional[Sequence[_IntLike]] = None,
        allow_padding=False,
    ):
        assert order is not None or exact_strides is not None
        if x.get_numel() in (0, 1):  # Layout doesn't matter
            return x

        # require x to have the layout
        if is_storage_and_layout(x):
            if isinstance(x.get_layout(), FlexibleLayout):
                if order:
                    # If the the FlexibleLayout already has the size and stride in the required order,
                    # freeze it to a FixedLayout by using its current size and stride.
                    # The behavior of using its current size and stride or the given order can be different
                    # if the size and stride has ambiguilty, for example for a 4D input where the iC = 1:
                    # size=[s0, 1, 28, 28], stride=[784, 784, 28, 1]. If the required order is [3, 0, 2, 1] (channels last),
                    # the current size and stride already satisfies this order.
                    # However by freezing it to the required order, the layout will be changed to:
                    # size=[s0, 1, 28, 28], stride=[784, 1, 28, 1]), which is not actually necessary.

                    # fix flexiblelayout to be FixedLayout with stride_order
                    as_storage_and_layout(
                        x,
                        freeze=True,
                        want_contiguous=False,
                        stride_order=(
                            get_stride_order(
                                V.graph.sizevars.size_hints(x.get_layout().stride)
                            )
                            if is_stride_order_storage_and_layout(x, order)
                            else order
                        ),
                        allow_padding=allow_padding,
                    )
                    return x
                else:
                    # If the exact_strides is given, freeze the FlexibleLayout to a FixedLayout with the exact_strides.
                    as_storage_and_layout(
                        x,
                        freeze=True,
                        want_contiguous=False,
                        stride_order=None,
                        allow_padding=allow_padding,
                        exact_strides=exact_strides,
                    )
                    return x
            elif isinstance(x.get_layout(), (FixedLayout, NonOwningLayout)) and (
                (order and x.get_layout().is_stride_ordered(order))
                or (
                    exact_strides
                    and significant_strides_equal(
                        exact_strides, x.get_layout().stride, x.get_size()
                    )
                )
            ):
                return (
                    try_match_insignificant_strides(x, exact_strides)
                    if exact_strides
                    else x
                )
            elif isinstance(x.get_layout(), MutationLayoutSHOULDREMOVE):
                if isinstance(x.get_layout().real_layout(), FlexibleLayout):
                    raise AssertionError(
                        "the MutationLayoutSHOULDREMOVE's real layout shouldn't be FlexibleLayout"
                    )
                elif isinstance(x.get_layout().real_layout(), FixedLayout) and (
                    (order and x.get_layout().real_layout().is_stride_ordered(order))
                    or (
                        exact_strides
                        and significant_strides_equal(
                            exact_strides,
                            x.get_layout().real_layout().stride,
                            x.get_size(),
                        )
                    )
                ):
                    return x

        # TODO - Storage to InputBuffer
        if isinstance(x, InputBuffer) and (
            (order and x.get_layout().is_stride_ordered(order))
            or (
                exact_strides
                and significant_strides_equal(
                    exact_strides, x.get_layout().stride, x.get_size()
                )
            )
        ):
            return x
        if (
            isinstance(x, TensorBox)
            and isinstance(x.data, BaseView)
            and not isinstance(x.data, ReinterpretView)
            and is_storage_and_layout(x.unwrap_view())
            and not isinstance(x.unwrap_view().data, ExternKernelAlloc)  # type: ignore[attr-defined]
        ):
            try:
                x.data = cls.convert_to_reinterpret_view(x.data)
                if order:
                    return cls.require_stride_order(
                        x, order, allow_padding=allow_padding
                    )
                elif exact_strides:
                    return cls.require_exact_strides(
                        x, exact_strides, allow_padding=allow_padding
                    )
            except NotImplementedError:
                pass
        # Although this is a clone, inductor is good about fusing clones into previous
        # operations if they weren't realized and their layouts were flexible.
        x = cls.copy_input(x)
        as_storage_and_layout(
            x,
            freeze=True,
            want_contiguous=False,
            stride_order=order,
            allow_padding=allow_padding,
            exact_strides=exact_strides,
        )
        if order:
            assert is_stride_order_storage_and_layout(x, order)
        return x

    @classmethod
    def require_exact_strides(cls, x, exact_strides, allow_padding=False):  # type: ignore[no-untyped-def]
        return cls.require_strides(
            x, exact_strides=exact_strides, allow_padding=allow_padding
        )

    @classmethod
    def require_stride_order(cls, x, order, allow_padding=False):  # type: ignore[no-untyped-def]
        return cls.require_strides(x, order=order, allow_padding=allow_padding)

    @classmethod
    def require_channels_last(cls, x):  # type: ignore[no-untyped-def]
        return cls.require_stride_order(x, NHWC_STRIDE_ORDER)

    @classmethod
    def require_channels_last_3d(cls, x):  # type: ignore[no-untyped-def]
        return cls.require_stride_order(x, NHWDC_STRIDE_ORDER)

    @classmethod
    def require_contiguous(cls, x):  # type: ignore[no-untyped-def]
        return cls.require_stride_order(x, list(reversed(range(len(x.get_size())))))

    def apply_constraint(self) -> None:
        pass

    def fill_non_provided_args(self, args, kwargs):  # type: ignore[no-untyped-def]
        # Previously, we want to maintain forward-compatibility by skipping
        # default args in the serialized artifacts in fbcode. However,
        # some of our shim interfaces require default values being OrderedSet.
        # Discussed with Sherlock offline and we decided to allow serializing
        # default args into the C++ wrapper code for now. We will refine this
        # part if we see real FC requirement. More details related to FC
        # can be found at:
        # https://docs.google.com/document/d/1FzWm-sHYwmRi3x_g036kOxd99KaYquUsA-L5JwOn8ys/edit?usp=sharing
        assert isinstance(args, (list, tuple))
        if isinstance(args, tuple):
            args = list(args)
        assert self.arg_properties, "ExternKernel.arg_properties should not be empty"

        n_args = len(args)
        n_pos_args = len(self.arg_properties)
        # For cpp wrapper, if some positional args are not provided, we need to check
        # if they're in the kwargs or use their default value
        if n_args < n_pos_args:
            log.debug(
                "%s has %d unprovided positional arguments. "
                "Will check if they are in the keyword arguments or will use default values.",
                self.op_overload,
                n_pos_args - n_args,
            )
            for i in range(n_args, n_pos_args):
                arg_name = self.arg_properties[i]["name"]
                args.append(
                    kwargs[arg_name]
                    if arg_name in kwargs
                    else self.arg_properties[i]["default_value"]
                )
        return args

    def codegen_const_args(self, names: Optional[list[str]] = None):  # type: ignore[no-untyped-def]
        if V.graph.cpp_wrapper:
            result = []
            # Aten ops follow the convention that tensor args are before non-tensor args,
            # in which case the following 'len(self.inputs) + i' logic works. But this
            # may not be true for other ops, and if that is the case, caller needs to
            # pass in a list of const arg names for arg_properties lookup.
            name_to_arg_properties = None
            if names and self.arg_properties:
                assert len(self.constant_args) == len(
                    names
                ), "names passed to codegen_const_args does not match self.constant_args"
                name_to_arg_properties = {
                    arg.get("name"): arg for arg in self.arg_properties
                }

            for i, x in enumerate(self.constant_args):
                if name_to_arg_properties is not None:
                    prop = name_to_arg_properties.get(names[i])  # type: ignore[index]
                    type_ = prop.get("type") if prop else None
                else:
                    idx = len(self.inputs) + i
                    type_ = (
                        self.arg_properties[idx].get("type")
                        if self.arg_properties and idx < len(self.arg_properties)
                        else None
                    )
                result.append(V.graph.wrapper_code.val_to_arg_str(x, type_))
            return result
        else:
            return map(V.graph.wrapper_code.val_to_arg_str, self.constant_args)

    def codegen_args(self):  # type: ignore[no-untyped-def]
        if V.graph.cpp_wrapper and self.op_overload is not None:
            # cpp wrapper needs special logic to fill in missing args with default values
            inputs = self.fill_non_provided_args(
                [*self.inputs, *self.constant_args], self.kwargs
            )
            # fill_non_provided_args has handled constant args, so no need to codegen for that later
            need_codegen_constant_args = False
        else:
            inputs = self.inputs
            need_codegen_constant_args = True

        args = []
        for i, x in enumerate(inputs):
            if V.graph.cpp_wrapper:
                assert self.arg_properties and i < len(
                    self.arg_properties
                ), "Invalid access to ExternKernel.arg_properties"
                type_ = self.arg_properties[i].get("type")
                args.append(V.graph.wrapper_code.val_to_arg_str(x, type_))
            else:
                args.append(V.graph.wrapper_code.val_to_arg_str(x))
        if need_codegen_constant_args:
            args.extend(self.codegen_const_args())
        return args

    def get_kwargs_value(self, arg_name, **kwargs):  # type: ignore[no-untyped-def]
        """Given an argument name, queries for values in (in order):
        1. any provided kwargs for this function.
        2. the class self.kwargs member.
        3. any available default arguments in self.allarg_properties."""
        if arg_name in kwargs:
            return kwargs.get(arg_name)
        if arg_name in self.kwargs:
            return self.kwargs.get(arg_name)
        if self.allarg_properties and arg_name in self.allarg_properties:
            return self.allarg_properties.get(arg_name).get("default_value")  # type: ignore[union-attr]
        raise AssertionError(f"{arg_name} not in self.allarg_properties")

    def codegen_kwargs(self, skip_out=False):  # type: ignore[no-untyped-def]
        if V.graph.cpp_wrapper:
            if self.op_overload is not None and len(self.schema_kwargs) == 0:
                # All the args should have been generated by fill_non_provided_args in codegen_args
                return []

            kwargs = []
            for arg_name in self.ordered_kwargs_for_cpp_kernel:
                if skip_out and arg_name == "out":
                    # ExternKernelOut has its own logic for inserting the out parameter
                    continue

                v = self.get_kwargs_value(arg_name)
                if isinstance(v, sympy.Expr):
                    kwargs.append(v)
                else:
                    type_ = (
                        self.allarg_properties.get(arg_name).get("type")  # type: ignore[union-attr]
                        if self.allarg_properties and arg_name in self.allarg_properties
                        else None
                    )
                    kwargs.append(V.graph.wrapper_code.val_to_arg_str(v, type_))
        else:
            kwargs = [
                f"{k}={V.graph.wrapper_code.val_to_arg_str(v)}"
                for k, v in self.kwargs.items()
            ]
        return kwargs

    def codegen_size_asserts(self, wrapper) -> None:  # type: ignore[no-untyped-def]
        if config.size_asserts and not V.graph.cpp_wrapper:
            # comparing strides for 0 size tensor is tricky. Ignore them for now.
            if sympy_product(self.get_size()) == 0:
                return
            size = V.graph.wrapper_code.codegen_shape_tuple(self.get_size())
            stride = V.graph.wrapper_code.codegen_shape_tuple(self.get_stride())
            wrapper.writeline(
                f"assert_size_stride({self.get_name()}, {size}, {stride})"
            )

    def get_group_stride(self):  # type: ignore[no-untyped-def]
        """
        get output sizes and strides, for template_codegen
        """
        _size = self.get_size()
        _stride = self.get_stride()
        # iter_ranges = _size of output tensor, reduce_range = [] because no reduction
        return [_size, []], _stride

    def canonicalize(self):  # type: ignore[no-untyped-def]
        """
        Manually get canonicalization of the output index
        """
        # manually generate index formula for conv
        sizevars = V.graph.sizevars
        sizes = self.get_size()
        strides = self.get_stride()
        strides = [sizevars.size_hint(x) for x in strides]
        # TODO: I can't tell if the symbols here are temporary
        index_vars = [sympy_index_symbol(f"d{i}") for i in range(len(sizes))]
        # reorder index vars according to stride
        index_order = sorted(range(len(strides)), key=strides.__getitem__, reverse=True)
        lookup = {pos: idx for idx, pos in enumerate(index_order)}
        order = [lookup[i] for i in range(len(lookup))]
        index_vars = [index_vars[i] for i in order]
        indexer = self.make_indexer()
        index = indexer(index_vars)

        new_sizes, reindex, _prune = V.graph.sizevars._simplify_loops(
            index_vars, sizes, [index]
        )

        # assign new variables each dimension to deal with numbering mismatches
        # d0, d1, d2 could become d0, d2 -- which won't match d0, d1
        _, add_var = var_builder("c")
        replacement = dict(zip(index_vars, reindex([add_var(x) for x in new_sizes])))

        index = sympy_subs(sympy.expand(index), replacement)
        return index, tuple(new_sizes)

    def get_unbacked_symbol_uses(self) -> OrderedSet[sympy.Symbol]:
        # NB: It's not necessary to check regular inputs as we automatically
        # have dependencies on them
        r = OrderedSet[sympy.Symbol]()
        for arg in self.constant_args:
            r |= maybe_free_unbacked_symbols(arg)
        for arg in self.kwargs.values():
            r |= maybe_free_unbacked_symbols(arg)
        return r

    def __str__(self) -> str:
        kernel_name = getattr(self, "python_kernel_name", None)
        lines = [
            f"python_kernel_name={kernel_name!r}",
        ]
        lines += [
            f"{field.name}={getattr(self, field.name)}"
            for field in dataclasses.fields(self)
        ]
        lines.append(f"origin_node={self.origin_node!r}")
        return self.str_helper(lines)

    __repr__ = __str__


@ir_dataclass(frozen=False)
class ExternKernelOut(ExternKernel):
    def codegen(self, wrapper) -> None:  # type: ignore[no-untyped-def]
        self.codegen_comment(wrapper)
        args = [*self.codegen_args(), *self.codegen_kwargs(skip_out=True)]
        kernel_name = self.get_kernel_name()
        if (
            V.graph.cpp_wrapper
            and self.cpp_kernel_name == "torch::inductor::_mm_plus_mm"
        ):
            # For https://github.com/pytorch/pytorch/issues/128474
            kernel_name = "aoti_torch__mm_plus_mm_out"
        else:
            kernel_name = self.get_kernel_name()
        wrapper.generate_extern_kernel_out(
            kernel_name,
            self.codegen_reference(),
            self.output_view.codegen_reference() if self.output_view else None,
            args,
        )

    def __init__(  # type: ignore[no-untyped-def]
        self,
        layout,
        inputs,
        constant_args=(),
        kwargs=None,
        output_view=None,
        python_kernel_name=None,
        cpp_kernel_name=None,
        ordered_kwargs_for_cpp_kernel=(),
        op_overload=None,
    ) -> None:
        super().__init__(
            None,
            layout,
            self.unwrap_storage(inputs),
            constant_args,
            kwargs or {},
            None,
            python_kernel_name,
            cpp_kernel_name,
            ordered_kwargs_for_cpp_kernel,
            op_overload,
        )
        self.name = V.graph.register_buffer(self)
        V.graph.register_operation(self)

    def should_allocate(self) -> bool:
        return True


class RandomSeeds(ExternKernelOut):
    def __init__(self, count: int, device: torch.device) -> None:
        limits = torch.iinfo(torch.int64)
        super().__init__(
            layout=FixedLayout(
                device=device,
                dtype=torch.int64,
                size=[count],
            ),
            inputs=[],
            constant_args=[limits.min, limits.max, [count]],
            python_kernel_name="aten.randint.low_out",
            # FIXME: Ideally we should only use at::_ops::randint_low_out::call here,
            # but the signature is different from is at::randint_out. Again,
            # we can simplify the code when only keeping an ABI-compatible version.
            cpp_kernel_name="at::_ops::randint_low_out::call",
            op_overload=aten.randint.low_out,
        )


class ExternKernelAlloc(ExternKernel):
    def codegen(self, wrapper) -> None:  # type: ignore[no-untyped-def]
        self.codegen_comment(wrapper)
        args = [*self.codegen_args(), *self.codegen_kwargs()]
        V.graph.wrapper_code.generate_extern_kernel_alloc(self, args)
        if isinstance(self.layout, Layout):
            self.codegen_size_asserts(wrapper)

    def __init__(  # type: ignore[no-untyped-def]
        self,
        layout,
        inputs,
        constant_args=(),
        kwargs=None,
        python_kernel_name=None,
        cpp_kernel_name=None,
        ordered_kwargs_for_cpp_kernel=(),
        op_overload=None,
    ) -> None:
        super().__init__(
            None,
            layout,
            self.unwrap_storage(inputs),
            constant_args,
            kwargs or {},
            None,
            python_kernel_name,
            cpp_kernel_name,
            ordered_kwargs_for_cpp_kernel,
            op_overload,
        )
        # We need output buffers for generating kernel arguments in the
        # abi-compatible mode, where we retrieve outputs by pass each individual
        # output through the abi-compatible interface.
        self.outputs: Sequence[Any] = []
        self.name = V.graph.register_buffer(self)
        V.graph.register_operation(self)

    def should_allocate(self) -> bool:
        return False

    def apply_constraint(self):  # type: ignore[no-untyped-def]
        raise NotImplementedError


class MutationOutput(Buffer):
    """
    An output buffer that represents the mutation of a pre-existing buffer
    """

    def __init__(self, layout, mutated_node, mutating_node: Operation) -> None:  # type: ignore[no-untyped-def]
        super().__init__(name=None, layout=layout)
        mutated_node_name = mutated_node.get_name()
        V.graph.mark_buffer_mutated(mutated_node_name)
        self.mutation_names = [mutated_node_name]
        self.mutating_node: Operation = mutating_node
        self.name = V.graph.register_buffer(self)

    def get_defining_op(self) -> Operation:
        return self.mutating_node

    def get_mutation_names(self):  # type: ignore[no-untyped-def]
        return self.mutation_names

    def should_allocate(self) -> bool:
        return False


class TMADescriptor(ExternKernel):
    """
    An IR node representing a host-side TMA descriptor in the Triton API
    (the ones obtained via create_{1d,2d}_tma_descriptor calls). Mostly
    useful for user-defined Triton kernels relying on host-side TMA; but
    can, in principle, be used for Inductor's Triton templates, too.
    """

    # as TMA descriptors are immutable,
    # we can dedup them by the input args
    _CACHE: dict[Any, TMADescriptor] = {}

    @classmethod
    def create(  # type: ignore[no-untyped-def]
        cls,
        tensor: IRNode,
        dims: list[Union[int, torch.SymInt]],
        block_dims: list[Union[int, torch.SymInt]],
        element_size: Optional[int] = None,
    ):
        key = (id(tensor), dims, block_dims, element_size)
        if key not in cls._CACHE:
            cls._CACHE[key] = TMADescriptor(tensor, dims, block_dims, element_size)
        return cls._CACHE[key]

    def __init__(
        self,
        tensor: IRNode,
        dims: list[Union[int, torch.SymInt]],
        block_dims: list[Union[int, torch.SymInt]],
        element_size: Optional[int] = None,
    ) -> None:
        assert len(dims) in (1, 2)
        assert len(dims) == len(block_dims)

        if element_size is None:
            element_size = tensor.get_dtype().itemsize

        self.tensor = tensor
        self.dims = dims
        self.block_dims = block_dims
        self.element_size = element_size
        self.rank = len(self.dims)

        inputs = [tensor]
        constant_args = [
            *self.dims,
            *self.block_dims,
            self.element_size,
        ]

        super().__init__(
            None,
            # link back to the underlying tensor in terms of ownership
            # to avoid getting the underlying tensor deleted *before*
            # the TMADescriptor node can be deleted.
            NonOwningLayout(
                ReinterpretView(
                    data=tensor,
                    layout=tensor.get_layout(),
                )
            ),
            inputs,
            tuple(constant_args),
            None,
        )

        self.name = V.graph.register_buffer(self)
        V.graph.register_operation(self)

    def codegen(self, wrapper) -> None:  # type: ignore[no-untyped-def]
        wrapper.generate_tma_descriptor(self)


class UserDefinedTritonKernel(ExternKernel):
    def get_kernel_and_metadata(self):  # type: ignore[no-untyped-def]
        from triton.runtime.autotuner import Autotuner

        from torch._higher_order_ops.triton_kernel_wrap import kernel_side_table

        kernel = kernel_side_table.get_kernel(self.kernel_idx)
        configs = []
        restore_value_args: list[str] = []
        reset_to_zero_args: list[str] = []
        if isinstance(kernel, Autotuner):
            # https://github.com/triton-lang/triton/pull/5083
            # changes kernel.restore_idx to kernel.restore_value
            if hasattr(kernel, "restore_idx"):
                restore_value_args.extend(
                    kernel.fn.arg_names[i] for i in kernel.restore_idx
                )
            else:
                assert hasattr(kernel, "restore_value")
                restore_value_args.extend(kernel.restore_value)

            if hasattr(kernel, "reset_idx"):
                for i in kernel.reset_idx:
                    reset_to_zero_args.append(kernel.fn.arg_names[i])
            else:
                assert hasattr(kernel, "reset_to_zero")
                reset_to_zero_args.extend(kernel.reset_to_zero)

            configs = kernel.configs
            kernel = kernel.fn
        return kernel, configs, restore_value_args, reset_to_zero_args

    def codegen(self, wrapper) -> None:  # type: ignore[no-untyped-def]
        (
            kernel,
            configs,
            restore_value_args,
            reset_to_zero_args,
        ) = self.get_kernel_and_metadata()

        # Definition of kernel
        new_name, triton_meta = wrapper.define_user_defined_triton_kernel(
            kernel, configs, self.kwargs, restore_value_args, reset_to_zero_args
        )
        raw_args = [
            self.get_kwargs_value(k) for k in self.ordered_kwargs_for_cpp_kernel
        ]

        # NOTE: raw_args doesn't include autotuned args.
        # But, kernel.constexprs includes indices of autotuned args.
        # So, let's recalculate constexpr indices wrt to raw_args.
        constexpr_indices = []
        for idx, kwarg in enumerate(self.ordered_kwargs_for_cpp_kernel):
            if kernel.arg_names.index(kwarg) in kernel.constexprs:
                constexpr_indices.append(idx)
        """
        Filter out None args.

        see https://github.com/pytorch/pytorch/issues/115344

        Two cases for a None arg:
        1. The arg is already tl.constexpr, so leave it in
        2. The arg is not tl.constexpr so we have to remove it
        """
        constexpr_indices_set = OrderedSet(constexpr_indices)
        REMOVED = object()
        raw_args = [
            (
                (idx, arg)
                if (arg is not None) or (arg is None and idx in constexpr_indices_set)
                else (idx, REMOVED)
            )
            for idx, arg in enumerate(raw_args)
        ]
        removed_none_args = [idx for idx, val in raw_args if val == REMOVED]
        raw_args = [val for idx, val in raw_args if val != REMOVED]

        # We have to compute the constexpr indices for the new, filtered raw_args
        # We also have to adjust equal_to_1.
        if removed_none_args:
            eq1_indices_set = OrderedSet[int](triton_meta["configs"][0].equal_to_1)
            constexpr_indices = []
            equal_to_1 = []
            index_shift = 0
            for idx, kwarg in enumerate(self.ordered_kwargs_for_cpp_kernel):
                # every time we encounter an idx we removed, adjust by one to account for it
                # So for example if we had [None, const X]
                # iter 1:
                #   None was removed, adjust=1
                # iter 2:
                #  X is const at idx=1, but the adjusted idx is 0 now, because None was removed
                if idx in removed_none_args:
                    index_shift += 1
                    continue
                arg_index = kernel.arg_names.index(kwarg)
                if arg_index in kernel.constexprs:
                    constexpr_indices.append(idx - index_shift)
                if arg_index in eq1_indices_set:
                    equal_to_1.append(idx - index_shift)

            triton_meta["configs"][0].equal_to_1 = equal_to_1

        # Call to kernel
        self.codegen_comment(wrapper)
        wrapper.generate_user_defined_triton_kernel(
            new_name,
            raw_args,
            self.grid,
            configs,
            triton_meta,
            constexpr_indices,
        )

    def get_unbacked_symbol_uses(self) -> OrderedSet[sympy.Symbol]:
        # add unbacked symbols used in the grid to the ones used
        # in the kwargs (the latter is generated by ExternKernel)
        return super().get_unbacked_symbol_uses() | free_unbacked_symbols(self.grid)

    def get_unbacked_symbol_defs(self) -> OrderedSet[sympy.Symbol]:
        return OrderedSet()

    def __init__(self, *, kernel_idx, grid, tma_descriptor_metadata, kernel_args) -> None:  # type: ignore[no-untyped-def]
        inputs = []
        kwargs = {}
        constant_args = []
        for k, v in kernel_args.items():
            if isinstance(v, TensorBox):
                t = InputsKernel.unwrap_storage_for_input(self.realize_input(v))
                if k in tma_descriptor_metadata:
                    t = TMADescriptor.create(t, *tma_descriptor_metadata[k])
                inputs.append(t)
                kwargs[k] = t
            else:
                constant_args.append(v)
                kwargs[k] = v

        assert len(inputs) != 0
        self.device = inputs[0].get_device()

        super().__init__(
            None,
            NoneLayout(device=self.device),
            inputs,
            tuple(constant_args),
            kwargs,
        )
        self.kernel_idx = kernel_idx
        self.grid = grid

        kernel, configs, _, _ = self.get_kernel_and_metadata()

        # If we are autotuning, not all arguments will be passed
        self.ordered_kwargs_for_cpp_kernel = [
            arg for arg in kernel.arg_names if arg in kernel_args
        ]

        from torch._higher_order_ops.triton_kernel_wrap import identify_mutated_tensors

        autotuned_kwargs = configs[0].kwargs if len(configs) > 0 else {}
        self.mutable_args = [
            kernel_args[key]
            for key in identify_mutated_tensors(
                kernel, {**kernel_args, **autotuned_kwargs}
            )
        ]

        self.mutation_outputs = [
            MutationOutput(NoneLayout(device=self.device), buf, self)
            for buf in self.mutable_args
        ]
        V.graph.register_operation(self)

    def get_outputs(self) -> list[Buffer]:
        return list(self.mutation_outputs)

    def get_device(self) -> Optional[torch.device]:
        return self.device


class InplaceBernoulliFallback(ExternKernel):
    """
    This needs to be a custom class to handle mutation properly
    """

    def codegen(self, wrapper) -> None:  # type: ignore[no-untyped-def]
        (x,) = (t.codegen_reference() for t in self.inputs)

        if V.graph.cpp_wrapper:
            # Inductor doesn't really support aten Generator, so the Generator kwarg is always NULL here,
            # which needs to be explicitly generated for cpp wrapper
            wrapper.writeline(
                f"{self.get_kernel_name()}({x}, {', '.join(map(repr, self.constant_args))}, NULL){wrapper.ending}"
            )
        else:
            wrapper.writeline(
                f"{self.get_kernel_name()}({x}, {', '.join(map(repr, self.constant_args))}){wrapper.ending}"
            )

    def should_allocate(self) -> bool:
        return False

    def get_mutation_names(self):  # type: ignore[no-untyped-def]
        return [self.inputs[0].get_name()]

    def get_unbacked_symbol_defs(self) -> OrderedSet[sympy.Symbol]:
        return OrderedSet()

    def __init__(self, op_overload, x, *constant_args) -> None:  # type: ignore[no-untyped-def]
        super().__init__(
            None,
            NoneLayout(device=x.get_device()),
            self.unwrap_storage([x]),
            constant_args,
            op_overload=op_overload,
        )
        V.graph.mark_buffer_mutated(x.get_name())
        self.name = V.graph.register_buffer(self)
        V.graph.register_operation(self)


# Used to deal with torch.complex types
class InplaceCopyFallback(ExternKernel):
    """
    This needs to be a custom class to handle mutation properly
    """

    def codegen(self, wrapper) -> None:  # type: ignore[no-untyped-def]
        (dst, src, non_blocking) = self.codegen_args()
        wrapper.codegen_device_copy(src, dst, non_blocking)

    def should_allocate(self) -> bool:
        return False

    def get_mutation_names(self):  # type: ignore[no-untyped-def]
        return [self.inputs[0].get_name()]

    def get_unbacked_symbol_defs(self) -> OrderedSet[sympy.Symbol]:
        return OrderedSet()

    def __init__(  # type: ignore[no-untyped-def]
        self,
        layout,
        inputs,
        constant_args,
    ) -> None:
        super().__init__(
            None,
            layout,
            inputs,
            constant_args,
            python_kernel_name="aten.copy_",
            cpp_kernel_name="aoti_torch_copy_",
        )
        V.graph.mark_buffer_mutated(inputs[0].get_name())
        self.name = V.graph.register_buffer(self)
        V.graph.register_operation(self)

    @classmethod
    def create(cls, dst, src, non_blocking: bool = False):  # type: ignore[no-untyped-def]
        inputs = [cls.realize_input(t) for t in [dst, src]]
        constant_args = (non_blocking,)
        result = InplaceCopyFallback(
            NoneLayout(device=dst.get_device()),
            inputs,
            constant_args,
        )
        return result


class MutatingFirstArgExternKernel(ExternKernel):
    """
    This needs to be a custom class to handle mutation properly
    """

    def codegen(self, wrapper) -> None:  # type: ignore[no-untyped-def]
        argrefs = [
            *(t.codegen_reference() for t in self.inputs),
            *map(repr, self.constant_args),
        ]
        wrapper.writeline(
            f"{self.get_kernel_name()}({', '.join(argrefs)}){wrapper.ending}"
        )

    def should_allocate(self) -> bool:
        return False

    def get_mutation_names(self):  # type: ignore[no-untyped-def]
        return [self.inputs[0].get_name()]

    def get_unbacked_symbol_defs(self) -> OrderedSet[sympy.Symbol]:
        return OrderedSet()

    def has_side_effects(self) -> bool:
        return True


class ResizeStorageBytes(MutatingFirstArgExternKernel):
    def __init__(self, variable, new_size) -> None:  # type: ignore[no-untyped-def]
        assert isinstance(new_size, int), "TODO: dynamic shapes"
        super().__init__(
            None,
            NoneLayout(device=variable.get_device()),
            self.unwrap_storage([variable]),
            constant_args=(new_size,),
        )
        V.graph.mark_buffer_mutated(variable.get_name())
        self.name = V.graph.register_buffer(self)
        V.graph.register_operation(self)
        self.python_kernel_name = "inductor_ops.resize_storage_bytes_"
        self.cpp_kernel_name = "torch::inductor::resize_storage_bytes_"
        V.graph.never_reuse_buffers.add(variable.data.get_name())


class SetSourceTensorKernel(ExternKernelAlloc):
    def __init__(self, self_tensor, storage_tensor) -> None:  # type: ignore[no-untyped-def]
        storage_tensor.freeze_layout()
        super().__init__(
            storage_tensor.get_layout(),
            [self_tensor, storage_tensor],
            python_kernel_name="torch.ops.aten.set_.source_Tensor",
            op_overload=torch.ops.aten.set_.source_Tensor,
        )
        V.graph.never_reuse_buffers.add(self_tensor.data.get_name())
        V.graph.never_reuse_buffers.add(storage_tensor.get_name())
        V.graph.never_reuse_buffers.add(self.get_name())
        device = storage_tensor.get_device()
        self.mutation_outputs = [
            MutationOutput(NoneLayout(device=device), self_tensor, self),
            MutationOutput(NoneLayout(device=device), storage_tensor, self),
        ]

    def get_inputs_that_alias_output(self) -> Sequence[str]:
        return [self.inputs[0].get_name(), self.inputs[1].get_name()]


class ScatterFallback(ExternKernel):
    """
    This needs to be a custom class to handle mutation properly.
    This class handles both aten.scatter_ and aten.scatter_reduce_.
    It also handle the case `src` being a scalar properly.
    """

    def codegen(self, wrapper) -> None:  # type: ignore[no-untyped-def]
        reduce = self.kwargs["reduce"]
        if V.graph.cpp_wrapper:
            # Follow aten/src/ATen/native/ReductionType.h:get_operator_enum
            get_operator_enum = {"add": "sum", "multiply": "prod"}
            if reduce in get_operator_enum:
                reduce = get_operator_enum[reduce]

        if self.src_is_tensor:
            (x, index, src) = (t.codegen_reference() for t in self.inputs)
        else:
            (x, index) = (t.codegen_reference() for t in self.inputs)
            src = self.constant_args[1]
        wrapper.generate_scatter_fallback(
            x,
            [x, self.constant_args[0], index, src],
            self.cpp_kernel_name,
            self.python_kernel_name,
            self.src_is_tensor,
            reduce,
            self.codegen_kwargs(),
        )

    def should_allocate(self) -> bool:
        return False

    def get_mutation_names(self):  # type: ignore[no-untyped-def]
        return [self.inputs[0].get_name()]

    def get_unbacked_symbol_defs(self) -> OrderedSet[sympy.Symbol]:
        return OrderedSet()

    def __init__(  # type: ignore[no-untyped-def]
        self,
        op_overload,
        x,
        dim: int,
        index,
        src,
        *,
        reduce: Optional[str] = None,
        include_self: bool = True,
    ) -> None:
        self.src_is_tensor = isinstance(src, TensorBox)

        constant_args: tuple[Any, ...]
        if self.src_is_tensor:
            tensors = [self.realize_input(t) for t in [x, index, src]]
            constant_args = (dim,)
        else:
            tensors = [self.realize_input(t) for t in [x, index]]
            constant_args = (dim, src)

        super().__init__(
            None,
            NoneLayout(device=x.get_device()),
            self.unwrap_storage(tensors),
            constant_args,
            {"reduce": reduce, "include_self": include_self},
            python_kernel_name=str(op_overload),
            ordered_kwargs_for_cpp_kernel=["reduce", "include_self"],
            op_overload=op_overload,
        )
        V.graph.mark_buffer_mutated(x.get_name())
        self.name = V.graph.register_buffer(self)
        V.graph.register_operation(self)


class IndexPutFallback(ExternKernel):
    """
    This needs to be a custom class to handle mutation and indices properly
    """

    def codegen(self, wrapper) -> None:  # type: ignore[no-untyped-def]
        (x, values, *valid_indices) = (t.codegen_reference() for t in self.inputs)
        indices = []
        iter_valid_indices = iter(valid_indices)
        for i, _ in enumerate(self.indices):
            if self.indices[i] is not None:
                indices.append(next(iter_valid_indices))
            else:
                indices.append(V.graph.wrapper_code.none_str)

        wrapper.generate_index_put_fallback(
            self.get_kernel_name(), x, indices, values, *self.codegen_const_args()
        )

    def should_allocate(self) -> bool:
        return False

    def get_mutation_names(self):  # type: ignore[no-untyped-def]
        return [self.inputs[0].get_name()]

    def get_unbacked_symbol_defs(self) -> OrderedSet[sympy.Symbol]:
        return OrderedSet()

    def __init__(self, op_overload, x, indices, values, accumulate) -> None:  # type: ignore[no-untyped-def]
        self.indices = indices
        valid_indices = [i for i in indices if i is not None]
        tensors = [self.realize_input(x) for x in [x, values, *valid_indices]]
        cpp_kernel_name = "aoti_torch_index_put_out"
        super().__init__(
            None,
            NoneLayout(device=x.get_device()),
            self.unwrap_storage(tensors),
            (accumulate,),
            python_kernel_name="aten.index_put_",
            cpp_kernel_name=cpp_kernel_name,
            op_overload=op_overload,
        )
        V.graph.mark_buffer_mutated(self.inputs[0].get_name())
        self.name = V.graph.register_buffer(self)
        V.graph.register_operation(self)


class DeviceCopy(ExternKernelOut):
    @classmethod
    def create(cls, x, device, non_blocking):  # type: ignore[no-untyped-def]
        if (
            not x.is_extern()
            and all(r in V.graph.constants for r in x.get_read_names())
            and not config.aot_inductor.use_runtime_constant_folding
        ):
            return x.constant_to_device(device)

        V.graph.add_device_info(device)
        V.graph.add_device_info(x.get_device())

        developer_warning("DeviceCopy in input program")
        constant_args = (non_blocking,)
        return DeviceCopy(
            FlexibleLayout(
                device=device,
                dtype=x.get_dtype(),
                size=x.get_size(),
            ),
            [cls.realize_input(x)],
            constant_args,
        )

    def codegen(self, wrapper) -> None:  # type: ignore[no-untyped-def]
        args = self.codegen_args()
        assert len(args) == 2
        if self.output_view:
            wrapper.codegen_device_copy(
                args[0], self.output_view.codegen_reference(), args[1]
            )
        else:
            wrapper.codegen_device_copy(args[0], self.codegen_reference(), args[1])


class DynamicScalar(ExternKernel):
    """
    The result of a call to aten._local_scalar_dense.
    """

    def get_reads(self) -> OrderedSet[Dep]:
        return OrderedSet()

    def should_allocate(self) -> bool:
        return False

    def __init__(self, sym, keypath, data) -> None:  # type: ignore[no-untyped-def]
        data.realize()
        super().__init__(
            None, NoneLayout(device=torch.device("cpu")), self.unwrap_storage([data])
        )
        self.sym = sym
        self.keypath = keypath

    def get_unbacked_symbol_defs(self) -> OrderedSet[sympy.Symbol]:
        return OrderedSet([self.sym])

    def codegen(self, wrapper) -> None:  # type: ignore[no-untyped-def]
        wrapper.codegen_dynamic_scalar(self)


class AssertScalar(ExternKernel):
    """
    The result of a call to aten._assert_scalar
    """

    def get_reads(self) -> OrderedSet[Dep]:
        return OrderedSet()

    def should_allocate(self) -> bool:
        return False

    def __init__(self, scalar, msg) -> None:  # type: ignore[no-untyped-def]
        super().__init__(
            # Buffer(name, layotu)
            None,
            NoneLayout(device=torch.device("cpu")),
            # InputsKernel(inputs)
            [],
        )
        self.scalar = scalar
        self.msg = msg

    def has_side_effects(self) -> bool:
        return True

    def get_unbacked_symbol_uses(self):  # type: ignore[no-untyped-def]
        return free_unbacked_symbols(self.scalar)

    def codegen(self, wrapper) -> None:  # type: ignore[no-untyped-def]
        # NB: It is EXTREMELY important not to simplify the scalar under assertion here,
        # because simplify is done with respect to runtime asserts.  So if you have
        # "u0 == 0" in the runtime asserts, if you subsequently try to
        # simplify(u0 == 0), you will get True (because we've already runtime assert'ed
        # that it's true).  But we're code generating the actual runtime assert here!!
        if V.graph.cpp_wrapper:
            sizevar = V.graph.wrapper_code.codegen_cpp_sizevar(
                self.scalar, simplify=False
            )
            # TODO: when we start compiling in C++20, annotate with [[unlikely]].
            wrapper.writeline(
                f'if (!({sizevar})) {{ throw std::runtime_error("{self.msg}"); }}'
            )
        else:
            sizevar = V.graph.wrapper_code.codegen_python_sizevar(
                self.scalar, simplify=False
            )
            wrapper.writeline(f"if not {sizevar}:")
            wrapper.writeline(f"    raise RuntimeError({repr(self.msg)})")
            # No one should ever use this buffer, but for uniformity
            # define the variable and assign it None
            wrapper.writeline(f"{self.get_name()} = None")


@ir_dataclass(frozen=False)
class ExternKernelNode:
    name: str
    node: export_schema.Node


class FallbackKernel(ExternKernelAlloc):
    def __init__(  # type: ignore[no-untyped-def]
        self,
        layout,
        kernel,
        tensor_args,
        nontensor_args,
        unflatten_args,
        kwargs=None,
        *,
        unbacked_bindings=None,
    ) -> None:
        # When aten binary ops have constant second args, cpp wrapper expects the scalar
        # version.  This should long-term be handled as in
        # https://github.com/pytorch/pytorch/issues/90923.
        BINARY_OP_MAPPING = {
            aten.add.Tensor: aten.add.Scalar,
            aten.div.Tensor: aten.div.Scalar,
            aten.divide.Tensor: aten.divide.Scalar,
            aten.floor_divide: aten.floor_divide.Scalar,
            aten.mul.Tensor: aten.mul.Scalar,
            aten.multiply.Tensor: aten.multiply.Scalar,
            aten.sub.Tensor: aten.sub.Scalar,
            aten.subtract.Tensor: aten.subtract.Scalar,
            aten.true_divide.Tensor: aten.true_divide.Scalar,
        }
        if (
            kernel in BINARY_OP_MAPPING
            and len(tensor_args) == 1
            and len(nontensor_args) == 1
        ):
            kernel = BINARY_OP_MAPPING[kernel]

        super().__init__(
            layout,
            tuple(tensor_args),
            tuple(nontensor_args),
            op_overload=kernel,
        )

        self.use_runtime_dispatch = False
        self.unbacked_bindings = unbacked_bindings

        assert isinstance(
            kernel,
            (
                torch._ops.OpOverload,
                torch._ops.HigherOrderOperator,
            ),
        ), f"Fails to create FallbackKernel for {kernel}: {type(kernel)} not supported"
        self.op_overload = kernel
        self.unflatten_args = unflatten_args
        self.kwargs = {} if kwargs is None else kwargs
        V.graph.warn_fallback(self.python_kernel_name)  # type: ignore[arg-type]

        # args that are aliased
        self.alias_names: list[str] = []
        # args that are mutated AND returned from the op
        self.mutation_names: list[str] = []

        if isinstance(self.op_overload, torch._ops.HigherOrderOperator):
            # We assume here that HOPs with FallbackKernel are functional.
            # This may not always be true! HOPs must individually opt-in to
            # FallbackKernel, so please check this if you opt-in.
            return

        if "_c10d_functional" in self.op_overload.name():
            # _c10d_functional kernels are lowered into _CollectiveKernel which
            # derives from FallbackKernel for the cpp codegen. The kernels
            # don't pass the can_auto_functionalize check, but their mutation
            # is handled properly by _CollectiveKernel.
            return

        schema = self.op_overload._schema

        # NOTE: [FallbackKernel supported operators]
        # We only support three types of operators:
        # - functional ops
        # - view ops
        # - inplace aten ops
        # - mutating ops that are auto-functionalizable. That is,
        # the operator may mutate any number of inputs, but its outputs
        # may not alias any of the inputs.
        #
        # The unsupported cases usually do not show up here (because
        # AOTAutograd functionalized them away); the only way for an in-place
        # op to show up here is if a lowering or pass introduced it.
        if torch._library.utils.mutates_and_returns_first_arg(self.op_overload):
            self.mutation_names.append(tensor_args[0].get_name())
            return

        if schema.is_mutable and not can_auto_functionalize(kernel):
            raise NotImplementedError(
                f"NYI: Can't generate FallbackKernel for {kernel}"
            )

        args, kwargs = self.unflatten_args(self.inputs, self.constant_args)

        def handle_aliasing_and_mutation(info, arg) -> None:  # type: ignore[no-untyped-def]
            # Assertions to make sure we didn't mismatch args
            if isinstance(info.type, torch.ListType):
                assert isinstance(arg, (list, tuple))
            is_optional_tensor = isinstance(
                info.type, torch.OptionalType
            ) and isinstance(info.type.getElementType(), torch.TensorType)
            is_list_tensor = isinstance(info.type, torch.ListType) and isinstance(
                info.type.getElementType(), torch.TensorType
            )
            if is_optional_tensor or isinstance(info.type, torch.TensorType):
                # PyTorch also accepts None and scalar types for args marked as "Tensor".
                # We're not going to check all of them here.
                assert not isinstance(arg, (tuple, list))

            if arg is None:
                return
            if info.alias_info is None:
                return

            def add_alias(t) -> None:  # type: ignore[no-untyped-def]
                self.alias_names.append(t.get_name())
                if info.alias_info.is_write:
                    self.mutation_outputs.append(
                        MutationOutput(NoneLayout(device=t.get_device()), t, self)
                    )

            if is_list_tensor:
                for tensor_arg in arg:
                    add_alias(tensor_arg)
            else:
                assert isinstance(info.type, torch.TensorType) or is_optional_tensor
                add_alias(arg)

        for info, arg in torch._library.utils.zip_schema(schema, args, kwargs):
            handle_aliasing_and_mutation(info, arg)

    def codegen_unbacked_symbol_defs(self, wrapper) -> None:  # type: ignore[no-untyped-def]
        if not hasattr(self, "unbacked_bindings"):
            return

        unbacked_bindings = resolve_unbacked_bindings(
            V.graph.sizevars.shape_env, self.unbacked_bindings
        )

        if not unbacked_bindings:
            return

        for s, keypath in unbacked_bindings.items():

            def go(expr, keypath):  # type: ignore[no-untyped-def]
                if keypath == ():
                    return expr

                if (
                    len(keypath) >= 2
                    and isinstance(keypath[0], CallMethodKey)
                    and isinstance(keypath[1], pytree.SequenceKey)
                ):
                    return go(
                        f"{expr}.{keypath[0].name}({keypath[1].idx})", keypath[2:]
                    )
                elif isinstance(keypath[0], CallMethodKey):
                    return go(f"{expr}.{keypath[0].name}()", keypath[1:])
                elif isinstance(keypath[0], pytree.SequenceKey):
                    return (
                        go(f"std::get<{keypath[0].idx}>({expr})", keypath[1:])
                        if V.graph.cpp_wrapper
                        else go(f"{expr}[{keypath[0].idx}]", keypath[1:])
                    )
                elif isinstance(keypath[0], DivideByKey):
                    # TODO: need to assert divisibility
                    # TODO: this is invalid C++ codegen
                    return go(f"{expr}.__floordiv__({keypath[0].divisor})", keypath[1:])
                else:
                    raise AssertionError(f"unrecognized keypath {keypath}")

            def go_outer():  # type: ignore[no-untyped-def]
                if V.graph.cpp_wrapper:
                    # Special handling for the top level buffer access,
                    # because self.get_name() is actually never bound; the
                    # individual output arguments are bound by
                    # generate_c_shim_fallback_kernel
                    if len(self.outputs) == 1:
                        return go(self.outputs[0].get_name(), keypath)
                    else:
                        assert isinstance(keypath[0], pytree.SequenceKey)
                        return go(self.outputs[keypath[0].idx].get_name(), keypath[1:])
                else:
                    return go(self.get_name(), keypath)

            wrapper.writeline(
                f"{wrapper.codegen_unbacked_symbol_decl(s)} = {go_outer()}{wrapper.ending}"
            )

    def get_unbacked_symbol_defs(self) -> OrderedSet[sympy.Symbol]:
        if unbacked_bindings := getattr(self, "unbacked_bindings", None):
            resolved = resolve_unbacked_bindings(
                V.graph.sizevars.shape_env, unbacked_bindings
            )
            assert resolved is not None
            return resolved.keys()  # type: ignore[return-value]
        else:
            return OrderedSet()

    def codegen_args(self):  # type: ignore[no-untyped-def]
        @dataclasses.dataclass
        class Shim:
            ref: Any

            def __repr__(self) -> str:
                return self.ref

        tensor_args = [Shim(x.codegen_reference()) for x in self.inputs]
        args, kwargs = self.unflatten_args(tensor_args, self.constant_args)
        if V.graph.cpp_wrapper and isinstance(self.op_overload, torch._ops.OpOverload):
            args = self.fill_non_provided_args(args, kwargs)
            args = [
                V.graph.wrapper_code.val_to_arg_str(x, param.real_type)
                for param, x in zip(self.op_overload._schema.arguments, args)
            ]
        else:
            args = [V.graph.wrapper_code.val_to_arg_str(x) for x in args]

        # let self.codegen_kwargs handle kwargs
        self.kwargs.update(kwargs)
        return args

    @staticmethod
    def find_device(tensor_args, example_output):  # type: ignore[no-untyped-def]
        if tensor_args:
            devices = [arg.get_device() for arg in tensor_args if arg.get_device()]
            return devices[0]
        if isinstance(example_output, torch.Tensor):
            return example_output.device
        if isinstance(example_output, (list, tuple)):
            device_set = OrderedSet(
                FallbackKernel.find_device(None, x) for x in example_output
            )
            # Remove None
            devices = [device for device in device_set if device]
            if len(devices) == 1:
                return devices[0]
            for device in devices:
                if is_gpu(device.type):
                    return device
            return devices[0]
        return None

    def has_side_effects(self):  # type: ignore[no-untyped-def]
        if isinstance(self.op_overload, torch._ops.HigherOrderOperator):
            return False
        return get_schema_info(self.op_overload).is_mutable()

    def get_inputs_that_alias_output(self):  # type: ignore[no-untyped-def]
        return self.alias_names

    def get_mutation_names(self):  # type: ignore[no-untyped-def]
        assert len(self.mutation_names) <= 1
        return self.mutation_names

    # ProxyExecutor Design Note
    # We export the ExternFallbackNodes (for custom ops) into a serialized file
    # and run it with a host side proxy executor to address the ABI problem
    # This is currently only implemented for fbcode. Eventually, we will also make this work for OSS.
    # Detailed design doc can be found at
    # https://docs.google.com/document/d/1wC4DOZFaYym2t1Esz0X5yxlLI3RDnSiyRbUus3bkJ64/edit?usp=sharing
    def export_extern_kernel_node(self):  # type: ignore[no-untyped-def]
        log.debug(
            "Extern kernel node added for node %s with target %s.",
            self.get_name(),
            self.op_overload,
        )

        assert isinstance(self, FallbackKernel)
        args, kwargs = self.unflatten_args(self.inputs, self.constant_args)
        args = self.fill_non_provided_args(args, kwargs)
        ordered_kwargs = [
            self.get_kwargs_value(key, **kwargs)
            for key in self.ordered_kwargs_for_cpp_kernel
        ]
        if not V.graph.aot_mode:
            # No need to serialize in the cpp wrapper JIT mode
            return [*args, *ordered_kwargs]

        serializer = GraphModuleSerializer(None, None)  # type: ignore[arg-type]
        named_arguments = serializer.serialize_inputs(self.op_overload, args, kwargs)

        # serialize_outputs
        def handle_single_output(return_type, output):  # type: ignore[no-untyped-def]
            if isinstance(return_type, torch.TensorType):
                # For single Tensor
                out = output
                if isinstance(output, (list, tuple)):
                    assert len(output) == 1
                    out = output[0]
                return export_schema.Argument.create(
                    as_tensor=export_schema.TensorArgument(name=out.get_name())
                )
            elif isinstance(return_type, torch.ListType) and isinstance(
                return_type.getElementType(), torch.TensorType
            ):
                # For single TensorList
                return export_schema.Argument.create(
                    as_tensors=[
                        export_schema.TensorArgument(name=out.get_name())
                        for out in output
                    ]
                )
            else:
                raise RuntimeError(f"Unsupported return type {type(return_type)}")

        target = self.op_overload
        returns = target._schema.returns  # type: ignore[union-attr]
        if len(returns) == 1:
            # NOTE: [special handling of all_reduce_coalesced_'s return value]
            # all_reduce_coalesced_ return a list of tensors via self.mutation_outputs
            outputs = self.outputs if self.outputs else self.mutation_outputs
            return_type = returns[0].real_type
            output_arguments = [handle_single_output(return_type, outputs)]
        else:
            # For tuple returns, e.g "-> (Tensor, Tensor)" or "-> (Tesnor, Tensor[])"
            # Not generating output args for self.mutation_outputs
            output_arguments = [
                handle_single_output(return_schema.real_type, output)
                for return_schema, output in zip(returns, self.outputs)
            ]

        node = ExternKernelNode(
            name=self.get_name(),
            node=export_schema.Node(
                target=self.op_overload.name(),  # type: ignore[union-attr]
                inputs=named_arguments,
                outputs=output_arguments,
                metadata={},
            ),
        )

        V.graph.extern_kernel_nodes.append(node)

        return [*args, *ordered_kwargs]

    def codegen(self, wrapper) -> None:  # type: ignore[no-untyped-def]
        kernel = self.op_overload
        if V.graph.cpp_wrapper and any(i.dtype.is_complex for i in self.inputs):
            # If any inputs to this fallback op are complex, they may have the Conjugate
            # or Negative dispatch keys applied.  The cpp_wrapper fallback ops that
            # _aren't_ runtime dispatched implicitly bypass the conversions for those
            # keys internally (since they're applied at dispatch time).  Since there's
            # no way to tell at compile time whether a tensor will have these keys
            # applied, pessimize complex fallback ops by always using the runtime
            # dispatched fallback.
            #
            # This is not currently expected to be a performance issue, since few models
            # utilized complex ops, but this decision may need to be reconsidered if
            # that changes.
            log_msg = (
                f"Using proxy executor as fallback for {kernel} due to complex inputs."
            )
            log.warning(log_msg)
            self.use_runtime_dispatch = True
        elif kernel.namespace == "aten":  # type: ignore[union-attr]
            # Aten Fallback Ops
            assert isinstance(kernel, torch._ops.OpOverload)
            if V.graph.cpp_wrapper:
                from torchgen.aoti.fallback_ops import inductor_fallback_ops

                if str(kernel) not in inductor_fallback_ops:
                    # C shim v2 is torchgen-ed, which should cover all aten ops.
                    # If you do hit a missed op, please update fallback_ops.py.
                    log.warning(
                        "%s is missing a c-shim implementation, using proxy executor as fallback",
                        kernel,
                    )
                    self.use_runtime_dispatch = True
        elif kernel.namespace == "_quantized":  # type: ignore[union-attr]
            # Internal Quantized Fallback Ops
            assert isinstance(kernel, torch._ops.OpOverload)
        elif V.graph.cpp_wrapper:
            # For non-aten OpOverload, i.e. custom ops
            self.use_runtime_dispatch = True

        if self.use_runtime_dispatch:
            self.codegen_comment(wrapper)

            exported_args = None
            args = None
            exported_args = self.export_extern_kernel_node()

            wrapper.generate_fallback_kernel_with_runtime_lookup(
                self.get_name(),
                self.python_kernel_name,
                self.cpp_kernel_name,
                args,
                self.op_overload,
                exported_args,
                # NOTE: [special handling of all_reduce_coalesced_'s return value]
                self.outputs if self.outputs else self.mutation_outputs,
            )
        else:
            self.codegen_comment(wrapper)
            args = [*self.codegen_args(), *self.codegen_kwargs()]
            V.graph.wrapper_code.generate_fallback_kernel(self, args)
            if isinstance(self.layout, Layout):
                self.codegen_size_asserts(wrapper)

        self.codegen_unbacked_symbol_defs(wrapper)

    @staticmethod
    def tensor_to_layout(output: torch.Tensor):  # type: ignore[no-untyped-def]
        return FixedLayout(
            output.device,
            output.dtype,
            convert_shape_to_inductor(output.size()),
            convert_shape_to_inductor(output.stride()),
        )

    @classmethod
    def create(cls, kernel, *args, **kwargs):  # type: ignore[no-untyped-def]
        fake_incorrect_kernels = (aten._fused_moving_avg_obs_fq_helper_functional,)
        context: ContextManager[None] = (
            V.graph.fake_mode if kernel not in fake_incorrect_kernels else nullcontext()  # type: ignore[assignment]
        )
        with context:
            (
                example_output,
                tensor_args,
                non_tensor_args,
                unflatten_args,
                unbacked_bindings,
            ) = cls.process_kernel(kernel, *args, **kwargs)

        device = cls.find_device(tensor_args, example_output)
        if example_output is None:
            packed = cls(
                NoneLayout(device=device),
                kernel,
                tensor_args,
                non_tensor_args,
                unflatten_args,
                unbacked_bindings=unbacked_bindings,
            )

        else:
            assert device, "Not sure where to find device info"
            packed = cls(
                MultiOutputLayout(device=device),
                kernel,
                tensor_args,
                non_tensor_args,
                unflatten_args,
                unbacked_bindings=unbacked_bindings,
            )

        def generate_output(output, indices):  # type: ignore[no-untyped-def]
            if isinstance(output, (list, tuple)):
                return type(output)(
                    generate_output(output[i], indices + [(type(output), i)])
                    for i in range(len(output))
                )
            elif isinstance(output, dict):
                return {
                    key: generate_output(val, indices + [(type(output), key)])
                    for key, val in output.items()
                }
            elif isinstance(output, torch.Tensor):
                return MultiOutput(
                    cls.tensor_to_layout(output),
                    packed,
                    indices,
                )
            elif isinstance(output, int):
                return output
            elif isinstance(output, torch.SymInt):
                return output.node.expr
            else:
                assert (
                    output is None
                ), f"FallbackKernel output type {type(output)} is not supported"
                return None

        outputs = generate_output(example_output, [])
        if isinstance(outputs, (list, tuple, dict)):
            packed.outputs = outputs  # type: ignore[assignment]
        else:
            packed.outputs = [outputs]
        return outputs

    def apply_constraint(self):  # type: ignore[no-untyped-def]
        return super().apply_constraint()


@ir_dataclass(frozen=False)
class ComplexView(FallbackKernel):
    """View a complex number as two dtyped numbers or vice versa"""

    def should_allocate(self) -> bool:
        return False

    def get_inputs_that_alias_output(self) -> Sequence[str]:
        # Signal to codegen that our output buffer isn't safe to reuse
        return [self.inputs[0].get_name()]

    def __init__(  # type: ignore[no-untyped-def]
        self,
        layout,
        kernel,
        tensor_args,
        nontensor_args,
        unflatten_args,
        *,
        unbacked_bindings=None,
    ) -> None:
        super().__init__(
            layout,
            kernel,
            tensor_args,
            nontensor_args,
            unflatten_args,
            unbacked_bindings=unbacked_bindings,
        )


@ir_dataclass
class MultiOutputLayout(OutputSpec):
    device: torch.device

    def get_device(self) -> Optional[torch.device]:
        return self.device


class MultiOutput(ExternKernel):
    # Given an input MultiOutputLayout buffer, indexes out an actual buffer
    # from that result.  This doesn't actually produce multiple outputs,
    # that's MultiOutputLayout!
    def codegen_list_tuple_access(self, basename, indices):  # type: ignore[no-untyped-def]
        if len(indices) > 0:
            itype, i = indices[0]
            if issubclass(itype, list):
                return self.codegen_list_tuple_access(f"{basename}[{i}]", indices[1:])
            elif issubclass(itype, tuple):
                # cpp wrapper code needs to use std::get<> to access a tuple
                tuple_access = V.graph.wrapper_code.codegen_tuple_access(
                    basename, self.get_name(), str(i)
                )
                return self.codegen_list_tuple_access(tuple_access, indices[1:])
            elif issubclass(itype, dict):
                return self.codegen_list_tuple_access(f"{basename}['{i}']", indices[1:])
            else:
                raise AssertionError("non supported index type: ", itype)
        else:
            return basename

    def codegen(self, wrapper) -> None:  # type: ignore[no-untyped-def]
        wrapper.codegen_multi_output(
            self.get_name(),
            self.codegen_list_tuple_access(self.inputs[0].get_name(), self.indices),
        )

    def __init__(self, layout: OutputSpec, input, indices: list[tuple[Any, ...]]) -> None:  # type: ignore[no-untyped-def]
        super().__init__(None, layout, [input], ())
        self.name = V.graph.register_buffer(self)
        V.graph.register_operation(self)
        self.indices = indices

    def get_unbacked_symbol_uses(self) -> OrderedSet[sympy.Symbol]:
        return self.inputs[0].get_unbacked_symbol_uses()

    def should_allocate(self) -> bool:
        if len(self.inputs) == 1 and (
            isinstance(self.inputs[0], CppTemplateBuffer)  # Grouped GEMM
        ):
            return True
        return False

    def get_inputs_that_alias_output(self) -> Sequence[str]:
        return [
            inp.get_name()
            for inp in self.inputs
            if isinstance(inp, FallbackKernel)
            and len(inp.get_inputs_that_alias_output()) > 0
        ]


# We just use a normal dataclass for MutableBox/TensorBox/StorageBox since
# they're mainly lowering-time constructs that we expect to mutate and such.
@dataclasses.dataclass
class MutableBox(IRNode):
    """
    TensorBox / StorageBox allow in-place mutation of Tensors
    """

    data: IRNode

    def has_exceeded_max_reads(self) -> bool:
        return self.data.has_exceeded_max_reads()

    def get_device(self) -> Optional[torch.device]:
        return self.data.get_device()

    def make_loader(self) -> Callable[[Sequence[Expr]], OpsValue]:
        return self.data.make_loader()

    def make_indexer(self) -> Callable[[Sequence[Expr]], Expr]:
        return self.data.make_indexer()

    def get_stride(self) -> Sequence[_IntLike]:
        return self.data.get_stride()

    def get_name(self) -> str:
        return self.data.get_name()

    def has_large_inner_fn(self, threshold: Optional[int] = None) -> bool:
        return self.data.has_large_inner_fn(threshold)

    def mark_reuse(self, users: int) -> None:
        return self.data.mark_reuse(users)

    def realize_hint(self) -> None:
        return self.data.realize_hint()

    def unwrap_view(self) -> IRNode:
        return self.data.unwrap_view()

    def freeze_layout(self) -> None:
        return self.data.freeze_layout()

    def freeze_layout_with_stride_order(
        self, order: list[int], allow_padding: bool = False
    ) -> None:
        return self.data.freeze_layout_with_stride_order(order, allow_padding)

    def freeze_layout_with_fill_order(self, order: list[int]) -> None:
        return self.data.freeze_layout_with_fill_order(order)

    def freeze_layout_with_same_order(self, stride: list[_IntLike]) -> None:
        return self.data.freeze_layout_with_same_order(stride)

    def freeze_layout_with_exact_strides(
        self, exact_strides: list[_IntLike], allow_padding: bool = False
    ) -> None:
        return self.data.freeze_layout_with_exact_strides(exact_strides, allow_padding)

    def get_read_writes(self) -> dependencies.ReadWrites:
        return self.data.get_read_writes()

    def get_reads(self) -> OrderedSet[Dep]:
        return self.data.get_reads()

    def num_reads(self) -> int:
        return self.data.num_reads()

    def get_storage_numel(self) -> _IntLike:
        return self.data.get_storage_numel()

    def get_reduction_type(self) -> Optional[str]:
        return self.data.get_reduction_type()

    def get_reduction_size(self) -> Sequence[sympy.Expr]:
        return self.data.get_reduction_size()

    def is_extern(self) -> bool:
        return self.data.is_extern()

    def is_no_op(self) -> bool:
        return self.data.is_no_op()

    def constant_to_device(self, device: torch.device) -> IRNode:
        return self.data.constant_to_device(device)

    def get_mutation_names(self) -> Sequence[str]:
        return self.data.get_mutation_names()

    def get_operation_name(self) -> str:
        return self.data.get_operation_name()

    def get_inputs_that_alias_output(self) -> Sequence[str]:
        return self.data.get_inputs_that_alias_output()

    def realize(self) -> Optional[str]:
        return self.data.realize()

    def get_unbacked_symbol_uses(self) -> OrderedSet[sympy.Symbol]:
        return self.data.get_unbacked_symbol_uses()

    def get_read_names(self) -> OrderedSet[str]:
        return self.data.get_read_names()

    def get_defining_op(self) -> Optional[Operation]:
        return self.data.get_defining_op()

    def codegen_reference(self, writer: Optional[IndentedBuffer] = None) -> str:
        return self.data.codegen_reference(writer)

    @property
    def layout(self) -> OutputSpec:
        # we intentionally call get_output_spec (rather than get_layout) since Buffer.layout is an OutputSpec
        return self.data.get_output_spec()

    def get_layout(self) -> Layout:
        return self.data.get_layout()

    def get_output_spec(self) -> OutputSpec:
        return self.data.get_output_spec()

    def get_size(self) -> Sequence[Expr]:
        return self.data.get_size()

    @property
    def dtype(self):  # type: ignore[no-untyped-def]
        return self.data.dtype

    def __str__(self) -> str:
        if isinstance(self.data, MutableBox):
            line0 = f"{type(self).__name__}({type(self.data).__name__}("
            endl = "))"
            inner = self.data.data
        else:
            line0 = f"{type(self).__name__}("
            inner = self.data
            endl = ")"

        lines = [
            line0,
            indent(str(inner)),
            endl,
        ]
        return "\n".join(lines)

    __repr__ = __str__


class TensorBox(MutableBox):
    @staticmethod
    def create(data):  # type: ignore[no-untyped-def]
        return TensorBox(StorageBox(data))


class StorageBox(MutableBox):
    def is_input_buffer(self):  # type: ignore[no-untyped-def]
        if isinstance(self.data, (InputBuffer, ReinterpretView)):
            return self.data.get_name() in V.graph.graph_inputs
        return False

    def is_module_buffer(self):  # type: ignore[no-untyped-def]
        return (
            isinstance(self.data, (ConstantBuffer))
            and self.data.get_name() in V.graph.constants
        )

    def realize(self) -> Optional[str]:
        if isinstance(
            self.data,
            (
                ComputedBuffer,
                InputsKernel,
                InputBuffer,
                ReinterpretView,
                TemplateBuffer,
            ),
        ):
            return self.data.get_name()
        assert isinstance(self.data, (Pointwise, Reduction, Scan, Sort)), type(
            self.data
        )
        origin_node = self.data.get_origin_node()
        traceback = self.data.get_traceback()
        self.data = ComputedBuffer(
            name=None,
            layout=FlexibleLayout(
                device=self.data.get_device(),
                dtype=self.data.get_dtype(),
                size=self.data.get_size(),
            ),
            data=self.data,
        )
        self.data.name = V.graph.register_buffer(self.data)
        V.graph.register_operation(self.data)
        self.data.origins = self.origins
        self.data.origin_node = origin_node
        self.data.traceback = traceback
        return self.data.name

    def realize_hint(self) -> None:
        """
        Called on buffers we expect to be forced to realize later.
        """
        if (
            isinstance(self.data, (Pointwise, Reduction))
            and self.data.inner_fn_opcount().nontrivial_read_count > 1
        ):
            self.realize()

    def has_exceeded_max_reads(self) -> bool:
        return isinstance(self.data, Pointwise) and (
            self.num_reads() > config.realize_acc_reads_threshold
            or self.has_large_inner_fn()
        )

    def should_realize_on_reuse(self, users):  # type: ignore[no-untyped-def]
        """
        A heuristic to decide if we should realize a tensor
        that is used multiple times.
        """
        if users > 1 and isinstance(self.data, (Pointwise, Reduction)):
            if is_cpu(self.data):
                # Heuristic for realizing reused result of heavy ops on cpu
                opcount = self.data.inner_fn_opcount()
                heavy_ops = ["exp", "sigmoid"]  # a list of heavy ops
                if any(x in opcount.used_ops for x in heavy_ops):
                    return True
            return (
                self.num_reads() > config.realize_reads_threshold
                or self.has_large_inner_fn()
            )
        return False

    def mark_reuse(self, users: int) -> None:
        if self.should_realize_on_reuse(users):
            self.realize()

    def num_reads(self):  # type: ignore[no-untyped-def]
        return self.data.num_reads()


@ir_dataclass(frozen=False)
class Subgraph(IRNode):
    name: str
    graph_module: torch.fx.GraphModule
    graph: Optional[GraphLowering] = None


def _has_aliased_buffers(buffers: Sequence[IRNode]) -> bool:
    buffers = [
        buffer.unwrap_view() if isinstance(buffer, ReinterpretView) else buffer
        for buffer in buffers
    ]
    # assuming the same buffer is represented by the same IRNode object
    return len(OrderedSet(id(buffer) for buffer in buffers)) < len(buffers)


@ir_dataclass(frozen=False)
class InvokeSubgraph(ExternKernel):
    subgraph: Optional[Subgraph] = None
    operands: Optional[list[TensorBox]] = None
    outputs: Optional[list[MultiOutput]] = None

    def __init__(
        self, subgraph: Subgraph, operands: list[TensorBox], layout: MultiOutputLayout
    ) -> None:
        super().__init__(
            name=None,
            layout=layout,
            inputs=operands,
        )
        self.subgraph = subgraph
        self.name = V.graph.register_buffer(self)
        V.graph.register_operation(self)

    @classmethod
    def create(cls, subgraph: Subgraph, operands):  # type: ignore[no-untyped-def]
        # TODO(anijain2305) - Support sym expr as operands in future.
        fx_operands = V.graph.current_node.args[-1]
        fake_operands = [x.meta["val"] for x in fx_operands]  # type: ignore[union-attr]

        # Realize the inputs. Also intermediates can have different strides than
        # the inputs of the subgraph. So, force the intermediates to have same
        # strides as that of subgraph inputs.
        operands = [cls.realize_input(x) for x in operands]

        def handle_sym_expr(stride):  # type: ignore[no-untyped-def]
            return [s.node.expr if isinstance(s, torch.SymInt) else s for s in stride]

        new_operands = []
        for idx, operand in enumerate(operands):
            if isinstance(operand, ShapeAsConstantBuffer):
                new_operands.append(operand)
            else:
                example_stride = handle_sym_expr(fake_operands[idx].stride())
                new_operands.append(cls.require_exact_strides(operand, example_stride))

        operands = new_operands

        if subgraph.graph is None:
            # create and lower subgraphs
            subgraph.graph = V.graph.make_subgraph(
                gm=subgraph.graph_module,
                example_inputs=fake_operands,
                subgraph_name=subgraph.name,
            )
            with V.set_graph_handler(subgraph.graph):
                subgraph.graph.run(*fake_operands)

        outputs = subgraph.graph.graph_outputs

        # Find the device - operands could be integers from shapes, so we can't
        # use operands[0]
        device = None
        for operand in operands:
            if not isinstance(operand, ShapeAsConstantBuffer):
                device = operand.get_device()
                break
        assert device is not None

        invoke_subgraph = InvokeSubgraph(
            subgraph=subgraph,
            operands=operands,
            layout=MultiOutputLayout(device=device),
        )

        def create_output(output: IRNode, ind: int):
            if isinstance(output, (ShapeAsConstantBuffer, NoneAsConstantBuffer)):
                return output
            else:
                return MultiOutput(
                    FixedLayout(
                        device=output.get_device(),
                        dtype=output.get_dtype(),
                        size=output.get_size(),  # type: ignore[arg-type]
                        stride=output.get_stride(),
                        offset=output.get_layout().offset,
                    ),
                    invoke_subgraph,
                    [(list, ind)],
                )

        outputs = [create_output(output, i) for i, output in enumerate(outputs)]
        invoke_subgraph.outputs = outputs
        return outputs

    def codegen(self, wrapper) -> None:  # type: ignore[no-untyped-def]
        wrapper.codegen_invoke_subgraph(self)


@ir_dataclass(frozen=False)
class Conditional(ExternKernel):
    predicate: Optional[IRNode] = None
<<<<<<< HEAD
    operands: Optional[List[Union[TensorBox, ShapeAsConstantBuffer]]] = None
=======
    operands: Optional[list[TensorBox]] = None
>>>>>>> f8a4f166
    true_subgraph: Optional[Subgraph] = None
    false_subgraph: Optional[Subgraph] = None
    outputs: Optional[list[MultiOutput]] = None

    def __init__(
        self,
        predicate: IRNode,
<<<<<<< HEAD
        operands: List[Union[TensorBox, ShapeAsConstantBuffer]],
=======
        operands: list[TensorBox],
>>>>>>> f8a4f166
        true_subgraph: Subgraph,
        false_subgraph: Subgraph,
        layout: MultiOutputLayout,
    ) -> None:
        self.predicate = predicate
        self.operands = operands
        self.true_subgraph = true_subgraph
        self.false_subgraph = false_subgraph

        sym_args, tensor_args = _split_by_sym_type([predicate] + operands)

        super().__init__(
            name=None,
            layout=layout,
            inputs=tensor_args,
            constant_args=sym_args,
        )

        self.name = V.graph.register_buffer(self)
        V.graph.register_operation(self)

    @classmethod
    def create(  # type: ignore[no-untyped-def]
        cls,
        predicate: TensorBox,
        true_fn: Subgraph,
        false_fn: Subgraph,
<<<<<<< HEAD
        operands: List[Union[TensorBox, ShapeAsConstantBuffer]],
=======
        operands: list[TensorBox],
>>>>>>> f8a4f166
    ):
        predicate = cls.realize_input(predicate)
        operands = [cls.realize_input(x) for x in operands]

        fx_operands = V.graph.current_node.args[-1]
        fake_operands = [x.meta["val"] for x in fx_operands]  # type: ignore[union-attr]

        for subgraph in (true_fn, false_fn):
            if subgraph.graph is None:
                # create and lower subgraphs
                subgraph.graph = V.graph.make_subgraph(
                    gm=subgraph.graph_module,
                    example_inputs=fake_operands,
                    subgraph_name=subgraph.name,
                )
                with V.set_graph_handler(subgraph.graph):
                    subgraph.graph.run(*fake_operands)

        true_outputs = true_fn.graph.graph_outputs  # type: ignore[union-attr]
        false_outputs = false_fn.graph.graph_outputs  # type: ignore[union-attr]

        for name, outputs in (("true_fn", true_outputs), ("false_fn", false_outputs)):
            if _has_aliased_buffers(true_outputs):
                raise AssertionError(
                    "Output aliasing is currently not supported in compiled torch.cond. "
                    f"The outputs of the {name} subgraph of torch.cond are aliased: {outputs}"
                )

        # make sure true and false outputs are structurally equivalent
        assert len(true_outputs) == len(false_outputs), (true_outputs, false_outputs)
        for i, (to, fo) in enumerate(zip(true_outputs, false_outputs)):
            assert to.get_size() == fo.get_size(), (i, to, fo)
            assert to.get_stride() == fo.get_stride(), (i, to, fo)
            assert to.get_device() == fo.get_device(), (i, to, fo)
            assert to.get_dtype() == fo.get_dtype(), (i, to, fo)
            assert to.get_layout().offset == fo.get_layout().offset, (i, to, fo)

        if not isinstance(predicate, ShapeAsConstantBuffer):
            # use predicate device for consistent codegen-ing
            device = predicate.get_device()
        else:
            # predicate is not a Tensor: use first operand's device
            assert (
                len(operands) > 0
            ), "When predicate is not a Tensor, there must be at least one operand in torch.cond."
            device = operands[0].get_device()

        conditional = Conditional(
            predicate=predicate,
            operands=operands,
            true_subgraph=true_fn,
            false_subgraph=false_fn,
            layout=MultiOutputLayout(device=device),
        )

        outputs = [
            MultiOutput(
                FixedLayout(
                    device=output.get_device(),
                    dtype=output.get_dtype(),
                    size=output.get_size(),
                    stride=output.get_stride(),
                    offset=output.get_layout().offset,
                ),
                conditional,
                [(list, i)],
            )
            # as the true and false outputs are equivalent,
            # we can use either of them here as a "template"
            for i, output in enumerate(true_outputs)
        ]

        conditional.outputs = outputs
        return outputs

    def codegen(self, wrapper) -> None:  # type: ignore[no-untyped-def]
        wrapper.codegen_conditional(self)


def _split_by_sym_type(
    args: List[Any],
) -> Tuple[List[ShapeAsConstantBuffer], List[Any]]:
    non_sym_args = []
    sym_args = []
    for arg in args:
        if isinstance(arg, ShapeAsConstantBuffer):
            sym_args.append(arg.expr)
        else:
            non_sym_args.append(arg)

    return sym_args, non_sym_args


@ir_dataclass(frozen=False)
class WhileLoop(ExternKernel):
<<<<<<< HEAD
    carried_inputs: Optional[List[Union[TensorBox, ShapeAsConstantBuffer]]] = None
    additional_inputs: Optional[List[Union[TensorBox, ShapeAsConstantBuffer]]] = None
=======
    carried_inputs: Optional[list[TensorBox]] = None
    additional_inputs: Optional[list[TensorBox]] = None
>>>>>>> f8a4f166
    cond_subgraph: Optional[Subgraph] = None
    body_subgraph: Optional[Subgraph] = None
    outputs: Optional[list[MultiOutput]] = None

    def __init__(
        self,
<<<<<<< HEAD
        carried_inputs: List[Union[TensorBox, ShapeAsConstantBuffer]],
        additional_inputs: List[Union[TensorBox, ShapeAsConstantBuffer]],
=======
        carried_inputs: list[TensorBox],
        additional_inputs: list[TensorBox],
>>>>>>> f8a4f166
        cond_subgraph: Subgraph,
        body_subgraph: Subgraph,
        layout: MultiOutputLayout,
    ) -> None:
        self.carried_inputs = carried_inputs
        self.additional_inputs = additional_inputs
        self.cond_subgraph = cond_subgraph
        self.body_subgraph = body_subgraph

        sym_args, tensor_args = _split_by_sym_type(carried_inputs + additional_inputs)
        super().__init__(
            name=None,
            layout=layout,
            inputs=tensor_args,
            constant_args=sym_args,
        )
        self.name = V.graph.register_buffer(self)
        V.graph.register_operation(self)

    @classmethod
    def create(  # type: ignore[no-untyped-def]
        cls,
        cond_fn: Subgraph,
        body_fn: Subgraph,
<<<<<<< HEAD
        carried_inputs: List[Union[TensorBox, ShapeAsConstantBuffer]],
        additional_inputs: List[Union[TensorBox, ShapeAsConstantBuffer]],
=======
        carried_inputs: list[TensorBox],
        additional_inputs: list[TensorBox],
>>>>>>> f8a4f166
    ):
        carried_inputs = [cls.realize_input(x) for x in carried_inputs]
        additional_inputs = [cls.realize_input(x) for x in additional_inputs]
        all_inputs = carried_inputs + additional_inputs

        fx_all_inputs = V.graph.current_node.args[-2] + V.graph.current_node.args[-1]  # type: ignore[operator]
        fake_all_inputs = [x.meta["val"] for x in fx_all_inputs]  # type: ignore[union-attr]

        for subgraph in (cond_fn, body_fn):
            if subgraph.graph is None:
                # create and lower subgraphs
                subgraph.graph = V.graph.make_subgraph(
                    gm=subgraph.graph_module,
                    example_inputs=fx_all_inputs,  # type: ignore[arg-type]
                    subgraph_name=subgraph.name,
                )
                with V.set_graph_handler(subgraph.graph):
                    subgraph.graph.run(*fake_all_inputs)

        cond_outputs = cond_fn.graph.graph_outputs  # type: ignore[union-attr]
        body_outputs = body_fn.graph.graph_outputs  # type: ignore[union-attr]

        if _has_aliased_buffers(body_outputs):
            raise AssertionError(
                "Output aliasing is currently not supported in compiled torch.while_loop. "
                f"The outputs of the body_fn subgraph of torch.while_loop are aliased: {body_outputs}"
            )

        # make sure cond_fn returns a boolean scalar Tensor
        assert len(cond_outputs) == 1, cond_outputs
        assert cond_outputs[0].get_dtype() == torch.bool, cond_outputs
        assert len(cond_outputs[0].get_size()) == 0, cond_outputs

        assert (
            len(all_inputs) > 0
        ), "torch.while_loop is assumed to have at least one operand."

        device = all_inputs[0].get_device()

        # make sure carried_inputs and body outputs are structurally equivalent
        assert len(carried_inputs) == len(body_outputs), (carried_inputs, body_outputs)
        for i, (op, bo) in enumerate(zip(carried_inputs, body_outputs)):

            def _guard_list_equals(
                lhs_exprs: list[Union[int, sympy.expr]],
                rhs_exprs: list[Union[int, sympy.expr]],
            ) -> None:
                for lhs, rhs in zip(lhs_exprs, rhs_exprs):
                    V.graph.sizevars.guard_equals(lhs, rhs)

            _guard_list_equals(op.get_size(), bo.get_size())
            _guard_list_equals(op.get_stride(), bo.get_stride())
            # assume all carried_inputs and outputs are on the same device
            # as the MultiOutputLayout below requires single device
            assert op.get_device() == bo.get_device() == device, (i, op, bo, device)
            assert op.get_dtype() == bo.get_dtype(), (i, op, bo)
            assert op.get_layout().offset == bo.get_layout().offset, (i, op, bo)

        while_loop = WhileLoop(
            carried_inputs=carried_inputs,
            additional_inputs=additional_inputs,
            cond_subgraph=cond_fn,
            body_subgraph=body_fn,
            # asserted above that there is at least one operand
            layout=MultiOutputLayout(device=device),
        )

        outputs = [
            MultiOutput(
                FixedLayout(
                    device=output.get_device(),
                    dtype=output.get_dtype(),
                    size=output.get_size(),
                    stride=output.get_stride(),
                    offset=output.get_layout().offset,
                ),
                while_loop,
                [(list, i)],
            )
            for i, output in enumerate(body_outputs)
        ]

        for inp, out in zip(carried_inputs, outputs):
            if inp.get_name() in V.graph.graph_inputs:
                # if a carried input of the while_loop is a graph input,
                # it can be returned as is when the number of iterations
                # is zero. due to this, we can't (generally) reuse the
                # output buffers corresponding to the graph inputs, as
                # the inputs may end up being mutated.
                V.graph.never_reuse_buffers.add(out.get_name())

        while_loop.outputs = outputs
        return outputs

    def codegen(self, wrapper) -> None:  # type: ignore[no-untyped-def]
        wrapper.codegen_while_loop(self)


class EffectfulKernel(FallbackKernel):
    def __init__(  # type: ignore[no-untyped-def]
        self,
        layout,
        kernel,
        tensor_args,
        nontensor_args,
        unflatten_args,
        kwargs=None,
        *,
        unbacked_bindings=None,
    ) -> None:
        super().__init__(
            layout,
            kernel,
            tensor_args,
            nontensor_args,
            unflatten_args,
            kwargs=None,
            unbacked_bindings=unbacked_bindings,
        )

        from torch._higher_order_ops.effects import get_effect_key

        effect_type = get_effect_key(kernel, (*nontensor_args, *tensor_args), kwargs)
        assert effect_type is not None
        self.effect_type = effect_type
        self.prev_effect_buffer = V.graph.effectful_ops.get(effect_type, None)
        V.graph.effectful_ops[effect_type] = self

    def get_read_writes(self) -> dependencies.ReadWrites:
        read_writes = super().get_read_writes()

        if self.prev_effect_buffer is not None:
            read_writes.reads.add(
                dependencies.StarDep(self.prev_effect_buffer.get_name())
            )

        return read_writes

    def has_side_effects(self) -> bool:
        return True


@ir_dataclass
class TorchBindObject(IRNode):
    name: str
    value: torch._C.ScriptObject

    def get_name(self):  # type: ignore[no-untyped-def]
        return self.name

    def codegen_reference(self, writer: Optional[IndentedBuffer] = None) -> str:
        return self.name


class _CollectiveKernel(FallbackKernel):
    def should_allocate(self) -> bool:
        return False

    def has_side_effects(self) -> bool:
        return True

    # This is identical to FallbackKernel.set_cpp_kernel(), minus the
    # part that checks against input aliasing and mutation.
    def set_cpp_kernel_name(self, cpp_kernel_name: Optional[str] = None) -> None:
        assert (
            type(self.op_overload) is torch._ops.OpOverload
        ), "Setting cpp kernel needs a valid op_overload"
        kernel = self.op_overload
        self.cpp_kernel_name = kernel._schema.name

        self.ordered_kwargs_for_cpp_kernel = [
            x.name for x in kernel._schema.arguments if x.kwarg_only
        ]

    # NOTE: [In-Place Collective Safety]
    # Between the initiation and completion of an in-place collective, the
    # input buffers are subject to both volatile reads and volatile writes.
    # They must not be read, written to or reused by another kernel. To ensure
    # the constraints, we model collective -> wait_tensor as as two-step
    # mutation of the input buffers.
    @classmethod
    def create_inplace(  # type: ignore[no-untyped-def]
        cls, kernel, inputs: Union[TensorBox, list[TensorBox]], *args, **kwargs
    ) -> None:
        with V.graph.fake_mode:
            (
                _example_output,
                tensor_args,
                non_tensor_args,
                unflatten_args,
                unbacked_bindings,
            ) = cls.process_kernel(kernel, inputs, *args, **kwargs)
        assert not unbacked_bindings, f"{kernel} {unbacked_bindings}"
        for tensor_arg in tensor_args:
            tensor_arg.realize()

        device = tensor_args[0].get_device()
        packed = cls(
            NoneLayout(device=device),
            kernel,
            tensor_args,
            non_tensor_args,
            unflatten_args,
        )

        inps = pytree.tree_leaves(inputs)
        packed.mutation_outputs.extend(
            [MutationOutput(NoneLayout(device=device), buf, packed) for buf in inps]
        )

        # For inplace collective ops, the input is guaranteed to be alias of the returned value of op.
        packed.alias_names.extend([inp.get_name() for inp in inps])
        if "out" in kwargs:
            packed.mutation_outputs.append(
                MutationOutput(NoneLayout(device=device), kwargs["out"], packed)
            )
            # For out-variant collective ops, the `out=` arg is guaranteed to be alias of the returned value of op.
            packed.alias_names.append(kwargs["out"].get_name())

    # NOTE: [Out-of-Place Collective Safety]
    # Between the initiation and completion of an out-of-place collective:
    #
    # Input buffers:
    # - Are subject to volatile reads
    # - Can be read by another kernel
    # - Must not be written to or reused by another kernel
    #
    # Output buffers:
    # - Are subject to volatile writes
    # - Must not be read, written to or reused by another kernel
    #
    # To ensure the safety of input buffers without sacrificing read
    # availability, we add input buffers as read deps of wait_tensor kernels.
    #
    # To ensure the safety of output buffers, we model wait_tensor as a
    # mutation to the output buffer. Note we also assumes the user program being
    # correct and the output buffer is not consumed by kernels other than
    # wait_tensor.
    #
    # TODO(yifu): add a pre-grad pass to validate the correctness of collective
    # usage in the user program.
    @classmethod
    def create_out_of_place(  # type: ignore[no-untyped-def]
        cls, kernel, inputs: Union[TensorBox, list[TensorBox]], *args, **kwargs
    ):
        with V.graph.fake_mode:
            (
                example_output,
                tensor_args,
                non_tensor_args,
                unflatten_args,
                unbacked_bindings,
            ) = cls.process_kernel(kernel, inputs, *args, **kwargs)
        assert not unbacked_bindings, f"{kernel}, {unbacked_bindings}"
        for tensor_arg in tensor_args:
            tensor_arg.realize()

        if isinstance(example_output, list):
            device = cls.find_device(tensor_args, example_output)
            packed = cls(
                MultiOutputLayout(device=device),
                kernel,
                tensor_args,
                non_tensor_args,
                unflatten_args,
            )
            packed.outputs = [
                MultiOutput(
                    cls.tensor_to_layout(tensor),
                    packed,
                    [(list, i)],
                )
                for i, tensor in enumerate(example_output)
            ]
            return packed.outputs
        else:
            packed = cls(
                cls.tensor_to_layout(example_output),
                kernel,
                tensor_args,
                non_tensor_args,
                unflatten_args,
            )
            packed.outputs = [packed]
            return packed


class _WaitKernel(_CollectiveKernel):
    def get_volatile_reads(self):  # type: ignore[no-untyped-def]
        inp = self.inputs[0]
        if isinstance(inp, _CollectiveKernel):
            # Out-of-place single-output
            return [inp.inputs[0]]
        elif isinstance(inp, MultiOutput):
            # This can be two things:
            # 1. Out-of-place multi-output coll
            # 2. In-place coll with inputs coming from another MultiOutput
            coll = inp.inputs[0]
            # Case 1
            if isinstance(coll, _CollectiveKernel):
                _, idx = inp.indices[0]
                return [coll.inputs[idx]]
            # Case 2
            return []
        else:
            # In-place requires no additional deps handling for volatile
            # reads since the inputs are mutated.
            return []

    @classmethod
    def create_wait(cls, kernel, inp: TensorBox) -> None:  # type: ignore[no-untyped-def]
        with V.graph.fake_mode:
            (
                _example_output,
                tensor_args,
                non_tensor_args,
                unflatten_args,
                unbacked_bindings,
            ) = cls.process_kernel(kernel, inp)
        assert not unbacked_bindings, f"{kernel} {unbacked_bindings}"
        packed = cls(
            NoneLayout(device=inp.get_device()),
            kernel,
            tensor_args,
            non_tensor_args,
            unflatten_args,
        )
        packed.mutation_outputs.append(
            MutationOutput(NoneLayout(device=inp.get_device()), inp, packed)
        )

    def get_read_writes(self) -> dependencies.ReadWrites:
        read_writes = super().get_read_writes()
        # See [Out-of-Place Collective Safety].
        volatile_reads = self.get_volatile_reads()
        for vr in volatile_reads:
            read_writes.reads.add(dependencies.StarDep(vr.get_name()))
        return read_writes


# NB: recursive structure here reflects val_to_arg_str, avoid
# calling free_unbacked_symbols on "exotic" types that don't get pexpr
# treatment
def maybe_free_unbacked_symbols(s: object) -> OrderedSet[Symbol]:
    if isinstance(s, (SymTypes, Expr)):
        # This branch should be impossible in return position
        return free_unbacked_symbols(s)
    elif isinstance(s, (tuple, list)):
        r = OrderedSet[sympy.Symbol]()
        for t in s:
            r |= maybe_free_unbacked_symbols(t)
        return r
    elif isinstance(s, torch.Tensor):
        # This branch is impossible in constant-args position
        return free_unbacked_symbols(s)
    else:
        return OrderedSet()<|MERGE_RESOLUTION|>--- conflicted
+++ resolved
@@ -7210,11 +7210,7 @@
 @ir_dataclass(frozen=False)
 class Conditional(ExternKernel):
     predicate: Optional[IRNode] = None
-<<<<<<< HEAD
-    operands: Optional[List[Union[TensorBox, ShapeAsConstantBuffer]]] = None
-=======
     operands: Optional[list[TensorBox]] = None
->>>>>>> f8a4f166
     true_subgraph: Optional[Subgraph] = None
     false_subgraph: Optional[Subgraph] = None
     outputs: Optional[list[MultiOutput]] = None
@@ -7222,11 +7218,7 @@
     def __init__(
         self,
         predicate: IRNode,
-<<<<<<< HEAD
-        operands: List[Union[TensorBox, ShapeAsConstantBuffer]],
-=======
         operands: list[TensorBox],
->>>>>>> f8a4f166
         true_subgraph: Subgraph,
         false_subgraph: Subgraph,
         layout: MultiOutputLayout,
@@ -7236,13 +7228,15 @@
         self.true_subgraph = true_subgraph
         self.false_subgraph = false_subgraph
 
-        sym_args, tensor_args = _split_by_sym_type([predicate] + operands)
+        inputs = []
+        if not isinstance(predicate, ShapeAsConstantBuffer):
+            inputs.append(predicate)
+        inputs.extend(operands)
 
         super().__init__(
             name=None,
             layout=layout,
-            inputs=tensor_args,
-            constant_args=sym_args,
+            inputs=inputs,
         )
 
         self.name = V.graph.register_buffer(self)
@@ -7254,11 +7248,7 @@
         predicate: TensorBox,
         true_fn: Subgraph,
         false_fn: Subgraph,
-<<<<<<< HEAD
-        operands: List[Union[TensorBox, ShapeAsConstantBuffer]],
-=======
         operands: list[TensorBox],
->>>>>>> f8a4f166
     ):
         predicate = cls.realize_input(predicate)
         operands = [cls.realize_input(x) for x in operands]
@@ -7338,42 +7328,18 @@
         wrapper.codegen_conditional(self)
 
 
-def _split_by_sym_type(
-    args: List[Any],
-) -> Tuple[List[ShapeAsConstantBuffer], List[Any]]:
-    non_sym_args = []
-    sym_args = []
-    for arg in args:
-        if isinstance(arg, ShapeAsConstantBuffer):
-            sym_args.append(arg.expr)
-        else:
-            non_sym_args.append(arg)
-
-    return sym_args, non_sym_args
-
-
 @ir_dataclass(frozen=False)
 class WhileLoop(ExternKernel):
-<<<<<<< HEAD
-    carried_inputs: Optional[List[Union[TensorBox, ShapeAsConstantBuffer]]] = None
-    additional_inputs: Optional[List[Union[TensorBox, ShapeAsConstantBuffer]]] = None
-=======
     carried_inputs: Optional[list[TensorBox]] = None
     additional_inputs: Optional[list[TensorBox]] = None
->>>>>>> f8a4f166
     cond_subgraph: Optional[Subgraph] = None
     body_subgraph: Optional[Subgraph] = None
     outputs: Optional[list[MultiOutput]] = None
 
     def __init__(
         self,
-<<<<<<< HEAD
-        carried_inputs: List[Union[TensorBox, ShapeAsConstantBuffer]],
-        additional_inputs: List[Union[TensorBox, ShapeAsConstantBuffer]],
-=======
         carried_inputs: list[TensorBox],
         additional_inputs: list[TensorBox],
->>>>>>> f8a4f166
         cond_subgraph: Subgraph,
         body_subgraph: Subgraph,
         layout: MultiOutputLayout,
@@ -7383,13 +7349,12 @@
         self.cond_subgraph = cond_subgraph
         self.body_subgraph = body_subgraph
 
-        sym_args, tensor_args = _split_by_sym_type(carried_inputs + additional_inputs)
         super().__init__(
             name=None,
             layout=layout,
-            inputs=tensor_args,
-            constant_args=sym_args,
-        )
+            inputs=carried_inputs + additional_inputs,
+        )
+
         self.name = V.graph.register_buffer(self)
         V.graph.register_operation(self)
 
@@ -7398,13 +7363,8 @@
         cls,
         cond_fn: Subgraph,
         body_fn: Subgraph,
-<<<<<<< HEAD
-        carried_inputs: List[Union[TensorBox, ShapeAsConstantBuffer]],
-        additional_inputs: List[Union[TensorBox, ShapeAsConstantBuffer]],
-=======
         carried_inputs: list[TensorBox],
         additional_inputs: list[TensorBox],
->>>>>>> f8a4f166
     ):
         carried_inputs = [cls.realize_input(x) for x in carried_inputs]
         additional_inputs = [cls.realize_input(x) for x in additional_inputs]
