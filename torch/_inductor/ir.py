from __future__ import annotations

import contextlib
import dataclasses
import functools
import itertools
import logging
import textwrap
import traceback
import typing
from contextlib import nullcontext
from enum import Enum
from functools import partial
from typing import (
    Any,
    Callable,
    ClassVar,
    ContextManager,
    Dict,
    Generator,
    Iterable,
    List,
    Literal,
    Optional,
    overload,
    Sequence,
    Set,
    Tuple,
    TYPE_CHECKING,
    TypeVar,
    Union,
)
from typing_extensions import Never, TypeAlias
from unittest.mock import patch

import sympy
from sympy import Expr, Integer, Symbol

import torch._export.serde.schema as export_schema
import torch._logging
import torch.fx
import torch.utils._pytree as pytree
from torch._dynamo.device_interface import get_interface_for_device
from torch._dynamo.utils import identity
from torch._export.serde.serialize import GraphModuleSerializer
from torch._higher_order_ops.auto_functionalize import can_auto_functionalize
from torch._inductor import metrics
from torch._prims_common import (
    compute_required_storage_length,
    is_boolean_dtype,
    is_float_dtype,
    make_channels_last_strides_for,
    StrideType,
)
from torch._subclasses.fake_tensor import get_schema_info
from torch.fx.experimental.symbolic_shapes import (
    CallMethodKey,
    compute_unbacked_bindings,
    DivideByKey,
    free_unbacked_symbols,
    rebind_unbacked,
    resolve_unbacked_bindings,
    ShapeEnv,
    SymTypes,
)
from torch.utils._ordered_set import OrderedSet
from torch.utils._sympy.functions import CleanDiv, FloorDiv, ModularIndexing
from torch.utils._sympy.symbol import SymT

from . import config, dependencies
from .codegen.common import BackendFeature, index_prevent_reordering
from .dependencies import (
    Dep,
    extract_free_unbacked_symbols,
    extract_input_node_reduction_ranges,
    extract_read_writes,
    var_builder,
)
from .loop_body import LoopBody
from .ops_handler import OpCounterCSE, OpCountResult
from .runtime.benchmarking import benchmarker
from .runtime.hints import ReductionHint
from .utils import (
    argsort,
    argsort_sym,
    cache_on_self,
    ceildiv,
    convert_shape_to_inductor,
    convert_shape_to_symint,
    developer_warning,
    get_kernel_metadata,
    ir_dataclass,
    is_dynamic,
    is_gpu,
    sympy_dot,
    sympy_index_symbol,
    sympy_index_symbol_with_prefix,
    sympy_product,
    sympy_subs,
)
from .virtualized import ops, OpsValue, V


if TYPE_CHECKING:
    from torch.fx.node import Node

    from .codegen.cuda.cuda_template import CUDATemplate
    from .graph import GraphLowering
    from .utils import IndentedBuffer

else:
    CUDATemplate: TypeAlias = object


_T = TypeVar("_T")
_U = TypeVar("_U")
_V = TypeVar("_V")

_IntLike: TypeAlias = Union[int, Expr]
_NumLike: TypeAlias = Union[int, float, Expr]

_AnyLayout: TypeAlias = Union["Layout", "MultiOutputLayout", "NoneLayout"]

log = logging.getLogger(__name__)
indent = functools.partial(textwrap.indent, prefix="  ")
aten = torch.ops.aten

""" [Note: Inductor IR]

Inductor's IR is produced by executing 'lowering' code (see lowering.py).  Each
lowering is registered to a particular aten operator, and expects inputs that
correspond to the aten schema.  However, in place of torch Tensor inputs, lowerings
expect Inductor TensorBox inputs.

TensorBox IR represents torch tensors.  Tensors are sometimes single objects owning
storage, and sometimes views of another Tensor's storage.  Mutating tensor operations
(such as add_()) affect the underlying storage and any associated views.  Other operations
(such as .t_()) update metadata about the current view but don't modify the underlying storage.

To model this in Inductor, the IR distinguishes between TensorBox, View, StorageBox and Buffer.

TensorBox is the top level IR construct that any lowering should produce and maps to a torch.Tensor
output from an operation.  But just as torch.Tensors take different forms, TensorBox IR can
reference View IR or directly reference StorageBox IRs.

Some Inductor lowerings produce new sets of 'Box'es, while others (such as .t() or other view ops)
may take an existing TensorBox and point it to a new underlying View IR.

Tensors that directly own storage are represented as a chain of:
TensorBox -> StorageBox -> Buffer
where Buffer is a simple (1D) allocation, and StorageBox introduces the concept of a Layout.

If you mutate the data of such a tensor, we swing the StorageBox pointer to point to a new buffer
(leaving the old buffer unmodified and functionalizing the operation).

Tensors backed by views add one more indirection to the IR.
TensorBox -> View -> StorageBox -> Buffer
In these cases, the underlying StorageBox/Buffer will be shared with the pre-view TensorBox.

Computation is represented by Operation nodes, with each operation producing 1
or more output Buffers. In the case of mutations, these will be new Buffers that have the
mutated buffer listed in its get_mutation_names().

It is also possible to have an InputBuffer for which there is no corresponding Operation,
e.g. it may be a graph input or compile time constant.

"""


_NodeOrNodes: TypeAlias = Union[
    int,
    "TensorBox",
    Dict[str, "TensorBox"],
    "Symbol",
    "IRNode",
    Sequence[
        Optional[Union[int, Dict[str, "TensorBox"], "TensorBox", "Symbol", "IRNode"]]
    ],
]


def validate_ir(node_or_nodes: Optional[_NodeOrNodes]) -> None:
    def _check_tensorbox(nodes: Optional[_NodeOrNodes]) -> None:
        # Could expand this to check deeper properties
        # (e.g. TensorBox points to View or StorageBox)
        if nodes is None:
            pass
        elif isinstance(nodes, (list, tuple)):
            for node in nodes:
                _check_tensorbox(node)
        elif isinstance(nodes, dict):
            for node in nodes.values():
                _check_tensorbox(node)
        else:
            assert isinstance(
                nodes,
                (
                    torch._inductor.ir.ExpandView,
                    DynamicScalar,
                    AssertScalar,
                    TensorBox,
                    sympy.logic.boolalg.Boolean,
                    Expr,
                    int,
                    EffectfulKernel,
                ),
            ), f"Found {type(nodes)}, which is not a supported top level IR node. See [Note: Inductor IR]"

    # Be picky about the accepted data structure (don't use pytree here)
    _check_tensorbox(node_or_nodes)


def ops_wrapper(name: str) -> Callable[..., OpsValue]:
    assert isinstance(name, str)

    def fn(*args: object, **kwargs: object) -> OpsValue:
        return getattr(ops, name)(*args, **kwargs)

    return fn


def inverse_reorder(order: Sequence[int]) -> Callable[[Sequence[_T]], Sequence[_T]]:
    inv_order = dict(zip(order, range(len(order))))

    def reindex(index: Sequence[_T]) -> Sequence[_T]:
        assert len(index) == len(inv_order)
        return [index[inv_order[i]] for i in range(len(index))]

    return reindex


def same_reorder(order: Sequence[int]) -> Callable[[Sequence[_T]], Sequence[_T]]:
    def reindex(index: Sequence[_T]) -> Sequence[_T]:
        assert len(index) == len(order)
        return [index[order[i]] for i in range(len(index))]

    return reindex


def fuse_reindexing(
    reindex1: Callable[[Sequence[_U]], Sequence[_V]],
    reindex2: Callable[[Sequence[_T]], Sequence[_U]],
) -> Callable[[Sequence[_T]], Sequence[_V]]:
    def reindex(index: Sequence[_T]) -> Sequence[_V]:
        return reindex1(reindex2(index))

    return reindex


NHWC_STRIDE_ORDER = [3, 0, 2, 1]
NHWDC_STRIDE_ORDER = [4, 0, 3, 2, 1]


def get_fill_order(
    seq: Sequence[Union[int, torch.SymInt, Expr]], shape_env: Optional[ShapeEnv] = None
) -> Sequence[int]:
    """
    Convert strides to fill order (argsort)
    """
    if shape_env is None:
        sorted_idx: Sequence[int] = argsort(seq)
    else:
        # argsort_sym handles unbacked symints (with the help of the shape_env)
        sorted_idx = argsort_sym(shape_env, seq)
    return sorted_idx


def stride_order2fill_order(order: Sequence[Union[int, Integer]]) -> Sequence[int]:
    """
    Convert stride order to fill order
    For channel last format,

    stride order = [3, 0, 2, 1] and fill order = [1, 3, 2, 0]
    """
    lookup = {pos: idx for idx, pos in enumerate(order)}
    fill_order = [lookup[i] for i in range(len(order))]
    return fill_order


def get_stride_order(
    seq: Sequence[Union[int, torch.SymInt, Expr]], shape_env: Optional[ShapeEnv] = None
) -> Sequence[int]:
    """
    Convert strides to stride order
    """
    sorted_idx: Sequence[int] = get_fill_order(seq, shape_env)
    out = [0 for _ in range(len(seq))]
    for i, elem in enumerate(sorted_idx):
        out[elem] = i
    return out


@overload
def ir_node_to_tensor(x: Literal[None], guard_shape: bool = True) -> None:
    ...


@overload
def ir_node_to_tensor(x: IRNode, guard_shape: bool = True) -> torch.Tensor:
    ...


def ir_node_to_tensor(
    x: Optional[IRNode], guard_shape: bool = True
) -> Optional[torch.Tensor]:
    if x is None:
        return None

    shape_fn: Callable[[Union[int, Expr]], Union[int, Expr]]
    if not guard_shape:
        shape_fn = V.graph.sizevars.size_hint
    else:
        shape_fn = identity
    size = [shape_fn(s) for s in x.get_size()]
    stride: StrideType
    if is_storage_and_layout(x):
        stride = [shape_fn(s) for s in x.get_layout().stride]  # type: ignore[union-attr]
    else:
        stride = FlexibleLayout.contiguous_strides(size)
    dtype = x.get_dtype()
    device = x.get_device()
    size = convert_shape_to_symint(size)
    stride = convert_shape_to_symint(stride)
    with V.graph.sizevars.shape_env.suppress_guards():
        t = torch.empty_strided(
            size=size, stride=stride, dtype=dtype, device=device
        ).zero_()
    return t


def may_convert_to_optional(
    value: Optional[Sequence[_T]],
) -> Optional[Sequence[Optional[_T]]]:
    if isinstance(value, list) and not value:
        # [None] makes sure the cpp wrapper codegen will generate something like
        # {std::nullopt} instead of {}
        return [None]
    return value


def get_device_type(x: object) -> Optional[str]:
    if get_device := getattr(x, "get_device", None):
        return get_device_type(get_device())
    if isinstance(x, torch.device):
        return x.type
    return None


def is_triton(x: object) -> bool:
    dtype = get_device_type(x)
    return bool(dtype and is_gpu(dtype))


def is_cpu(x: object) -> bool:
    return get_device_type(x) == "cpu"


class IRNode:
    _current_origins: ClassVar[OrderedSet[Any]] = OrderedSet()

    # NB: These are kinda weird,
    origins: OrderedSet[Any] = dataclasses.field(init=False)
    traceback: Optional[List[str]] = dataclasses.field(init=False)
    origin_node: Optional[torch.fx.Node] = dataclasses.field(init=False)

    @staticmethod
    @contextlib.contextmanager
    def current_origins(origins: OrderedSet[Node]) -> Generator[None, None, None]:
        old = IRNode._current_origins
        IRNode._current_origins = old | origins
        try:
            yield
        finally:
            IRNode._current_origins = old

    def _post_init_setattr(self, attr, value) -> None:  # type: ignore[no-untyped-def]
        # Intended for use in __post_init__ for enforcing an invariant on a dataclass
        # If you must, can also be used for setting provenance info
        # We would like to try and minimize these usages though
        object.__setattr__(self, attr, value)

    def __post_init__(self) -> None:
        self._post_init_setattr("origins", OrderedSet(self._current_origins))
        self._post_init_setattr(
            "traceback", traceback.format_stack() if config.debug_ir_traceback else None
        )
        self._post_init_setattr("origin_node", None)

    def get_read_names(self) -> OrderedSet[str]:
        raise NotImplementedError(f"NYI on {type(self)}")

    def get_traceback(self) -> Optional[List[str]]:
        return self.traceback

    def get_origin_node(self):  # type: ignore[no-untyped-def]
        return self.origin_node

    def get_defining_op(self) -> Optional[Operation]:
        raise NotImplementedError

    def common_repr(self, shorten: bool = True) -> Sequence[str]:
        origins = f"origins={getattr(self, 'origins', '')}"
        if shorten and len(origins) > 64:
            # this can get *very* long
            origins = f"{origins[:61]}..."
        return [origins]

    def str_helper(
        self, lines: Sequence[object], shorten: bool = True, multiline: bool = True
    ) -> str:
        lines = list(lines) + list(self.common_repr(shorten))
        lines = list(map(str, lines))
        if multiline:
            new_lines = indent(",\n".join(lines))
            return f"{type(self).__name__}(\n{new_lines}\n)"
        else:
            return f"{type(self).__name__}({lines})"

    def get_dtype(self) -> torch.dtype:
        return self.dtype

    def get_layout(self) -> _AnyLayout:
        raise NotImplementedError(f"get_layout() is not implemented by {type(self)}!")

    def get_size(self) -> Sequence[_IntLike]:
        raise NotImplementedError(f"get_size() is not implemented by {type(self)}!")

    @property
    def shape(self) -> Union[_IntLike, sympy.Rel, Sequence[_IntLike]]:
        return self.get_size()

    def get_numel(self) -> Expr:
        return sympy_product(self.get_size())

    def is_zero_elements(self) -> bool:
        return V.graph.sizevars.is_expr_static_and_true(sympy.Eq(self.get_numel(), 0))

    def realize(self) -> Optional[str]:
        """
        If the IRNode refers to data which has not been materialized (e.g.,
        it is a Pointwise/Reduction that could potentially have more
        compute fused into it), realize the IRNode into physical memory,
        ending the possibility of fusing into it, but allowing, e.g., multiple
        users to access the data without having to recompute.

        Check StorageBox.realize for a particularly notable implementation.

        TODO(ezyang): I think, in principle, every IRNode should have an
        implementation of this, and most of the time no-op is OK, but you
        really do have to audit each IRNode for this, so for now, raise
        an error if it's not implemented.  Note that some code in graph.py
        will catch this thrown error and suppress it with a warning.
        """
        raise NotImplementedError(f"realize NYI on {type(self)}")

    def codegen_reference(self, writer: Optional[IndentedBuffer] = None) -> str:
        raise NotImplementedError(f"codegen_reference NYI on {type(self)}")

    # The abstract method declarations below serve to convince mypy that all IRNode instances have these functions
    # defined, while having no effect at runtime. We cannot create stub implementations here because other parts of
    # the code dynamically check for defined attributes.
    get_device: Callable[[], torch.device]
    get_name: Callable[[], str]
    get_reads: Callable[[], Any]
    num_reads: Callable[[], int]
    get_stride: Callable[[], Any]
    get_storage_numel: Callable[[], _IntLike]
    has_exceeded_max_reads: Callable[[], bool]
    make_loader: Callable[[], Callable[[Sequence[_IntLike]], OpsValue]]
    make_indexer: Callable[[], Callable[[Sequence[_IntLike]], _IntLike]]
    realize_hint: Callable[[], None]
    get_unbacked_symbol_uses: Callable[[], OrderedSet[Symbol]]

    if TYPE_CHECKING:

        @property
        def dtype(self) -> torch.dtype:
            ...

        def mark_reuse(self, users: int) -> None:
            ...


@ir_dataclass(frozen=False)
class Operation:
    def __post_init__(self) -> None:
        self.operation_name: Optional[str] = None

    def get_device(self):  # type: ignore[no-untyped-def]
        raise NotImplementedError

    def get_origin_node(self):  # type: ignore[no-untyped-def]
        assert hasattr(self, "origin_node")
        return self.origin_node

    def get_origins(self):  # type: ignore[no-untyped-def]
        assert hasattr(self, "origins")
        return self.origins

    def get_operation_name(self) -> str:
        assert self.operation_name is not None
        return self.operation_name

    def is_extern(self) -> bool:
        return False

    def is_no_op(self) -> bool:
        return False

    def get_read_writes(self):  # type: ignore[no-untyped-def]
        raise NotImplementedError

    def is_user_of(self, name):  # type: ignore[no-untyped-def]
        return name in self.get_read_names()

    def get_read_names(self) -> OrderedSet[str]:
        return OrderedSet(dep.name for dep in self.get_reads())

    def get_reads(self):  # type: ignore[no-untyped-def]
        return self.get_read_writes().reads

    def get_outputs(self) -> List[Buffer]:
        raise NotImplementedError

    def get_unbacked_symbol_defs(self) -> OrderedSet[sympy.Symbol]:
        return OrderedSet()

    def get_unbacked_symbol_uses(self) -> OrderedSet[sympy.Symbol]:
        """
        Returns the unbacked symbols which are required to be in scope in
        order to successfully perform codegen for this buffer.  For example,
        a buffer that corresponds to an extern kernel call that takes i0 as
        an argument would return {i0} here.  This is used to generate necessary
        dependencies that ensure we actually bind i0 in codegen before you
        try to use it.

        Note that this is NOT transitive; in particular, if this buffer takes
        in as input another buffer with dynamic shape (e.g., (i0,)), we will
        not report it here, because you will already have a dependency
        on that buffer, which will eventually have a dependency on i0 if
        necessary.
        """
        return OrderedSet()

    def get_workspace_size(self) -> int:
        """
        Gets extra global memory size needed by this buffer.
        Some algorithms (e.g. group gemm) may require extra global memory in the generated code.
        """
        return 0


@ir_dataclass
class Loops(IRNode):
    device: torch.device
    dtype: torch.dtype
    inner_fn: Callable[..., OpsValue]
    ranges: Sequence[_IntLike]

    def get_unbacked_symbol_uses(self) -> OrderedSet[Symbol]:
        return OrderedSet().union(
            *(free_unbacked_symbols(e) for e in self.ranges),
            self.inner_fn_free_unbacked_symbols(),
        )

    def __str__(self, names: Tuple[str] = ("ranges",)) -> str:
        return self.str_helper(
            [
                f"'{self.device.type}'",
                str(self.dtype),
                self.inner_fn_str(),
            ]
            + [f"{name}={getattr(self, name)}" for name in names]
            + [f"origin_node={self.origin_node!r}"]
        )

    def __post_init__(self) -> None:
        super().__post_init__()

    __repr__ = __str__

    def get_device(self) -> torch.device:
        return self.device

    def get_origin_node(self) -> Optional[Node]:
        return self.origin_node

    def get_size(self) -> Sequence[_IntLike]:
        return self.ranges

    def get_pointwise_size(self) -> Sequence[_IntLike]:
        return self.ranges

    def is_extern(self) -> bool:
        return False

    @classmethod
    def create(cls, *args, **kwargs):  # type: ignore[no-untyped-def]
        origin_node = kwargs.pop("origin_node", None)
        tb = kwargs.pop("traceback", None)
        # if "origin_node" in kwargs:
        #     breakpoint()
        r = cls(*args, **kwargs)
        # Need to explicitly set origin_node here to propagate it down.
        # todo(chilli): I think it would be better for IRNode to directly set
        # origin_node
        r._post_init_setattr("origin_node", origin_node)
        r._post_init_setattr("traceback", tb or r.traceback)
        return TensorBox.create(r)

    @staticmethod
    def _index(ranges: Sequence[_IntLike], prefix: SymT = SymT.INDEX) -> Sequence[Expr]:
        return [
            sympy.S.Zero if s == 1 else sympy_index_symbol_with_prefix(prefix, n)
            for n, s in enumerate(ranges)
        ]

    @cache_on_self
    def inner_fn_opcount(self) -> OpCountResult:
        opcounter = OpCounterCSE(V.MockHandler())
        with V.set_ops_handler(opcounter), patch.object(
            FlexibleLayout, "allow_indexing", True
        ):
            self.inner_fn(*self.inner_fn_args())
            return opcounter.getvalue()

    def inner_fn_args(self) -> Sequence[Sequence[_IntLike]]:
        return (self._index(self.ranges),)

    @cache_on_self
    def inner_fn_str(self) -> str:
        return V.KernelFormatterHandler.ir_to_string(
            self.inner_fn, *self.inner_fn_args()
        )

    def has_large_inner_fn(self, threshold=None) -> bool:  # type: ignore[no-untyped-def]
        if threshold is None:
            threshold = 0
        threshold = max(threshold, config.realize_opcount_threshold)
        return self.inner_fn_opcount().num_ops > threshold

    def inner_fn_free_unbacked_symbols(self) -> Set[Symbol]:
        index = self._index(self.ranges)
        return extract_free_unbacked_symbols(self.inner_fn, index)

    def get_reads(self) -> Set[Dep]:
        with patch.object(FlexibleLayout, "allow_indexing", True):
            if self.get_reduction_type():
                return extract_read_writes(
                    self.make_loader(),
                    self.get_size(),  # type: ignore[arg-type]
                    self.get_reduction_size(),  # type: ignore[arg-type]
                ).reads
            else:
                return extract_read_writes(
                    self.make_loader(),
                    self.get_size(),  # type: ignore[arg-type]
                ).reads

    def get_read_names(self) -> OrderedSet[str]:
        return OrderedSet(self.inner_fn_opcount().read_buffers)

    def num_reads(self):  # type: ignore[no-untyped-def]
        return len(self.inner_fn_opcount().read_buffers)

    def get_reduction_size(self) -> Sequence[_IntLike]:
        raise NotImplementedError(
            f"get_reduction_size() is not implemented by {type(self)}!"
        )

    def get_reduction_type(self) -> Optional[str]:
        raise NotImplementedError(
            f"get_reduction_type() is not implemented by {type(self)}!"
        )

    def constant_to_device(self, device: torch.device) -> IRNode:
        raise NotImplementedError(
            f"constant_to_device() is not implemented by {type(self)}!"
        )


def nop_loader_fn(idx: Union[Expr, Sequence[Expr]], *, dtype: torch.dtype) -> OpsValue:
    if dtype.is_floating_point:
        return ops.constant(float("nan"), dtype)
    else:
        return ops.constant(0, dtype)


@ir_dataclass
class Pointwise(Loops):
    def make_loader(self) -> Callable[[Sequence[_IntLike]], OpsValue]:
        # Make zero-element loops into a no-op
        if self.is_zero_elements():
            return partial(nop_loader_fn, dtype=self.dtype)

        return self.inner_fn

    def get_reduction_size(self) -> Sequence[_IntLike]:
        return []

    def get_reduction_type(self) -> Optional[str]:
        return None

    def store_output(
        self,
        output_name: Optional[str],
        indexer: Callable[[Sequence[Expr]], Never],
        vars: Sequence[Expr],
    ) -> OpsValue:
        loader = self.make_loader()
        return ops.store(output_name, indexer(vars), loader(vars))

    def constant_to_device(self, device: torch.device) -> IRNode:
        """Move this to a given device. Requires that all reads are to constants."""
        loader = self.make_loader()
        loader = patch.object(ConstantBuffer, "override_device", device)(loader)
        return Pointwise(
            device=device, dtype=self.dtype, inner_fn=loader, ranges=self.ranges
        )


@ir_dataclass
class Scatter(Pointwise):
    output_indexer: Callable[[Sequence[Expr]], Expr]
    scatter_mode: Optional[str] = None

    def constant_to_device(self, device: torch.device) -> IRNode:
        """Move this to a given device. Requires that all reads are to constants."""
        loader = self.make_loader()
        loader = patch.object(ConstantBuffer, "override_device", device)(loader)
        return Scatter(
            device=device,
            dtype=self.dtype,
            inner_fn=loader,
            ranges=self.ranges,
            output_indexer=self.output_indexer,
            scatter_mode=self.scatter_mode,
        )

    def store_output(
        self,
        output_name: Optional[str],
        indexer: Callable[[Sequence[Expr]], Never],
        vars: Sequence[Expr],
    ) -> OpsValue:
        loader = self.make_loader()
        return ops.store(
            output_name,
            indexer(self.output_indexer(vars)),
            loader(vars),
            mode=self.scatter_mode,
        )


REDUCTION_COMBINE_FN: Dict[str, Callable[..., OpsValue]] = {
    "any": ops_wrapper("logical_or"),
    "max": ops_wrapper("maximum"),
    "min": ops_wrapper("minimum"),
    "prod": ops_wrapper("mul"),
    "sum": ops_wrapper("add"),
    "xor_sum": ops_wrapper("bitwise_xor"),
}


def get_reduction_combine_fn(
    reduction_type: str, dtype: torch.dtype, arg_break_ties_left: bool = True
) -> Callable[..., object]:
    if reduction_type in REDUCTION_COMBINE_FN:
        return REDUCTION_COMBINE_FN[reduction_type]

    elif reduction_type in ("argmax", "argmin"):

        def argmax_combine_fn(
            a: Tuple[object, object], b: Tuple[object, object]
        ) -> Tuple[OpsValue, OpsValue]:
            a_value, a_index = a
            b_value, b_index = b

            if reduction_type == "argmin":
                mask = ops.lt(a_value, b_value)
            else:
                mask = ops.gt(a_value, b_value)

            equal = ops.eq(a_value, b_value)
            if is_float_dtype(dtype):
                a_isnan = ops.ne(a_value, a_value)
                b_isnan = ops.ne(b_value, b_value)
                mask = ops.logical_or(mask, ops.gt(a_isnan, b_isnan))
                equal = ops.logical_or(equal, ops.logical_and(a_isnan, b_isnan))

            tie = (
                ops.lt(a_index, b_index)
                if arg_break_ties_left
                else ops.gt(a_index, b_index)
            )
            mask = ops.logical_or(mask, ops.logical_and(equal, tie))
            return (
                ops.where(mask, a_value, b_value),
                ops.where(mask, a_index, b_index),
            )

        return argmax_combine_fn

    elif reduction_type == "welford_combine":

        def welford_combine_fn(
            a: Tuple[OpsValue, OpsValue, OpsValue],
            b: Tuple[OpsValue, OpsValue, OpsValue],
        ) -> Tuple[OpsValue, OpsValue, OpsValue]:
            a_mean, a_m2, a_weight = a
            b_mean, b_m2, b_weight = b

            delta = b_mean - a_mean
            new_weight = a_weight + b_weight
            w2_over_w = b_weight / new_weight
            return (
                a_mean + delta * w2_over_w,
                a_m2 + b_m2 + delta * delta * a_weight * w2_over_w,
                new_weight,
            )

        return welford_combine_fn

    else:
        raise NotImplementedError(f"unknown reduction_type={reduction_type}")


def significant_strides_equal(
    strides1: Sequence[_IntLike], strides2: Sequence[_IntLike], size: Sequence[_IntLike]
) -> bool:
    """
    Returns true if the strides are equal, ignoring dimensions of size 1 .
    """
    non_1_indices = [
        i
        for i, dim in enumerate(size)
        if V.graph.sizevars.size_hint(dim, fallback=2) != 1
    ]
    strides1 = [V.graph.sizevars.size_hint(strides1[i]) for i in non_1_indices]
    strides2 = [V.graph.sizevars.size_hint(strides2[i]) for i in non_1_indices]
    return strides1 == strides2


@ir_dataclass
class Reduction(Loops):
    reduction_ranges: Sequence[_IntLike]
    reduction_type: str
    # self.dtype represents the dst dtype
    src_dtype: torch.dtype
    reduction_hint: ReductionHint

    def __str__(self) -> str:  # type: ignore[override]
        return Loops.__str__(  # type: ignore[call-arg]
            self, names=("ranges", "reduction_ranges", "reduction_type")
        )

    def __repr__(self) -> str:  # type: ignore[override]
        return self.__str__()

    def get_unbacked_symbol_uses(self) -> OrderedSet[Symbol]:
        return super().get_unbacked_symbol_uses() | OrderedSet().union(
            *(free_unbacked_symbols(e) for e in self.reduction_ranges)
        )

    def get_reduction_size(self) -> Sequence[_IntLike]:
        return self.reduction_ranges

    def get_reduction_type(self) -> Optional[str]:
        return self.reduction_type

    def store_reduction(
        self,
        output_name: Optional[str],
        indexer: Callable[[Sequence[Expr]], Never],
        vars: Sequence[Expr],
        reduction_vars: Sequence[Symbol],
    ) -> OpsValue:
        value = ops.reduction(
            self.dtype,
            self.src_dtype,
            self.reduction_type,
            self.inner_fn(vars, reduction_vars),
        )
        return ops.store_reduction(output_name, indexer(vars), value)

    def index_length(self) -> int:
        return len(self.ranges) + len(self.reduction_ranges)

    def inner_fn_args(self) -> Sequence[Sequence[Expr]]:
        index = self._index(self.ranges)
        rindex = self._index(self.reduction_ranges, SymT.RINDEX)
        return (index, rindex)

    def inner_fn_free_unbacked_symbols(self) -> Set[Symbol]:
        index = self._index(self.ranges)
        rindex = self._index(self.reduction_ranges, SymT.RINDEX)
        return extract_free_unbacked_symbols(self.inner_fn, index, rindex)

    def constant_to_device(self, device: torch.device) -> IRNode:
        """Move this to a given device. Requires that all reads are to constants."""
        loader = self.make_loader()
        loader = patch.object(ConstantBuffer, "override_device", device)(loader)
        return Reduction(
            device=device,
            dtype=self.dtype,
            inner_fn=loader,
            ranges=self.ranges,
            reduction_ranges=self.reduction_ranges,
            reduction_type=self.reduction_type,
            src_dtype=self.src_dtype,
            reduction_hint=ReductionHint.DEFAULT,
        )

    @staticmethod
    def num_splits(
        device: torch.device,
        dst_dtype: torch.dtype,
        src_dtype: torch.dtype,
        inner_fn: Callable[..., OpsValue],
        ranges: Sequence[_IntLike],
        reduction_ranges: Sequence[_IntLike],
        reduction_type: str,
        reduction_numel: Expr,
        input_node: Optional[IRNode] = None,
    ) -> Tuple[ReductionHint, _IntLike]:
        def _is_static(x: object) -> bool:
            return isinstance(x, (int, Integer))

        reduction_numel_hint = V.graph.sizevars.symbolic_hint(reduction_numel)
        numel_hint = V.graph.sizevars.symbolic_hint(sympy_product(ranges))

        should_split = reduction_type == "scan" or (
            not V.graph.has_feature(device, BackendFeature.REDUCE_TO_SINGLE_ELEMENT)
            and reduction_type
            not in (
                "argmax",
                "argmin",
            )
            and config.split_reductions
        )
        if not (_is_static(reduction_numel_hint) and _is_static(numel_hint)):
            # We don't support unbacked symints
            return ReductionHint.DEFAULT, 1

        dtype = get_device_type(device)
        assert dtype is not None
        device_interface = get_interface_for_device(dtype)
        device_properties = device_interface.Worker.get_device_properties(device)
        if get_device_type(device) == "xpu":
            num_sm = device_properties.gpu_subslice_count
        else:
            # default is cuda behavior
            num_sm = device_properties.multi_processor_count

        min_elements_per_thread = 32
        max_elements_per_thread = 512
        threads_per_sm = 2048
        min_elements_per_device = min_elements_per_thread * num_sm * threads_per_sm
        max_elements_per_device = max_elements_per_thread * num_sm * threads_per_sm

        def inner_reduction_splits(reduction_numel_hint: _IntLike, numel_hint: _IntLike):  # type: ignore[no-untyped-def]
            if not should_split:
                return 1
            # do heuristics that's close to eager mode for split inner reduction
            # we leak reduction autotune configs here, and will need to refactor to avoid this later
            num_warps = 8
            num_threads = 32 * num_warps
            if numel_hint >= 2 * num_sm:  # don't split if there are enough outputs
                return 1
            if reduction_numel_hint <= 8192:
                return 1
            if reduction_numel_hint * numel_hint <= min_elements_per_device:
                split_size = min_elements_per_thread
            elif reduction_numel_hint * numel_hint < max_elements_per_device:
                target_blocks = num_sm * threads_per_sm // (2 * num_threads)
                blocks_per_output = (target_blocks + numel_hint - 1) // numel_hint
                tmp_split_size = (
                    reduction_numel_hint + num_threads * blocks_per_output - 1
                ) // (num_threads * blocks_per_output)
                divisors = sympy.divisors(reduction_numel_hint)
                closest = min(divisors, key=lambda x: abs(x - tmp_split_size))
                if abs(closest - tmp_split_size) < 30:
                    # prefer even splits, but never smalle than min_elements_per_thread
                    split_size = max(closest, min_elements_per_thread)
                else:
                    split_size = tmp_split_size
            else:
                divisors = sympy.divisors(reduction_numel_hint)
                closest = min(divisors, key=lambda x: abs(x - max_elements_per_thread))
                if abs(closest - max_elements_per_thread) < 50:
                    # prefer even splits
                    split_size = closest
                else:
                    split_size = max_elements_per_thread
            return (reduction_numel_hint + split_size * num_threads - 1) // (
                split_size * num_threads
            )

        def outer_reduction_splits(reduction_numel_hint, numel_hint):  # type: ignore[no-untyped-def]
            if not should_split:
                return 1
            # TODO the best heuristic currently has XBLOCK (corresponding to numel_hint) 128
            # extend to even smaller number of outputs
            num_warps = 8
            num_threads = num_warps * 32
            rvals_per_thread = 4  # comes from heuristics, refactor to not leak here
            xvals_per_block = 128
            xblocks = (numel_hint + xvals_per_block - 1) // xvals_per_block
            if reduction_numel_hint * numel_hint < min_elements_per_device:
                split_size = min_elements_per_thread
            elif reduction_numel_hint * numel_hint < max_elements_per_device:
                target_blocks = num_sm * threads_per_sm // (num_threads)
                target_blocks = (target_blocks + xblocks - 1) // xblocks
                tmp_split_size = (
                    reduction_numel_hint + rvals_per_thread * target_blocks - 1
                ) // (rvals_per_thread * target_blocks)
                divisors = sympy.divisors(reduction_numel_hint)
                closest = min(divisors, key=lambda x: abs(x - tmp_split_size))
                if abs(tmp_split_size - closest) < 20:
                    split_size = max(closest, min_elements_per_thread)
                else:
                    split_size = tmp_split_size
            else:
                divisors = sympy.divisors(reduction_numel_hint)
                closest = min(divisors, key=lambda x: abs(x - max_elements_per_thread))
                if abs(closest - max_elements_per_thread) < 50:
                    # prefer even splits
                    split_size = closest
                else:
                    split_size = max_elements_per_thread

            return (reduction_numel_hint + rvals_per_thread * split_size - 1) // (
                rvals_per_thread * split_size
            )

        # easy cases
        if numel_hint == 1:
            split = inner_reduction_splits(reduction_numel_hint, numel_hint)
            if split == 1:
                # No need to split.
                return ReductionHint.INNER, split
            if input_node is not None and isinstance(input_node, TensorBox):
                new_ranges, new_reduction_ranges = extract_input_node_reduction_ranges(
                    input_node
                )
                if new_ranges is not None and new_reduction_ranges is not None:
                    extracted_numel_hint = V.graph.sizevars.symbolic_hint(
                        sympy_product(new_ranges + new_reduction_ranges)
                    )
                    if reduction_numel_hint == extracted_numel_hint:
                        log.debug(
                            "Use previous IRNode's range and reduction_ranges instead of split. "
                            "current ranges: %s, current reduction ranges: %s, current split: %d, "
                            "new ranges: %s, new reduction ranges: %s",
                            ranges,
                            reduction_ranges,
                            split,
                            new_ranges,
                            new_reduction_ranges,
                        )
                        # If the input_node or its dependent nodes are also Reduction nodes,
                        # use reduction_sizes of this node or its dependent nodes directly.
                        return ReductionHint.INNER, -1
            return ReductionHint.INNER, split
        if (
            reduction_numel_hint <= min_elements_per_thread
            or numel_hint >= num_sm * 2 * 32
        ):
            return ReductionHint.DEFAULT, 1

        r = Reduction(
            device=device,
            dtype=dst_dtype,
            inner_fn=inner_fn,
            ranges=ranges,
            reduction_ranges=reduction_ranges,
            reduction_type=reduction_type,
            src_dtype=src_dtype,
            reduction_hint=ReductionHint.DEFAULT,
        )

        def get_read_indices(r: Reduction) -> Tuple[Sequence[Expr], bool]:
            cb = ComputedBuffer(
                name=None,
                layout=FlexibleLayout(
                    device=r.get_device(),
                    dtype=r.get_dtype(),
                    size=r.get_size(),
                ),
                data=r,
            )
            read_writes = cb.get_read_writes()
            # try finding the full size producer
            # TODO this will fail for something like ((1, N) * (N, 1)).sum()
            # this would also possibly be wrong for producers with the different contiguity but we hope those cases are rare
            assert read_writes.range_vars is not None
            range_vars = [
                r
                for r in read_writes.range_vars
                if isinstance(r, Expr) and not isinstance(r, sympy.Number)
            ]
            indices = []
            changed = False
            for md in sorted(read_writes.reads, key=lambda x: x.name):
                if all(r in md.index.free_symbols for r in range_vars):
                    indices.append(md.index)
                    if md.name in V.graph.name_to_buffer:
                        buf = V.graph.name_to_buffer[md.name]
                        original_stride = getattr(buf.layout, "stride", None)
                        buf.decide_layout()
                        if getattr(buf.layout, "stride", None) != original_stride:
                            changed = True
            return indices, changed

        indices, changed = get_read_indices(r)
        if changed:
            indices, _ = get_read_indices(r)

        if len(indices) == 0:
            # TODO determine splits when all inputs are broadcast
            return ReductionHint.DEFAULT, 1

        (_, reduction_vars), ranges1 = dependencies.index_vars_squeeze(
            r.get_size(), r.get_reduction_size()  # type: ignore[arg-type]
        )
        num_outer = 0
        num_inner = 0
        for i in indices:
            j = V.graph.sizevars.simplify_with_ranges(i, ranges1)
            strides = V.graph.sizevars.stride_hints(j, reduction_vars, ranges1.keys())
            outer = all(s > 1 for s in strides)
            if outer:
                num_outer += 1
            else:
                num_inner += 1
        if num_inner > num_outer:
            return ReductionHint.INNER, inner_reduction_splits(
                reduction_numel_hint, numel_hint
            )
        else:
            return ReductionHint.OUTER, outer_reduction_splits(
                reduction_numel_hint, numel_hint
            )

    @staticmethod
    def _unroll_reduction_fn(inner_fn, reduction_ranges, reduction_type, src_dtype):  # type: ignore[no-untyped-def]
        """Convert inner_fn from a reduction to an pointwise"""
        reduction_ranges = [
            V.graph.sizevars.evaluate_static_shape(x) for x in reduction_ranges
        ]

        combine_fn = get_reduction_combine_fn(reduction_type, src_dtype)

        def fn(index):  # type: ignore[no-untyped-def]
            return functools.reduce(
                combine_fn,
                (
                    value_fn(index, rindex)
                    for rindex in itertools.product(
                        *[range(x) for x in reduction_ranges]
                    )
                ),
            )

        if reduction_type in ("argmin", "argmax"):
            flatten_index = FixedLayout(
                None,  # type: ignore[arg-type]
                None,  # type: ignore[arg-type]
                reduction_ranges,
                FlexibleLayout.contiguous_strides(reduction_ranges),
            ).make_indexer()

            def value_fn(index, rindex):  # type: ignore[no-untyped-def]
                rindex = [sympy.expand(i) for i in rindex]
                return (
                    inner_fn(index, rindex),
                    ops.index_expr(flatten_index(rindex), torch.int64),
                )

            return lambda index: fn(index)[1]
        else:
            value_fn = inner_fn
            return fn

    @classmethod
    def create(
        cls,
        device: torch.device,
        dst_dtype: torch.dtype,
        src_dtype: torch.dtype,
        inner_fn: Callable[..., Any],
        ranges: Sequence[Expr],
        reduction_ranges: Sequence[Expr],
        reduction_type: str,
        reduction_hint: ReductionHint = ReductionHint.DEFAULT,
        input_node: Optional[IRNode] = None,
    ) -> TensorBox:
        reduction_numel = V.graph.sizevars.simplify(sympy_product(reduction_ranges))

        if reduction_numel == 0:
            # N.B. This is a hack to generate the literal of the given type
            # Ideally, we should be fixing `def constant` in triton.py
            # but it breaks due to hardcoded dtypes in other places
            def py_cnst(val: object) -> Union[bool, float, int]:
                if dst_dtype == torch.bool:
                    return bool(val)
                elif dst_dtype.is_floating_point:
                    assert isinstance(val, typing.SupportsFloat)
                    return float(val)
                else:
                    assert isinstance(val, typing.SupportsInt)
                    return int(val)

            rtypes_to_inits = {
                "sum": py_cnst(0),
                "xor_sum": py_cnst(0),
                "prod": py_cnst(1),
                "any": py_cnst(0),
                # "all" is desugared to `!any(!val)`
            }

            assert (
                reduction_type in rtypes_to_inits.keys()
            ), f"{reduction_type} not supported for zero-dimension tensors!"

            def const_fn(index: int) -> OpsValue:
                return ops.constant(rtypes_to_inits[reduction_type], dst_dtype)

            return Pointwise.create(
                device=device,
                dtype=src_dtype,
                inner_fn=const_fn,
                ranges=list(ranges),
            )

        if reduction_numel == 1:
            # this reduction is actually a pointwise op
            if reduction_type in ("argmin", "argmax"):

                def fn(index: int) -> OpsValue:
                    return ops.constant(0, dst_dtype)

            else:

                def fn(index: int) -> OpsValue:
                    reduction_index = [sympy.S.Zero for _ in reduction_ranges]
                    return inner_fn(index, reduction_index)

            return Pointwise.create(
                device=device, dtype=dst_dtype, inner_fn=fn, ranges=ranges
            )

        if (
            isinstance(reduction_numel, Integer)
            and V.graph.sizevars.size_hint(reduction_numel)
            < config.unroll_reductions_threshold
            and sympy_product(ranges) != 1
        ):
            return Pointwise.create(
                device=device,
                dtype=dst_dtype,
                inner_fn=cls._unroll_reduction_fn(
                    inner_fn, reduction_ranges, reduction_type, src_dtype
                ),
                ranges=ranges,
            )

        # triton doesn't support reduce to single element well, so break it up
        hint, split = cls.num_splits(
            device,
            dst_dtype,
            src_dtype,
            inner_fn,
            ranges,
            reduction_ranges,
            reduction_type,
            reduction_numel,
            input_node,
        )
        # intermediate reduction in split can contain complex indexing,
        # and num_splits will fail to correctly set the hint
        # reuse the passed hint if available
        if reduction_hint == ReductionHint.DEFAULT:
            reduction_hint = hint
        if split == -1:
            assert input_node is not None
            new_ranges, new_reduction_ranges = extract_input_node_reduction_ranges(
                input_node  # type: ignore[arg-type]
            )
            assert new_ranges is not None
            assert new_reduction_ranges is not None
            return cls.create_multilayer_existing_ranges(
                device,
                dst_dtype,
                src_dtype,
                inner_fn,
                ranges,
                reduction_ranges,
                new_ranges,
                new_reduction_ranges,
                reduction_type,
                reduction_hint,
            )
        elif split > 1:
            # triton doesn't support reduce to single element well, so break it up
            return cls.create_multilayer(
                device,
                dst_dtype,
                src_dtype,
                inner_fn,
                ranges,
                reduction_ranges,
                reduction_type,
                split,
                reduction_hint,
            )

        return TensorBox.create(
            Reduction(
                device=device,
                dtype=dst_dtype,
                inner_fn=inner_fn,
                ranges=ranges,
                reduction_ranges=reduction_ranges,
                reduction_type=reduction_type,
                src_dtype=src_dtype,
                reduction_hint=reduction_hint,
            )
        )

    @staticmethod
    def default_accumulator(
        reduction_type: str, dtype: torch.dtype
    ) -> Union[_NumLike, Sequence[_NumLike]]:
        if reduction_type in ("max", "argmax"):
            if is_float_dtype(dtype):
                return float("-inf")
            elif is_boolean_dtype(dtype):
                return 0
            else:
                return torch.iinfo(dtype).min
        if reduction_type in ("min", "argmin"):
            if is_float_dtype(dtype):
                return float("inf")
            elif is_boolean_dtype(dtype):
                return 1
            else:
                return torch.iinfo(dtype).max

        return {
            "sum": 0,
            "prod": 1,
            "xor_sum": 0,
            "any": 0,
            "welford_reduce": (0, 0, 0),
            "welford_combine": (0, 0, 0),
        }[reduction_type]

    @staticmethod
    def default_value(
        reduction_type: str, dtype: torch.dtype
    ) -> Union[_NumLike, Sequence[_NumLike]]:
        if reduction_type == "welford_reduce":
            return 0
        return Reduction.default_accumulator(reduction_type, dtype)

    @staticmethod
    def _multilayer_second_step_hint(
        split: _IntLike, numel_hint: int, reduction_hint: ReductionHint
    ) -> ReductionHint:
        if split == -1:
            return reduction_hint
        if split <= 512 and numel_hint <= 512 and reduction_hint == ReductionHint.OUTER:
            return ReductionHint.OUTER_TINY
        if (
            split <= 1024
            and numel_hint <= 256
            and reduction_hint == ReductionHint.OUTER
        ):
            return ReductionHint.OUTER_TINY

        return reduction_hint

    @classmethod
    def _multilayer_wrap_loader(
        cls,
        loader: Callable[..., OpsValue],
        reduction_ranges: Sequence[_IntLike],
        reduction_numel: _IntLike,
        split: _IntLike,
        block_size: _IntLike,
        default: Union[_NumLike, Sequence[_NumLike]],
    ) -> Callable[..., object]:
        reindex = View.dynamic_reshape_indexer(reduction_ranges, [reduction_numel])
        need_mask = not V.graph.sizevars.is_expr_static_and_true(
            sympy.Eq(reduction_numel % split, 0)
        )

        def wrapper_fn(
            index: Sequence[Symbol], reduction_index: Sequence[Symbol]
        ) -> OpsValue:
            (reduction_index,) = reduction_index
            *new_index, reduction_block = index
            indices = block_size * reduction_block + reduction_index

            def body() -> OpsValue:
                return loader(new_index, reindex([indices]))

            if need_mask:
                mask = ops.lt(
                    ops.index_expr(indices, torch.int32),
                    ops.index_expr(reduction_numel, torch.int32),
                )
                return ops.masked(mask, body, default)
            else:
                return body()

        return wrapper_fn

    @classmethod
    def _multilayer_wrap_loader_existing_ranges(  # type: ignore[no-untyped-def]
        cls,
        loader,
        original_ranges,
        original_reduction_ranges,
        new_ranges,
        new_reduction_ranges,
        default,
    ):
        assert all(
            r == 1 for r in original_ranges
        ), f"Only enabled for numel_hint == 1, found {original_ranges=}"
        reindex = View.dynamic_reshape_indexer(
            original_reduction_ranges, tuple(new_ranges) + tuple(new_reduction_ranges)
        )

        def wrapper_fn(merged_index, new_reduction_index):  # type: ignore[no-untyped-def]
            original_idx = merged_index[: len(original_ranges)]
            new_index = merged_index[len(original_ranges) :]
            return loader(
                original_idx,
                reindex(tuple(new_index) + tuple(new_reduction_index)),
            )

        return wrapper_fn

    @classmethod
    def create_multilayer_helper(
        cls,
        device: torch.device,
        dst_dtype: torch.dtype,
        src_dtype: torch.dtype,
        wrapper_fn: Callable[..., Any],
        original_ranges: Sequence[Expr],
        original_reduction_ranges: Sequence[Expr],
        new_ranges: List[Expr],
        new_reduction_ranges: List[Integer],
        reduction_type: str,
        split: _IntLike,
        reduction_hint: ReductionHint,
    ) -> TensorBox:
        """
        Break a large reduction up into multiple smaller reductions
        recursively
        """
        # triton will automatically compute reductions in fp32 if reducing over fp16/bf16
        # within the kernel. keep the intermediate in fp32 so as to keep the whole reduction
        # in fp32 and not reduce precision by breaking up the kernel into multiple layers
        intermediate_dtype = (
            dst_dtype
            if dst_dtype not in (torch.float16, torch.bfloat16)
            else torch.float
        )
        intermediate = Reduction.create(
            device,
            intermediate_dtype,
            src_dtype,
            wrapper_fn,
            new_ranges,
            new_reduction_ranges,
            reduction_type,
            reduction_hint,
        )
        intermediate.realize()
        intermediate_loader = intermediate.make_loader()

        def intermediate_fn(
            index: Sequence[_IntLike], reduction_index: Sequence[_IntLike]
        ) -> OpsValue:
            return intermediate_loader([*index, *reduction_index])

        numel_hint = V.graph.sizevars.size_hint(sympy_product(original_ranges))
        reduction_hint = cls._multilayer_second_step_hint(
            split, numel_hint, reduction_hint
        )

        assert original_ranges == new_ranges[: len(original_ranges)]
        return TensorBox.create(
            Reduction(
                device=device,
                dtype=dst_dtype,
                inner_fn=intermediate_fn,
                ranges=original_ranges,
                reduction_ranges=new_ranges[len(original_ranges) :],
                reduction_type=reduction_type,
                src_dtype=src_dtype,
                reduction_hint=reduction_hint,
            )
        )

    @classmethod
    def create_multilayer(
        cls,
        device: torch.device,
        dst_dtype: torch.dtype,
        src_dtype: torch.dtype,
        inner_fn: Callable[..., Any],
        ranges: Sequence[Expr],
        reduction_ranges: Sequence[Expr],
        reduction_type: str,
        split: _IntLike,
        reduction_hint: ReductionHint,
    ) -> TensorBox:
        """
        Break a large reduction up into multiple smaller reductions
        recursively
        """
        # TODO(jansel): realize the reduction so we can do dynamic indexing
        reduction_numel = sympy_product(reduction_ranges)
        block_size = FloorDiv(reduction_numel + (split - 1), split)
        default = cls.default_value(reduction_type, dst_dtype)
        wrapper_fn = cls._multilayer_wrap_loader(
            inner_fn, reduction_ranges, reduction_numel, split, block_size, default
        )

        return cls.create_multilayer_helper(
            device,
            dst_dtype,
            src_dtype,
            wrapper_fn,
            ranges,
            reduction_ranges,
            [*ranges, split],
            [block_size],
            reduction_type,
            split,
            reduction_hint,
        )

    @classmethod
    def create_multilayer_existing_ranges(  # type: ignore[no-untyped-def]
        cls,
        device: torch.device,
        dst_dtype: torch.dtype,
        src_dtype: torch.dtype,
        inner_fn: Callable[..., Any],
        original_ranges: Sequence[Expr],
        original_reduction_ranges: Sequence[Expr],
        new_ranges: List[Integer],
        new_reduction_ranges: List[Integer],
        reduction_type: str,
        reduction_hint: ReductionHint,
    ):
        """
        Break a large reduction up into multiple smaller reductions
        recursively
        """
        default = cls.default_value(reduction_type, dst_dtype)
        wrapper_fn = cls._multilayer_wrap_loader_existing_ranges(
            inner_fn,
            original_ranges,
            original_reduction_ranges,
            new_ranges,
            new_reduction_ranges,
            default,
        )
        return cls.create_multilayer_helper(
            device,
            dst_dtype,
            src_dtype,
            wrapper_fn,
            original_ranges,
            original_reduction_ranges,
            [*original_ranges, *new_ranges],
            new_reduction_ranges,
            reduction_type,
            -1,
            reduction_hint,
        )


class WelfordReduction(Reduction):
    output_index: int

    def __init__(
        self,
        device: torch.device,
        dtype: torch.dtype,
        inner_fns: Sequence[Callable[..., Any]],
        ranges: Sequence[Integer],
        reduction_ranges: Sequence[Integer],
        reduction_type: str,
        reduction_hint: ReductionHint,
        output_index: int,
    ) -> None:
        if len(inner_fns) == 1:
            loader = inner_fns[0]
        else:

            def loader(idx, reduction_idx):  # type: ignore[no-untyped-def]
                return tuple(fn(idx, reduction_idx) for fn in inner_fns)

        super().__init__(
            device=device,
            dtype=dtype,
            inner_fn=loader,
            ranges=ranges,
            reduction_ranges=reduction_ranges,
            reduction_type=reduction_type,
            src_dtype=dtype,
            reduction_hint=reduction_hint,
        )
        self.output_index = output_index

    def store_reduction(
        self,
        output_name: Optional[str],
        indexer: Callable[[Sequence[Expr]], Never],
        vars: Sequence[Expr],
        reduction_vars: Sequence[Symbol],
    ) -> OpsValue:
        values = ops.reduction(
            self.dtype,
            self.src_dtype,
            self.reduction_type,
            self.inner_fn(vars, reduction_vars),
        )
        value = values[self.output_index]
        return ops.store_reduction(output_name, indexer(vars), value)

    @classmethod
    def create(  # type: ignore[override]
        cls,
        device: torch.device,
        dtype: torch.dtype,
        inner_fns: Sequence[Callable[..., Any]],
        ranges: List[Integer],
        reduction_ranges: List[Integer],
        reduction_type: str,
        reduction_hint: ReductionHint = ReductionHint.DEFAULT,
    ) -> Sequence[TensorBox]:
        assert reduction_type in ("welford_reduce", "welford_combine")

        reduction_numel = V.graph.sizevars.simplify(sympy_product(reduction_ranges))

        def const(val):  # type: ignore[no-untyped-def]
            def inner_fn(idx):  # type: ignore[no-untyped-def]
                return ops.constant(
                    val,
                    dtype,
                )

            return Pointwise.create(
                device=device,
                dtype=dtype,
                inner_fn=inner_fn,
                ranges=list(ranges),
            )

        if reduction_numel == 0:
            mean = const(0)
            m2 = const(0)
            weight = const(0)
            return mean, m2, weight

        if reduction_numel == 1:

            def copy(loader):  # type: ignore[no-untyped-def]
                def inner_fn(idx):  # type: ignore[no-untyped-def]
                    reduction_index = [sympy.S.Zero for _ in reduction_ranges]
                    return loader(idx, reduction_index)

                return Pointwise.create(
                    device=device,
                    dtype=dtype,
                    inner_fn=inner_fn,
                    ranges=list(ranges),
                )

            if reduction_type == "welford_reduce":
                return copy(inner_fns[0]), const(0), const(1)
            else:
                return tuple(copy(fn) for fn in inner_fns)

        # TODO: Unrolled reduction
        # if (
        #     isinstance(reduction_numel, Integer)
        #     and V.graph.sizevars.size_hint(reduction_numel)
        #     < config.unroll_reductions_threshold
        #     and sympy_product(ranges) != 1
        # ):
        #     return Pointwise.create(
        #         device,
        #         dst_dtype,
        #         cls._unroll_reduction_fn(
        #             inner_fn, reduction_ranges, reduction_type, src_dtype
        #         ),
        #         ranges,
        #     )

        # triton doesn't support reduce to single element well, so break it up
        hint, split = Reduction.num_splits(
            device,
            dtype,
            dtype,
            inner_fns[0],
            ranges,
            reduction_ranges,
            reduction_type=reduction_type,
            reduction_numel=reduction_numel,
        )
        # intermediate reduction in split can contain complex indexing,
        # and num_splits will fail to correctly set the hint
        # reuse the passed hint if available
        if reduction_hint == ReductionHint.DEFAULT:
            reduction_hint = hint
        if split > 1:
            # triton doesn't support reduce to single element well, so break it up
            return cls.create_multilayer(
                device,
                dtype,
                inner_fns,
                ranges,
                reduction_ranges,
                reduction_type,
                split,
                reduction_hint,
            )

        results = [
            TensorBox.create(
                WelfordReduction(
                    device,
                    dtype,
                    inner_fns,
                    ranges,
                    reduction_ranges,
                    reduction_type,
                    reduction_hint,
                    output_idx,
                )
            )
            for output_idx in range(3)
        ]
        for t in results:
            t.realize()
        return results

    @staticmethod
    def default_value(
        reduction_type: str, dtype: torch.dtype
    ) -> Union[_NumLike, Sequence[_NumLike]]:
        return (0, 0, 0)

    @classmethod
    def create_multilayer(  # type: ignore[override]
        cls,
        device: torch.device,
        dtype: torch.dtype,
        inner_fns: Sequence[Callable[..., Any]],
        ranges: List[Integer],
        reduction_ranges: List[Integer],
        reduction_type: str,
        split: _IntLike,
        reduction_hint: ReductionHint,
    ) -> Sequence[TensorBox]:
        """
        Break a large reduction up into multiple smaller reductions
        recursively
        """
        reduction_numel = sympy_product(reduction_ranges)
        need_mask = not V.graph.sizevars.is_expr_static_and_true(
            sympy.Eq(reduction_numel % split, 0)
        )

        if need_mask and reduction_type != "welford_combine":
            # If we need mask, then "welford_reduce" doesn't work because
            # masked inputs shouldn't count towards the welford weight

            def constant(idx, reduction_idx, value):  # type: ignore[no-untyped-def]
                return ops.constant(value, dtype)

            return cls.create_multilayer(
                device=device,
                dtype=dtype,
                inner_fns=(
                    inner_fns[0],
                    partial(constant, value=0),
                    partial(constant, value=1),
                ),
                ranges=ranges,
                reduction_ranges=reduction_ranges,
                reduction_type="welford_combine",
                split=split,
                reduction_hint=reduction_hint,
            )

        block_size = FloorDiv(reduction_numel + (split - 1), split)
        intermediates = WelfordReduction.create(
            device,
            dtype,
            tuple(
                cls._multilayer_wrap_loader(
                    loader,
                    reduction_ranges,
                    reduction_numel,
                    split,
                    block_size,
                    default=0,
                )
                for loader in inner_fns
            ),
            [*ranges, split],
            [block_size],
            reduction_type,
            reduction_hint,
        )
        for i in intermediates:
            i.realize()

        i_loaders = [i.make_loader() for i in intermediates]

        def intermediate_loader_fn(index, reduction_index, loader):  # type: ignore[no-untyped-def]
            return loader([*index, *reduction_index])

        numel_hint = V.graph.sizevars.size_hint(sympy_product(ranges))
        reduction_hint = cls._multilayer_second_step_hint(
            split, numel_hint, reduction_hint
        )
        return WelfordReduction.create(
            device,
            dtype,
            tuple(
                partial(intermediate_loader_fn, loader=i.make_loader())
                for i in intermediates
            ),
            ranges,
            [split],
            # welford_reduce turns one input into three outputs, which are combined with welford_combine
            "welford_combine",
            reduction_hint,
        )


@ir_dataclass
class Scan(Loops):
    scan_ranges: List[Integer]
    size: List[Integer]
    combine_fn: Callable[[Tuple[Any, ...], Tuple[Any, ...]], Tuple[Any, ...]]
    reindex: Callable[[Sequence[_IntLike], Sequence[_IntLike]], Sequence[_IntLike]]
    reduction_hint: ReductionHint
    output_index: int
    # output_index indexes the following tuples
    dtypes: Tuple[torch.dtype, ...]
    inner_fns: Tuple[Callable[..., Any], ...]

    # HACK we mimick reduction

    def get_unbacked_symbol_uses(self) -> OrderedSet[Symbol]:
        # TODO: Can combine_fn/reindex close over unbacked symbols? If so, we
        # need to explicitly represent the closure so we can pull out unbacked
        # symbols here
        return (
            super().get_unbacked_symbol_uses()
            | OrderedSet().union(*(free_unbacked_symbols(e) for e in self.scan_ranges))
            | OrderedSet().union(*(free_unbacked_symbols(e) for e in self.size))
        )

    def __post_init__(self) -> None:
        assert len(self.ranges) + len(self.scan_ranges) == len(self.size)
        super().__post_init__()

    def store_reduction(
        self,
        output_name: Optional[str],
        indexer: Callable[[Sequence[_IntLike]], Never],
        vars: Sequence[Expr],
        scan_vars: Sequence[Symbol],
    ) -> OpsValue:
        idx = self.reindex(vars, scan_vars)
        values = [inner_fn(idx) for inner_fn in self.inner_fns]
        result = ops.scan(self.dtypes, self.combine_fn, values)
        return ops.store(output_name, indexer(idx), result[self.output_index])

    def get_reduction_type(self) -> Optional[str]:
        # return self.scan_op
        return "custom"

    def get_reduction_size(self) -> Sequence[_IntLike]:
        return self.scan_ranges

    def get_size(self) -> Sequence[_IntLike]:
        return self.size

    def get_pointwise_size(self) -> Sequence[_IntLike]:
        return self.ranges

    def index_length(self) -> int:
        return len(self.ranges) + len(self.scan_ranges)

    def inner_fn_args(self) -> Sequence[Sequence[_IntLike]]:
        index = self._index(self.ranges)
        rindex = self._index(self.scan_ranges, SymT.RINDEX)
        idx = self.reindex(index, rindex)
        return (idx,)

    def inner_fn_free_unbacked_symbols(self) -> Set[Symbol]:
        index = self._index(self.ranges)
        rindex = self._index(self.scan_ranges, SymT.RINDEX)
        idx = self.reindex(index, rindex)
        return extract_free_unbacked_symbols(self.inner_fn, idx)

    @classmethod
    def create(  # type: ignore[no-untyped-def]
        cls,
        device: torch.device,
        dtypes: Tuple[torch.dtype, ...],
        inner_fns: Tuple[Callable[[List[Expr]], Any], ...],
        size: List[Integer],
        axis: int,
        combine_fn: Callable[[Tuple[Any, ...], Tuple[Any, ...]], Tuple[Any, ...]],
        reduction_hint: ReductionHint = ReductionHint.DEFAULT,
        *,
        # Whether we have the option to fallback to aten
        can_fallback_to_aten: bool = True,
        **kwargs,
    ) -> Sequence[Optional[TensorBox]]:
        pointwise_ranges = [*size[:axis], *size[axis + 1 :]]
        scan_ranges = [size[axis]]

        if not V.graph.has_feature(device, BackendFeature.SCAN):
            return [None] * len(dtypes)

        if len(dtypes) > 1 and not V.graph.has_feature(
            device, BackendFeature.TUPLE_REDUCTION
        ):
            return [None] * len(dtypes)

        sizevars = V.graph.sizevars
        scan_numel = sizevars.simplify(sympy_product(scan_ranges))

        assert len(dtypes) == len(inner_fns)

        # Scan with a single element is just a copy
        if sizevars.is_expr_static_and_true(sympy.Le(scan_numel, 1)):
            return [
                Pointwise.create(
                    device=device,
                    dtype=dtypes[output_index],
                    inner_fn=inner_fns[output_index],
                    ranges=size,
                )
                for output_index in range(len(dtypes))
            ]

        reduction_hint, num_splits = cls.num_splits(
            device=device,
            dtype=dtypes[0],
            inner_fn=inner_fns[0],
            axis=axis,
            pointwise_ranges=pointwise_ranges,
            scan_ranges=scan_ranges,
            combine_fn=combine_fn,
            scan_numel=scan_numel,
        )
        scan_type = Scan
        if num_splits > 1:
            supports_split = torch.version.hip is None and len(dtypes) == 1
            if not supports_split:
                if can_fallback_to_aten:
                    # Fallback to ATen
                    return [None] * len(dtypes)
                else:
                    num_splits = 1
            else:
                scan_type = SplitScan

        def reindex(index, scan_index):  # type: ignore[no-untyped-def]
            assert len(scan_index) == len(scan_ranges)
            assert len(index) == len(pointwise_ranges)
            return [*index[:axis], *scan_index, *index[axis:]]

        results = [
            TensorBox.create(
                scan_type(
                    device=device,
                    dtype=dtypes[output_index],
                    dtypes=dtypes,
                    inner_fn=inner_fns[output_index],
                    inner_fns=inner_fns,
                    size=size,
                    ranges=pointwise_ranges,
                    scan_ranges=scan_ranges,
                    combine_fn=combine_fn,
                    reindex=reindex,
                    reduction_hint=reduction_hint,
                    output_index=output_index,
                    **kwargs,
                )
            )
            for output_index in range(len(dtypes))
        ]

        for result in results:
            result.realize()

        return results

    @classmethod
    def num_splits(  # type: ignore[no-untyped-def]
        cls,
        device: torch.device,
        dtype: torch.dtype,
        inner_fn: Callable[[List[Expr]], Any],
        axis: int,
        pointwise_ranges: List[Integer],
        scan_ranges: List[Integer],
        combine_fn: Callable[[Tuple[Any, ...], Tuple[Any, ...]], Tuple[Any, ...]],
        scan_numel: Expr,
    ):
        # TODO: custom splitting heuristic for scan
        def wrapper_fn(idx, reduction_idx):  # type: ignore[no-untyped-def]
            return inner_fn([*idx[:axis], *reduction_idx, *idx[axis:]])

        return Reduction.num_splits(
            device=device,
            dst_dtype=dtype,
            src_dtype=dtype,
            inner_fn=wrapper_fn,
            ranges=pointwise_ranges,
            reduction_ranges=scan_ranges,
            reduction_type="scan",
            reduction_numel=scan_numel,
        )


# This signifies a scan op that should go through TritonSplitScanKernel codegen on CUDA.
@ir_dataclass
class SplitScan(Scan):
    pass


@ir_dataclass
class Sort(Loops):
    # Sorts a tuple of key, value pairs
    sort_ranges: List[Integer]
    size: List[Integer]
    reindex: Callable[[Sequence[Expr], Sequence[Expr]], Sequence[Expr]]
    reduction_hint: ReductionHint
    output_index: int
    # output_index indexes the following tuples
    dtypes: Tuple[torch.dtype, ...]
    inner_fns: Tuple[Callable[..., Any], ...]

    stable: bool
    descending: bool

    # HACK we mimick reduction

    def get_unbacked_symbol_uses(self) -> OrderedSet[Symbol]:
        return (
            super().get_unbacked_symbol_uses()
            | OrderedSet().union(*(free_unbacked_symbols(e) for e in self.sort_ranges))
            | OrderedSet().union(*(free_unbacked_symbols(e) for e in self.size))
        )

    def __post_init__(self) -> None:
        assert len(self.ranges) + len(self.sort_ranges) == len(self.size)
        super().__post_init__()

    def store_reduction(self, output_name, indexer, vars, sort_vars):  # type: ignore[no-untyped-def]
        idx = self.reindex(vars, sort_vars)
        values = [inner_fn(idx) for inner_fn in self.inner_fns]
        result = ops.sort(self.dtypes, values, self.stable, self.descending)
        return ops.store(output_name, indexer(idx), result[self.output_index])

    def get_reduction_type(self) -> Optional[str]:
        return "sort"

    def get_reduction_size(self) -> Sequence[_IntLike]:
        return self.sort_ranges

    def get_size(self) -> Sequence[_IntLike]:
        return self.size

    def get_pointwise_size(self) -> Sequence[_IntLike]:
        return self.ranges

    def index_length(self) -> int:
        return len(self.ranges) + len(self.sort_ranges)

    def inner_fn_args(self) -> Sequence[Sequence[Expr]]:
        index = self._index(self.ranges)
        rindex = self._index(self.sort_ranges, SymT.RINDEX)
        idx = self.reindex(index, rindex)
        return (idx,)

    def inner_fn_free_unbacked_symbols(self) -> Set[Symbol]:
        index = self._index(self.ranges)
        rindex = self._index(self.sort_ranges, SymT.RINDEX)
        idx = self.reindex(index, rindex)
        return extract_free_unbacked_symbols(self.inner_fn, idx)

    @classmethod
    def create(  # type: ignore[no-untyped-def]
        cls,
        device: torch.device,
        dtypes: Tuple[torch.dtype, ...],
        inner_fns: Tuple[Callable[[List[Expr]], Any], ...],
        size: List[Integer],
        axis: int,
        stable: bool,
        descending: bool,
        reduction_hint: ReductionHint = ReductionHint.DEFAULT,
        **kwargs,
    ) -> Sequence[Optional[TensorBox]]:
        pointwise_ranges = [*size[:axis], *size[axis + 1 :]]
        sort_ranges = [size[axis]]

        if not V.graph.has_feature(device, BackendFeature.SORT):
            return [None] * len(dtypes)

        sizevars = V.graph.sizevars
        sort_numel = sizevars.simplify(sympy_product(sort_ranges))

        # Heuristic, smallest rblock where triton usually outperforms aten.sort
        # It also isn't bandwidth bound so fusion is unlikely to help.
        max_rblock = 512
        is_persistent_kernel = (
            config.triton.persistent_reductions
            and sizevars.is_expr_static_and_true(sympy.Le(sort_numel, max_rblock))
        )
        if not is_persistent_kernel:
            # We only support persistent triton kernels
            return [None] * len(dtypes)

        assert len(dtypes) == len(inner_fns)

        # Sort with a single element is just a copy
        if sizevars.is_expr_static_and_true(sympy.Le(sort_numel, 1)):
            return [
                Pointwise.create(
                    device=device,
                    dtype=dtypes[output_index],
                    inner_fn=inner_fns[output_index],
                    ranges=size,
                )
                for output_index in range(len(dtypes))
            ]

        def reindex(index, sort_index):  # type: ignore[no-untyped-def]
            assert len(sort_index) == len(sort_ranges)
            assert len(index) == len(pointwise_ranges)
            return [*index[:axis], *sort_index, *index[axis:]]

        results = [
            TensorBox.create(
                Sort(
                    device=device,
                    dtype=dtypes[output_index],
                    dtypes=dtypes,
                    inner_fn=inner_fns[output_index],
                    inner_fns=inner_fns,
                    size=size,
                    ranges=pointwise_ranges,
                    sort_ranges=sort_ranges,
                    reindex=reindex,
                    reduction_hint=reduction_hint,
                    output_index=output_index,
                    stable=stable,
                    descending=descending,
                    **kwargs,
                )
            )
            for output_index in range(len(dtypes))
        ]

        for result in results:
            result.realize()

        return results


def is_storage_and_layout(x: IRNode) -> bool:
    try:
        as_storage_and_layout(x, freeze=False)
        return True
    except NotImplementedError:
        return False


def is_contiguous_storage_and_layout(x: IRNode) -> bool:
    try:
        buffer, layout = as_storage_and_layout(x, freeze=False)
        # pad the stride here so we will NOT claim an tensor as contiguous
        # if a padding is gonna happen.
        if layout.should_pad_strides():
            layout.pad_strides()
        return layout.is_contiguous()
    except NotImplementedError:
        return False


def as_storage_and_layout(
    x: IRNode,
    freeze: bool = True,
    want_contiguous: bool = False,
    stride_order: Optional[Sequence[Union[int, Integer]]] = None,
    allow_padding: bool = False,
    exact_strides: Optional[Sequence[Union[int, Integer]]] = None,
) -> Tuple[StorageBox, Layout]:
    """
    Try to simplify x into a StorageBox and a Layout.

    allow_padding only affect how we apply stride_order. When allow_padding
    is True, we have the freedom to add padding when applying the stride_order.
    """
    if isinstance(x, TensorBox):
        return as_storage_and_layout(
            x.data,
            freeze=freeze,
            want_contiguous=want_contiguous,
            stride_order=stride_order,
            allow_padding=allow_padding,
            exact_strides=exact_strides,
        )
    if isinstance(x, StorageBox) and isinstance(x.data, Buffer):
        if freeze:
            if want_contiguous:
                x.data.freeze_layout()
                assert x.data.layout.is_contiguous()
            elif stride_order is not None:
                x.data.freeze_layout_with_stride_order(
                    stride_order, allow_padding=allow_padding
                )
            elif exact_strides is not None:
                x.data.freeze_layout_with_exact_strides(
                    exact_strides, allow_padding=allow_padding
                )
            else:
                x.data.decide_layout()
        return x, x.data.layout
    if isinstance(x, ReinterpretView):
        # making the base of x contiguous or stride_ordered will not necessarily make
        # the ReinterpretView either, so don't pass along those arguments
        buffer, _ = as_storage_and_layout(
            x.data,
            freeze=freeze,
        )
        return buffer, x.layout
    raise NotImplementedError


as_contiguous_storage_and_layout = functools.partial(
    as_storage_and_layout, want_contiguous=True
)


def is_stride_order_storage_and_layout(
    x: IRNode, stride_order: Sequence[Union[int, Integer]]
) -> bool:
    try:
        buffer, layout = as_storage_and_layout(x, freeze=False)
        return layout.is_stride_ordered(stride_order)
    except NotImplementedError:
        return False


@ir_dataclass
class BaseView(IRNode):
    data: IRNode

    def get_unbacked_symbol_uses(self):  # type: ignore[no-untyped-def]
        return self.data.get_unbacked_symbol_uses()

    def make_reindexer(self):  # type: ignore[no-untyped-def]
        raise NotImplementedError(f"make_reindexer NYI on {self}")

    def make_indexer(self):  # type: ignore[no-untyped-def]
        inner = self.data.make_indexer()
        reindex = self.make_reindexer()

        def indexer(idx):  # type: ignore[no-untyped-def]
            return inner(reindex(idx))

        return indexer

    def make_loader(self):  # type: ignore[no-untyped-def]
        inner = self.data.make_loader()
        reindex = self.make_reindexer()

        def loader(idx):  # type: ignore[no-untyped-def]
            return inner(reindex(idx))

        return loader

    @property
    def dtype(self):  # type: ignore[no-untyped-def]
        return self.data.dtype

    def get_layout(self):  # type: ignore[no-untyped-def]
        return self.data.get_layout()

    def get_device(self):  # type: ignore[no-untyped-def]
        return self.data.get_device()

    def get_origin_node(self):  # type: ignore[no-untyped-def]
        return None

    def get_name(self):  # type: ignore[no-untyped-def]
        return self.data.get_name()

    def get_pointwise_size(self):  # type: ignore[no-untyped-def]
        return self.get_size()

    def mark_reuse(self, users):  # type: ignore[no-untyped-def]
        return self.data.mark_reuse(users)

    def has_exceeded_max_reads(self):  # type: ignore[no-untyped-def]
        return self.data.has_exceeded_max_reads()

    def realize(self):  # type: ignore[no-untyped-def]
        return self.data.realize()

    def realize_hint(self):  # type: ignore[no-untyped-def]
        return self.data.realize_hint()

    def get_storage_numel(self):  # type: ignore[no-untyped-def]
        return self.data.get_storage_numel()

    def is_extern(self):  # type: ignore[no-untyped-def]
        return self.data.is_extern()  # type: ignore[attr-defined]

    def is_module_buffer(self):  # type: ignore[no-untyped-def]
        return self.data.is_module_buffer()  # type: ignore[attr-defined]

    def get_read_names(self) -> OrderedSet[str]:
        return self.data.get_read_names()

    def get_reads(self):  # type: ignore[no-untyped-def]
        with patch.object(FlexibleLayout, "allow_indexing", True):
            return extract_read_writes(
                self.make_loader(),
                self.get_size(),  # type: ignore[arg-type]
            ).reads

    def unwrap_view(self):  # type: ignore[no-untyped-def]
        x: IRNode = self
        while isinstance(x, BaseView):
            x = x.data
        return x

    def constant_to_device(self, device):  # type: ignore[no-untyped-def]
        """Move this to a given device. Requires that all reads are to constants."""
        loader = self.make_loader()
        loader = patch.object(ConstantBuffer, "override_device", device)(loader)
        return Pointwise(
            device=device,
            dtype=self.get_dtype(),
            inner_fn=loader,
            ranges=self.get_size(),
        )


@ir_dataclass
class ExpandView(BaseView):
    size: List[Expr]

    @staticmethod
    def _normalize_size(x, new_size):  # type: ignore[no-untyped-def]
        """Replace `-1` with correct sizes"""
        sizevars = V.graph.sizevars
        new_size = list(map(sympy.expand, new_size))
        old_size = x.get_size()
        old_size = [None] * (len(new_size) - len(old_size)) + list(old_size)
        assert len(new_size) == len(old_size)
        for i in range(len(new_size)):
            if new_size[i] == -1:
                assert old_size[i] is not None
                new_size[i] = old_size[i]
            elif old_size[i] is None or V.graph.sizevars.shape_env.evaluate_expr(
                sympy.Eq(old_size[i], 1), size_oblivious=True
            ):
                pass
            else:
                # Sanity check: Expect broadcast compatibility
                #
                # NB: new_size[i] == old_size[i] is expected to already be
                # guarded because the meta formula was expected to have taught
                # us this equality.
                assert (
                    sizevars.size_hint(new_size[i] - old_size[i], fallback=0) == 0
                ), "Broadcast failed in ExpandView({x.get_size()}, {new_size}) on dimension {i}"
        return new_size

    @classmethod
    def create(cls, x, new_size):  # type: ignore[no-untyped-def]
        new_size = cls._normalize_size(x, new_size)

        if is_storage_and_layout(x):
            storage, old_layout = as_storage_and_layout(x)
            skip = len(new_size) - len(old_layout.size)
            assert skip >= 0
            new_stride = [sympy.S.Zero] * skip
            for stride, size in zip(old_layout.stride, old_layout.size):
                new_stride.append(
                    stride
                    if not V.graph.sizevars.shape_env.evaluate_expr(
                        sympy.Eq(size, 1), size_oblivious=True
                    )
                    else sympy.S.Zero
                )
            new_layout = FixedLayout(
                old_layout.device,
                old_layout.dtype,
                list(new_size),
                new_stride,
                old_layout.offset,
            )
            return ReinterpretView(data=storage, layout=new_layout)

        return ExpandView(data=x, size=new_size)

    def get_size(self):  # type: ignore[no-untyped-def]
        return self.size

    def make_reindexer(self):  # type: ignore[no-untyped-def]
        target = self.get_size()
        actual = self.data.get_size()
        skip = len(target) - len(actual)

        def reindex(index):  # type: ignore[no-untyped-def]
            index = list(index[skip:])
            assert len(index) == len(actual)
            for i in range(len(actual)):
                if actual[i] == 1:
                    # zero out broadcast dimension
                    index[i] = sympy.S.Zero
            return index

        return reindex


@ir_dataclass
class PermuteView(BaseView):
    dims: List[Expr]

    @classmethod
    def create(cls, x, dims):  # type: ignore[no-untyped-def]
        dims = cls._map_neg_dims(dims)
        assert OrderedSet(dims) == OrderedSet(range(len(dims)))

        if is_storage_and_layout(x):
            storage, old_layout = as_storage_and_layout(x)
            new_layout = FixedLayout(
                old_layout.device,
                old_layout.dtype,
                [old_layout.size[i] for i in dims],
                [old_layout.stride[i] for i in dims],
                old_layout.offset,
            )
            return ReinterpretView(data=storage, layout=new_layout)

        return PermuteView(data=x, dims=dims)

    @classmethod
    def _map_neg_dims(cls, dims):  # type: ignore[no-untyped-def]
        return [dim if dim >= 0 else len(dims) + dim for dim in dims]

    def get_size(self):  # type: ignore[no-untyped-def]
        assert OrderedSet(self._map_neg_dims(self.dims)) == OrderedSet(
            range(len(self.dims))
        )
        size = self.data.get_size()
        return [size[i] for i in self.dims]

    def make_reindexer(self):  # type: ignore[no-untyped-def]
        inv = {j: i for i, j in enumerate(self.dims)}
        inv = [inv[i] for i in range(len(self.dims))]
        assert OrderedSet(inv) == OrderedSet(range(len(self.dims)))

        def reindex(index):  # type: ignore[no-untyped-def]
            return [index[i] for i in inv]

        return reindex


@ir_dataclass
class SqueezeView(BaseView):
    @classmethod
    def create(cls, x, *, dim=None):  # type: ignore[no-untyped-def]
        if is_storage_and_layout(x):
            storage, old_layout = as_storage_and_layout(x)
            new_size = []
            new_stride = []
            if dim is not None:
                assert isinstance(dim, int), "expected integer dim argument"
                assert 0 <= dim and dim < len(old_layout.size)

            for i, (size, stride) in enumerate(zip(old_layout.size, old_layout.stride)):
                if dim is None:
                    if size != 1:
                        new_size.append(size)
                        new_stride.append(stride)
                else:
                    if i != dim:
                        new_size.append(size)
                        new_stride.append(stride)
                    else:
                        assert size == 1, "expected squeezed size to be 1"

            new_layout = FixedLayout(
                old_layout.device,
                old_layout.dtype,
                new_size,
                new_stride,
                old_layout.offset,
            )
            return ReinterpretView(data=storage, layout=new_layout)

        if dim is None:
            # redirect to a generic view
            return View.create(x, [s for s in x.get_size() if s != 1])
        else:
            assert x.get_size()[dim] == 1
            return View.create(x, [s for i, s in enumerate(x.get_size()) if i != dim])

    @staticmethod
    def squeezer(size: Tuple[sympy.Expr, ...]):  # type: ignore[no-untyped-def]
        new_size = [s for s in size if s != 1]
        not_one = [i for i, s in enumerate(size) if s != 1]
        length = len(size)

        def reindex(index: List[sympy.Expr]) -> Tuple[sympy.Expr, ...]:
            assert len(index) == len(not_one), f"{index} {not_one}"
            new_index = [sympy.S.Zero] * length
            for idx, s in zip(not_one, index):
                new_index[idx] = s
            return tuple(new_index)

        return new_size, reindex

    def __init__(self, data) -> None:  # type: ignore[no-untyped-def]
        raise AssertionError("use SqueezeView.create()")


@ir_dataclass
class GenericView(BaseView):
    size: List[Expr]
    reindex: Callable[..., Any]

    def make_reindexer(self):  # type: ignore[no-untyped-def]
        return self.reindex

    def reindex_str(self) -> str:
        index_old = [
            sympy_index_symbol_with_prefix(SymT.INDEX, n) for n in range(len(self.size))
        ]
        index_new = list(self.reindex(index_old))
        return f"lambda {', '.join(map(str, index_old))}: {index_new}"

    def __str__(self) -> str:
        return self.str_helper(
            [self.data, f"size={self.size}", f"reindex={self.reindex_str()}"]
        )

    __repr__ = __str__

    @classmethod
    def create(cls, x, new_size, reindex):  # type: ignore[no-untyped-def]
        return cls(data=x, size=list(new_size), reindex=reindex)

    def get_size(self):  # type: ignore[no-untyped-def]
        return self.size


@ir_dataclass
class View(GenericView):
    @staticmethod
    def handle_negative_index(idx, size):  # type: ignore[no-untyped-def]
        idx = sympy.expand(idx)
        size = sympy.expand(size)
        evaluate_expr = V.graph.sizevars.shape_env.evaluate_expr
        if evaluate_expr(sympy.Lt(idx, 0)):
            idx = idx + size
        return idx

    @classmethod
    def create(cls, x, new_size):  # type: ignore[no-untyped-def]
        assert isinstance(new_size, (tuple, list))
        old_size, new_size = cls.resolve_negative_size(x.get_size(), new_size)

        # Skip pointless views
        if V.graph.sizevars.statically_known_list_equals(old_size, new_size):
            return x

        unbacked_symbols_in_sizes = False
        if (
            len(free_unbacked_symbols(old_size)) > 0
            or len(free_unbacked_symbols(new_size)) > 0
        ):
            unbacked_symbols_in_sizes = True

        if 0 in new_size:

            def fake_reindex(index):  # type: ignore[no-untyped-def]
                return tuple([0] * len(old_size))

            return cls(data=x, size=list(new_size), reindex=fake_reindex)
        # TODO: a new class for FixedTransferLayout that output layout is constrained by input layout
        elif is_contiguous_storage_and_layout(x) or unbacked_symbols_in_sizes:
            if unbacked_symbols_in_sizes and (not is_contiguous_storage_and_layout(x)):
                # realize x; otherwise, the dynamic_reshape_indexer below will fail
                # due to the size_hint's inability to process unbacked SymInts
                x = ExternKernel.realize_input(x)

            storage, old_layout = as_contiguous_storage_and_layout(x)
            new_layout = FixedLayout(
                old_layout.device,
                old_layout.dtype,
                new_size,
                FlexibleLayout.contiguous_strides(new_size),
                old_layout.offset,
            )
            return ReinterpretView(data=storage, layout=new_layout)

        reindex = cls.dynamic_reshape_indexer(old_size, new_size)
        return cls(data=x, size=list(new_size), reindex=reindex)

    @staticmethod
    def resolve_negative_size(old_size, new_size):  # type: ignore[no-untyped-def]
        new_size = [V.graph.sizevars.simplify(x) for x in new_size]
        old_size = [V.graph.sizevars.simplify(x) for x in old_size]

        new_size = list(new_size)
        for i in range(len(new_size)):
            if new_size[i] == -1:
                new_size[i] = sympy.S.One
                new_size[i] = CleanDiv(sympy_product(old_size), sympy_product(new_size))
                break

        V.graph.sizevars.guard_equals(sympy_product(old_size), sympy_product(new_size))
        return old_size, new_size

    @classmethod
    def dynamic_reshape_indexer(cls, old_size, new_size):  # type: ignore[no-untyped-def]
        try:
            reindex = cls._dynamic_reshape_indexer(old_size, new_size)
        except (AssertionError, IndexError):
            # optimistic algorithm failed, lets do a fallback
            flat = [sympy_product(old_size)]
            reindex1 = cls._dynamic_reshape_indexer(old_size, flat)
            reindex2 = cls._dynamic_reshape_indexer(flat, new_size)
            reindex = fuse_reindexing(reindex1, reindex2)
        return reindex

    @staticmethod
    def _dynamic_reshape_indexer(old_size, new_size):  # type: ignore[no-untyped-def]
        """
        Perform a reshape entirely by modifying indexing math
        """
        size_hint = V.graph.sizevars.size_hint
        # TODO: These symbols may not escape, if they don't assert so and
        # treat them as temporary
        vars = [
            sympy_index_symbol_with_prefix(SymT.VIEW, i) for i in range(len(new_size))
        ]

        stack_new = list(zip(vars, new_size))
        stack_old = list(old_size)

        view_expr = []
        while stack_new and stack_old:
            size_old = stack_old.pop()
            var, size_new = stack_new.pop()
            if size_old == 1:
                view_expr.append(sympy.S.Zero)
                stack_new.append((var, size_new))  # re-add
            elif size_new == 1:
                stack_old.append(size_old)  # re-add
            elif size_hint(size_new) == size_hint(size_old):
                view_expr.append(var)
                V.graph.sizevars.guard_equals(size_new, size_old)
            elif size_hint(size_new) < size_hint(size_old):
                while size_hint(size_new) < size_hint(size_old):
                    var2, size_new2 = stack_new.pop()
                    var = var2 * size_new + var
                    size_new = size_new * size_new2
                view_expr.append(var)
                V.graph.sizevars.guard_equals(size_new, size_old)
            elif size_hint(size_new) > size_hint(size_old):
                divisor = sympy.S.One
                modulus = size_old
                view_expr.append(ModularIndexing(var, divisor, modulus))
                divisor = divisor * modulus
                while size_hint(size_new) > size_hint(size_old):
                    modulus = stack_old.pop()
                    view_expr.append(ModularIndexing(var, divisor, modulus))
                    divisor = divisor * modulus
                    size_old = size_old * modulus
                V.graph.sizevars.guard_equals(size_new, size_old)
            else:
                raise AssertionError

        while stack_old:
            size_old = stack_old.pop()
            V.graph.sizevars.guard_equals(size_old, 1)
            view_expr.append(sympy.S.Zero)

        while stack_new:
            var, size_new = stack_new.pop()
            V.graph.sizevars.guard_equals(size_new, 1)

        view_expr.reverse()
        assert len(view_expr) == len(old_size)

        def reindex(index):  # type: ignore[no-untyped-def]
            assert len(index) == len(vars), (len(index), len(vars))
            replacements = dict(zip(vars, index))
            return tuple(sympy_subs(x, replacements) for x in view_expr)

        return reindex


@ir_dataclass
class ReinterpretView(BaseView):
    """Pretend our storage has a different layout"""

    layout: Layout

    def __post_init__(self) -> None:
        super().__post_init__()
        if isinstance(self.data, BaseView):
            object.__setattr__(self, "data", self.data.unwrap_view())

    def __str__(self) -> str:
        return self.str_helper(
            [
                self.data,
                self.layout,
            ]
        )

    __repr__ = __str__

    def get_name(self):  # type: ignore[no-untyped-def]
        return self.data.get_name()

    def get_device(self):  # type: ignore[no-untyped-def]
        return self.layout.device

    def get_origin_node(self):  # type: ignore[no-untyped-def]
        return None

    @property
    def dtype(self):  # type: ignore[no-untyped-def]
        return self.layout.dtype

    def get_size(self):  # type: ignore[no-untyped-def]
        return list(self.layout.size)

    def get_stride(self):  # type: ignore[no-untyped-def]
        return list(self.layout.stride)

    def make_loader(self):  # type: ignore[no-untyped-def]
        def loader(index):  # type: ignore[no-untyped-def]
            indexer = self.layout.make_indexer()
            tmp_loader = ops.load(self.get_name(), indexer(index))
            if self.layout.dtype != self.data.dtype:
                return ops.to_dtype_bitcast(tmp_loader, self.dtype, self.data.dtype)
            else:
                return tmp_loader

        return loader

    def make_indexer(self):  # type: ignore[no-untyped-def]
        return self.layout.make_indexer()

    def get_layout(self):  # type: ignore[no-untyped-def]
        return self.layout

    def freeze_layout(self):  # type: ignore[no-untyped-def]
        pass

    def get_unbacked_symbol_uses(self) -> OrderedSet[sympy.Symbol]:
        return (
            free_unbacked_symbols(self.layout.size)
            | free_unbacked_symbols(self.layout.stride)
            | free_unbacked_symbols(self.layout.offset)
        )

    def codegen_reference(self, writer=None):  # type: ignore[no-untyped-def]
        # reinterpret_tensor is similar to as_strided except:
        # - offset is added to the existing offset (rather than replacing it)
        # - view tracking is disabled similar to unsafe_view
        return V.graph.wrapper_code.codegen_reinterpret_view(
            self.data,
            self.layout.size,
            self.layout.stride,
            self.layout.offset,
            writer,
            dtype=self.layout.dtype,
        )

    def num_reads(self) -> int:
        return 1


@ir_dataclass
class DtypeView(BaseView):
    """Pretend our storage has a different type"""

    target_dtype: torch.dtype

    @classmethod
    def create(cls, x, new_dtype):  # type: ignore[no-untyped-def]
        if is_storage_and_layout(x):
            storage, old_layout = as_storage_and_layout(x)
            new_layout = FixedLayout(
                old_layout.device,
                new_dtype,
                old_layout.size,
                old_layout.stride,
                old_layout.offset,
            )
            return ReinterpretView(data=storage, layout=new_layout)
        return DtypeView(data=x, target_dtype=new_dtype)

    def __str__(self) -> str:
        return self.str_helper([self.data, self.target_dtype])

    __repr__ = __str__

    @property
    def dtype(self):  # type: ignore[no-untyped-def]
        return self.target_dtype

    def get_size(self):  # type: ignore[no-untyped-def]
        return self.data.get_size()

    def make_loader(self):  # type: ignore[no-untyped-def]
        inner = self.data.make_loader()

        def loader(idx):  # type: ignore[no-untyped-def]
            return ops.to_dtype_bitcast(inner(idx), self.target_dtype, self.data.dtype)

        return loader


class SliceView(View):
    @classmethod
    def normalize_start_end(cls, x, dim, start, end):  # type: ignore[no-untyped-def]
        """
        Normalize start and end such that both are in the range
        [0, x.get_size()[dim]] and start <= end.
        """
        sizevars = V.graph.sizevars
        dim_size = x.get_size()[dim]

        if any(free_unbacked_symbols(x) for x in (start, end, dim_size)):

            def clamp(x, lower, upper):  # type: ignore[no-untyped-def]
                return sympy.Min(sympy.Max(x, lower), upper)

        else:

            def clamp(x, lower, upper):  # type: ignore[no-untyped-def]
                return sizevars.evaluate_min(sizevars.evaluate_max(x, lower), upper)

        def clamp_wrap(val, lower, upper, default):  # type: ignore[no-untyped-def]
            if val is None:
                return default
            val = cls.handle_negative_index(val, dim_size)
            return clamp(val, lower, upper)

        start = clamp_wrap(start, 0, dim_size, 0)
        end = clamp_wrap(end, start, dim_size, dim_size)
        return start, end

    @classmethod
    def create(cls, x, dim, start, end, step=1, clamp=True):  # type: ignore[no-untyped-def]
        step = sympy.expand(step)
        assert isinstance(step, sympy.Expr) or step > 0
        try:
            if start == 0 and end >= 2**63 - 1 and step == 1:
                return x
        except TypeError:
            pass

        sizevars = V.graph.sizevars
        new_size = list(x.get_size())

        # NB: Ordinarily we default to clamping.
        # We only don't clamp for split_with_sizes. For split_with_sizes, sizes should be already valid
        # failing in this situation is ok, since invalid sizes could trigger silent errors.
        if clamp:
            start, end = cls.normalize_start_end(x, dim, start, end)

        new_size[dim] = FloorDiv(end - start + (step - 1), step)

        if is_storage_and_layout(x):
            # Fast path
            storage, old_layout = as_storage_and_layout(x)
            new_stride = list(old_layout.stride)
            new_stride[dim] = new_stride[dim] * step
            new_layout = FixedLayout(
                old_layout.device,
                old_layout.dtype,
                new_size,
                new_stride,
                old_layout.offset + old_layout.stride[dim] * start,
            )
            return ReinterpretView(data=storage, layout=new_layout)

        def reindex(index):  # type: ignore[no-untyped-def]
            assert len(index) == len(new_size), f"wrong ndim {index} {new_size}"
            index = list(index)
            index[dim] = index[dim] * step + start
            return index

        # redirect to a generic view
        return SliceView(data=x, size=new_size, reindex=reindex)


@ir_dataclass
class BaseConstant(IRNode):
    dtype: torch.dtype
    device: torch.device

    def get_size(self):  # type: ignore[no-untyped-def]
        return ()

    def get_device(self):  # type: ignore[no-untyped-def]
        return self.device

    def get_origin_node(self):  # type: ignore[no-untyped-def]
        return None

    def mark_reuse(self, users) -> None:  # type: ignore[no-untyped-def]
        pass

    def has_exceeded_max_reads(self) -> bool:
        return False

    def get_reads(self):  # type: ignore[no-untyped-def]
        return ()

    def is_extern(self) -> bool:
        return False


@ir_dataclass
class Constant(BaseConstant):
    value: Any
    dtype: torch.dtype
    device: torch.device

    def make_loader(self):  # type: ignore[no-untyped-def]
        def loader(index):  # type: ignore[no-untyped-def]
            return ops.constant(self.value, self.dtype)

        return loader

    def realize(self):  # type: ignore[no-untyped-def]
        pass

    def constant_to_device(self, device):  # type: ignore[no-untyped-def]
        return Constant(value=self.value, dtype=self.dtype, device=device)


@ir_dataclass
class IndexingConstant(BaseConstant):
    index: Any
    dtype: torch.dtype
    device: torch.device

    def make_loader(self):  # type: ignore[no-untyped-def]
        def loader(index):  # type: ignore[no-untyped-def]
            return ops.index_expr(self.index, self.dtype)

        return loader

    def constant_to_device(self, device):  # type: ignore[no-untyped-def]
        return IndexingConstant(index=self.index, dtype=self.dtype, device=device)


def is_contiguous_strides_for_shape(
    stride: Sequence[_IntLike], shape: Sequence[_IntLike]
) -> bool:
    return all(
        size == 1 or left == right
        for left, right, size in zip(
            stride, FlexibleLayout.contiguous_strides(shape), shape
        )
    )


def get_align_for_dtype(dtype: torch.dtype) -> int:
    return config.padding_alignment_bytes // dtype.itemsize


@ir_dataclass
class Layout(IRNode):
    def __init__(
        self,
        device: torch.device,
        dtype: torch.dtype,
        size: List[Expr],
        stride: Optional[Sequence[Union[Expr, int]]],
        offset: Expr = Integer(0),
    ) -> None:
        assert stride is None or len(size) == len(
            stride
        ), f"size={size}, stride={stride}"
        self.device = device
        self.dtype = dtype  # type: ignore[misc]
        assert all(isinstance(s, (Expr, int)) for s in size)
        self.size = size
        self._stride = stride
        self.offset = offset

    @property
    def stride(self):  # type: ignore[no-untyped-def]
        return self._stride

    def __str__(self) -> str:
        offset = ""
        if self.offset != 0:
            offset = f", offset={self.offset}"
        return (
            f"{type(self).__name__}('{self.device.type}', {self.dtype}, "
            f"size={self.size}, stride={self.stride}{offset})"
        )

    __repr__ = __str__

    def is_contiguous(self):  # type: ignore[no-untyped-def]
        return is_contiguous_strides_for_shape(self.stride, self.size)

    @staticmethod
    def is_channels_last_contiguous(shape, strides) -> bool:  # type: ignore[no-untyped-def]
        ndim = len(shape)
        if ndim not in [4, 5] or shape[1] == 1:
            return False
        for left, right, size in zip(
            strides, make_channels_last_strides_for(shape), shape
        ):
            if size != 1 and left != right:
                return False
        return True

    def is_transposed(self) -> bool:
        for left, right, size in zip(
            self.stride,
            reversed(FlexibleLayout.contiguous_strides(list(reversed(self.size)))),
            self.size,
        ):
            if size != 1 and left != right:
                return False
        return True

    def is_stride_ordered(self, order) -> bool:  # type: ignore[no-untyped-def]
        assert len(self.stride) == len(order)

        # ignore dimensions of size 1, they dont affect layout
        non_1_indices = [
            i
            for i, dim in enumerate(self.size)
            if V.graph.sizevars.size_hint(dim, fallback=2) != 1
        ]

        stride = [self.stride[i] for i in non_1_indices]
        order = [order[i] for i in non_1_indices]

        def sorted_indices(arr):  # type: ignore[no-untyped-def]
            sorted_arr = sorted(arr)
            return [sorted_arr.index(element) for element in arr]

        # since we may have removed dimensions, need to re-sort & re-index order
        order = sorted_indices(order)

        # reorder the stride given order
        stride_ordered = [-1] * len(order)
        for i in range(len(order)):
            stride_ordered[order[i]] = stride[i]
        # check if it is in ascending order
        for i in range(len(order) - 1):
            expr = stride_ordered[i] > stride_ordered[i + 1]
            if not isinstance(expr, bool):
                expr = V.graph._shape_env.evaluate_expr(
                    stride_ordered[i] > stride_ordered[i + 1], size_oblivious=True
                )
            if expr:
                return False
        return True

    def is_channels_last_stride_ordered(self):  # type: ignore[no-untyped-def]
        # create channels_last order(NCHW, NCDHW, the C is the first order).
        order = [0] + list(reversed(range(1, len(self.stride) - 1)))
        order = [len(order)] + order
        return self.is_stride_ordered(order)

    @staticmethod
    def _pad_strides(in_strides, size, dtype):  # type: ignore[no-untyped-def]
        """
        The padding does not change stride order but makes sure all strides larger
        than the threshold are multiple of align.
        """
        align = get_align_for_dtype(dtype)
        if len(in_strides) == 0:
            return in_strides

        if not config.pad_channels_last and Layout.is_channels_last_contiguous(
            size, in_strides
        ):
            return in_strides

        current_fx_node = V.get_current_node()
        if hasattr(current_fx_node, "meta") and current_fx_node.meta.get(
            "dislike_padding", False
        ):
            return in_strides

        # get_stride_order does not work with dynamic shape. Also we can not
        # statically decide if a padding is needed or how much padding we should
        # do for dynamic shape.
        #
        # Skip padding the strides for dynamic shape for now.
        if not all(
            isinstance(s, (int, sympy.Integer))
            for s in itertools.chain(in_strides, size)
        ):
            return in_strides

        stride_order = get_stride_order(in_strides)
        fill_order = stride_order2fill_order(stride_order)

        new_strides = [0 for _ in range(len(in_strides))]
        # since we pad when the layout is flexible, we can decide the
        # smallest stride to be 1.
        new_strides[fill_order[0]] = 1

        padded = False
        for rank, idx in enumerate(fill_order[1:], start=1):
            prev_idx = fill_order[rank - 1]
            stride = new_strides[prev_idx] * size[prev_idx]

            if stride > config.padding_stride_threshold and stride % align != 0:
                stride = ceildiv(stride, align) * align
                padded = True
            new_strides[idx] = stride

        if not padded:
            # Consider a tensor with shape [256, 1, 5, 5]
            # Avoid strides like [25, 5, 5, 1] being padded to equivalent strides
            # [25, 25, 5, 1].
            return in_strides

        metrics.num_comprehensive_padding += 1
        return new_strides

    def pad_strides(self):  # type: ignore[no-untyped-def]
        assert isinstance(self, FlexibleLayout)
        assert self._stride is not None
        self._stride = self._pad_strides(self._stride, self.size, self.dtype)

    def should_pad_strides(self):  # type: ignore[no-untyped-def]
        return config.comprehensive_padding and isinstance(self, FlexibleLayout)

    def as_fixed(self):  # type: ignore[no-untyped-def]
        if isinstance(self, FixedLayout):
            return self

        if self.should_pad_strides():
            self.pad_strides()
        return FixedLayout(
            self.device,
            self.dtype,
            self.size,
            self.stride,
            self.offset,
        )

    def make_indexer(self):  # type: ignore[no-untyped-def]
        assert (
            FlexibleLayout.allow_indexing
        ), f"convert {type(self).__name__} to FixedLayout first"
        return self.as_fixed().make_indexer()

    def __eq__(self, other) -> bool:  # type: ignore[no-untyped-def]
        return (
            self.device == other.device
            and self.dtype == other.dtype
            and self.size == other.size
            and self.stride == other.stride
            and self.offset == other.offset
        )

    def storage_size(self) -> sympy.Expr:
        return compute_required_storage_length(self.size, self.stride, self.offset)


class FixedLayout(Layout):
    """A Tensor layout we cannot change"""

    def __init__(
        self,
        device: torch.device,
        dtype: torch.dtype,
        size: Union[List[Expr], List[int]],
        stride: Optional[Sequence[Union[Expr, int]]] = None,
        offset: Union[Expr, int] = Integer(0),
    ) -> None:
        if stride is None:
            stride = FlexibleLayout.contiguous_strides(size)
        super().__init__(
            device=device,
            dtype=dtype,
            size=size,
            stride=stride,
            offset=offset,
        )

    def make_indexer(self):  # type: ignore[no-untyped-def]
        """A closure containing math to read a given element"""

        def indexer(index):  # type: ignore[no-untyped-def]
            assert len(index) == len(self.stride)
            assert len(index) == len(self.size)
            result = self.offset
            for idx, stride, sz in zip(index, self.stride, self.size):
                if sz != 1:
                    result = result + idx * stride
            return result

        return indexer


class FlexibleLayout(Layout):
    """A Tensor layout we are allowed to change"""

    allow_indexing = False

    # WARNING!  This doesn't handle zero size tensors correctly
    @staticmethod
    def contiguous_strides(sizes):  # type: ignore[no-untyped-def]
        if len(sizes) == 0:
            return []
        reversed_strides = [sympy.S.One]
        for size in reversed(sizes[1:]):
            reversed_strides.append(size * reversed_strides[-1])
        return list(reversed(reversed_strides))

    @staticmethod
    def fill_ordered(sizes, order):  # type: ignore[no-untyped-def]
        """
        Create a stride based on the order the dimensions should be filled in.

        In this format, channels last would be:
            [1, 3, 2, 0]
        """
        assert OrderedSet(range(len(sizes))) == OrderedSet(order), (sizes, order)
        next_stride = sympy.S.One
        strides = [None] * len(order)

        for i in order:
            strides[i] = next_stride
            next_stride = next_stride * sizes[i]
        return strides

    @staticmethod
    def stride_ordered(sizes, order):  # type: ignore[no-untyped-def]
        """
        Create a stride based on the sorted order of a permuted range.

        In this format, channels last would be:
            [3, 0, 2, 1]
        """
        assert OrderedSet(range(len(sizes))) == OrderedSet(order)
        fill_order = stride_order2fill_order(order)
        return FlexibleLayout.fill_ordered(sizes, fill_order)

    @staticmethod
    def stride_ordered_for_memory_format(sizes, memory_format):  # type: ignore[no-untyped-def]
        """
        Create a stride based on a memory format.

        Memory format is translasted into a stride order,
        so channels_last is the same as:
            FlexibleLayout.stride_ordered(sizes, [3, 0, 2, 1])

        This interface does not support memory_format `torch.preserve_format`
        which should be used to deduce a format from another source
        """
        if memory_format == torch.channels_last:
            return FlexibleLayout.stride_ordered(sizes, NHWC_STRIDE_ORDER)
        elif memory_format == torch.channels_last_3d:
            return FlexibleLayout.stride_ordered(sizes, NHWDC_STRIDE_ORDER)
        elif memory_format == torch.contiguous_format:
            return FlexibleLayout.contiguous_strides(sizes)
        else:
            log.debug(
                "stride_ordered_for_memory_format, unsuppored memory_format: %s",
                memory_format,
            )
            raise NotImplementedError

    @staticmethod
    def same_ordered(sizes, stride):  # type: ignore[no-untyped-def]
        """
        Create a stride that has the same stride order as given stride

        For example, if given stride is [1000, 1, 100, 10],
        the fill order should be [1, 3, 2, 0]
        """
        assert len(sizes) == len(stride)
        stride = [V.graph.sizevars.size_hint(x) for x in stride]
        fill_order = sorted(range(len(stride)), key=stride.__getitem__)
        return FlexibleLayout.fill_ordered(sizes, fill_order)

    def as_stride_order(self, order, allow_padding=False):  # type: ignore[no-untyped-def]
        new_stride = self.stride_ordered(self.size, order)
        if self.should_pad_strides() and allow_padding:
            new_stride = self._pad_strides(new_stride, self.size, self.dtype)

        return FixedLayout(
            self.device,
            self.dtype,
            self.size,
            new_stride,
            self.offset,
        )

    def as_exact_strides(self, exact_strides, allow_padding=False):  # type: ignore[no-untyped-def]
        new_stride = exact_strides
        if self.should_pad_strides() and allow_padding:
            new_stride = self._pad_strides(new_stride, self.size, self.dtype)

        return FixedLayout(
            self.device,
            self.dtype,
            self.size,
            new_stride,
            self.offset,
        )

    def as_fill_order(self, order):  # type: ignore[no-untyped-def]
        new_stride = self.fill_ordered(self.size, order)
        if self.should_pad_strides():
            new_stride = self._pad_strides(new_stride, self.size, self.dtype)
        return FixedLayout(
            self.device,
            self.dtype,
            self.size,
            new_stride,
            self.offset,
        )

    def as_same_order(self, stride):  # type: ignore[no-untyped-def]
        new_stride = self.same_ordered(self.size, stride)
        if self.should_pad_strides():
            new_stride = self._pad_strides(new_stride, self.size, self.dtype)
        return FixedLayout(
            self.device,
            self.dtype,
            self.size,
            new_stride,
            self.offset,
        )

    def __init__(self, device, dtype, size, stride_order=None) -> None:  # type: ignore[no-untyped-def]
        if stride_order:
            strides = FlexibleLayout.fill_ordered(size, stride_order)
        else:
            strides = FlexibleLayout.contiguous_strides(size)
        super().__init__(device, dtype, size, strides)


class NonOwningLayout(Layout):
    """Is a view into the storage of another tensor"""

    def __init__(self, view: Union[BaseView, TensorBox]) -> None:
        layout = view.get_layout()
        super().__init__(
            layout.device,
            layout.dtype,
            layout.size,
            layout.stride,
        )
        self.view = view

    def make_indexer(self):  # type: ignore[no-untyped-def]
        return self.as_fixed().make_indexer()

    def maybe_guard_aligned(self):  # type: ignore[no-untyped-def]
        offset = self.view.get_layout().offset
        if offset == 0:
            return True
        from .utils import ALIGNMENT

        return V.graph.sizevars.statically_known_multiple_of(offset, ALIGNMENT)


class CommBufferType(Enum):
    SYMM_MEM = "symm_mem"


class CommBufferLayout(FixedLayout):
    """
    A layout that signifies the buffer is a comm buffer.
    In terms of striding, the layout is identical to `FixedLayout`.

    Buffers with this layout do not participate in in-place reuse - it can be
    neither the source nor the target for in-place reuse.

    For detailed motivation and usage of this layout, see
    NOTE [lowering-time collective optimization].
    """

    comm_buffer_type: CommBufferType
    group_name: str

    def __init__(
        self,
        layout: FlexibleLayout,
        comm_buffer_type: CommBufferType,
        group_name: str,
    ):
        if not isinstance(layout, FlexibleLayout):
            raise AssertionError(
                "A `CommBufferLayout` can only be initialized with "
                f"a `FlexibleLayout` (got {layout})."
            )

        fixed = layout.as_fixed()
        super().__init__(
            device=fixed.device,
            dtype=fixed.dtype,
            size=fixed.size,
            stride=fixed.stride,
            offset=fixed.offset,
        )
        self.comm_buffer_type = comm_buffer_type
        self.group_name = group_name


@ir_dataclass
class NoneLayout(IRNode):
    # This is janky, I figured out what fields to populate by just running
    # the model I was interested in and adding properties/methods as needed.
    # This doesn't inherit from Layout because Layout assumes you have stuff
    # like sizes, but I don't really have anything here.
    #
    # If you have an ir.Node with NoneLayout, you probably need to setup
    # dependencies manually in scheduler

    device: torch.device
    size: List[int] = dataclasses.field(default_factory=lambda: [0])
    stride: List[int] = dataclasses.field(default_factory=lambda: [0])

    def storage_size(self) -> int:
        return 0

    def as_fixed(self):  # type: ignore[no-untyped-def]
        return self


class MutationLayoutSHOULDREMOVE(Layout):
    def __init__(self, target: IRNode) -> None:
        super().__init__(
            target.get_device(),
            target.get_dtype(),
            target.get_size(),  # type: ignore[arg-type]
            None,
        )
        self.target = target
        name = self.get_buffer().get_name()
        V.graph.mark_buffer_mutated(name)

    @Layout.stride.getter  # type: ignore[attr-defined]
    def stride(self):  # type: ignore[no-untyped-def]
        return self.real_layout().stride

    def storage_size(self) -> sympy.Expr:
        return self.real_layout().storage_size()

    def get_buffer(self) -> Buffer:
        def unwrap_views(target):  # type: ignore[no-untyped-def]
            if isinstance(target, MutationLayoutSHOULDREMOVE):
                return unwrap_views(target.target)
            if isinstance(target, BaseView):
                return unwrap_views(target.unwrap_view())
            if isinstance(target, MutableBox):
                return unwrap_views(target.data)
            return target

        result = unwrap_views(self.target)
        assert isinstance(
            result, Buffer
        ), "MutationLayoutSHOULDREMOVE must refer to a buffer"
        return result

    def real_layout(self):  # type: ignore[no-untyped-def]
        return self.get_buffer().layout

    @classmethod
    def realize_into(cls, src, dst, unsafe_alias=False):  # type: ignore[no-untyped-def]
        dst.realize()
        # NOTE: We must realize users of `dst` before we realize `src`, since
        # realization order determines scheduling order. Otherwise, src's
        # mutation would be scheduled before the existing users of dst!
        V.graph.mark_buffer_mutated(dst.get_name())

        if isinstance(src, TensorBox):
            src = src.data

        # We copy the contents of src into dst. In most cases this should
        # be fused into a single kernel by the scheduler.
        # NOTE: We cannot change src's layout to mutate dst directly as this
        # would alias src to dst, which is not correct as further mutations to
        # dst would effect users of src. However if there are no more users of
        # dst, we can alias src to dst.
        src.realize_hint()

        if not unsafe_alias:
            src = Pointwise.create(
                device=src.get_device(),
                dtype=src.get_dtype(),
                inner_fn=src.make_loader(),
                ranges=[
                    V.graph.sizevars.guard_equals(a, b)
                    for a, b in zip(src.get_size(), dst.get_size())
                ],
            ).data

        src.realize()
        assert isinstance(src.data.layout, FlexibleLayout)
        src.data.layout = MutationLayoutSHOULDREMOVE(dst)
        return src.data

    def as_fixed(self):  # type: ignore[no-untyped-def]
        return self

    def make_indexer(self):  # type: ignore[no-untyped-def]
        return self.target.make_indexer()


@ir_dataclass(frozen=False)
class Buffer(IRNode):
    # Name is sometimes None; e.g., ForceInPlace, where there isn't
    # a meaningful name
    name: Optional[str]
    layout: Layout

    # Multi-output buffers will define 'outputs: List[Buffer]'. Confusingly,
    # MultiOutput does NOT define this!

    def __post_init__(self) -> None:
        super().__post_init__()
        self._post_init_setattr("origin_node", None)

    def make_indexer(self):  # type: ignore[no-untyped-def]
        return self.layout.make_indexer()

    def get_name(self) -> str:
        assert self.name, self
        return self.name

    def get_device(self):  # type: ignore[no-untyped-def]
        return self.layout.device

    def get_defining_op(self) -> Optional[Operation]:
        return None

    @property
    def dtype(self):  # type: ignore[no-untyped-def]
        return getattr(self.layout, "dtype", None)

    def get_size(self):  # type: ignore[no-untyped-def]
        return list(self.layout.size)

    def get_stride(self):  # type: ignore[no-untyped-def]
        return list(self.layout.stride)

    def get_offset(self):  # type: ignore[no-untyped-def]
        return self.layout.offset

    def get_layout(self):  # type: ignore[no-untyped-def]
        return self.layout

    def get_storage_numel(self):  # type: ignore[no-untyped-def]
        return self.get_numel()

    def is_extern(self) -> bool:
        return False

    def freeze_layout(self):  # type: ignore[no-untyped-def]
        if not isinstance(self.layout, (MultiOutputLayout, NonOwningLayout)):
            self.layout = self.layout.as_fixed()

    def freeze_layout_with_stride_order(self, order, allow_padding=False) -> None:  # type: ignore[no-untyped-def]
        assert isinstance(self.layout, FlexibleLayout)
        self.layout = self.layout.as_stride_order(order, allow_padding=allow_padding)

    def freeze_layout_with_fill_order(self, order) -> None:  # type: ignore[no-untyped-def]
        assert isinstance(self.layout, FlexibleLayout)
        self.layout = self.layout.as_fill_order(order)

    def freeze_layout_with_same_order(self, stride) -> None:  # type: ignore[no-untyped-def]
        assert isinstance(self.layout, FlexibleLayout)
        self.layout = self.layout.as_same_order(stride)

    def freeze_layout_with_exact_strides(self, exact_strides, allow_padding=False) -> None:  # type: ignore[no-untyped-def]
        assert isinstance(self.layout, FlexibleLayout)
        self.layout = self.layout.as_exact_strides(
            exact_strides, allow_padding=allow_padding
        )

    def is_zero_elements(self):  # type: ignore[no-untyped-def]
        return V.graph.sizevars.is_expr_static_and_true(sympy.Eq(self.get_numel(), 0))

    def make_loader(self):  # type: ignore[no-untyped-def]
        # Loading from a zero-element buffer is a no-op
        if self.is_zero_elements():
            return partial(nop_loader_fn, dtype=self.get_dtype())

        def loader(index):  # type: ignore[no-untyped-def]
            indexer = self.layout.make_indexer()
            return ops.load(self.name, indexer(index))

        return loader

    def codegen_reference(self, writer=None):  # type: ignore[no-untyped-def]
        return self.get_name()

    def decide_layout(self):  # type: ignore[no-untyped-def]
        pass

    def get_inputs_that_alias_output(self):  # type: ignore[no-untyped-def]
        if isinstance(self.layout, NonOwningLayout):
            return [self.layout.view.get_name()]
        return ()

    def get_mutation_names(self):  # type: ignore[no-untyped-def]
        if isinstance(self.layout, MutationLayoutSHOULDREMOVE):
            return [self.layout.target.get_name()]
        return ()

    def get_read_names(self) -> OrderedSet[str]:
        return OrderedSet([self.get_name()])

    def get_unbacked_symbol_uses(self) -> OrderedSet[sympy.Symbol]:
        return OrderedSet()

    def get_unbacked_symbol_defs(self) -> OrderedSet[sympy.Symbol]:
        return OrderedSet()

    def realize(self):  # type: ignore[no-untyped-def]
        pass

    def should_allocate(self) -> bool:
        # Returns False by default.
        return False


@ir_dataclass(frozen=False)
class OperationBuffer(Buffer, Operation):
    # An operation that produces a single output buffer
    def get_outputs(self) -> List[Buffer]:
        return [self]

    def get_defining_op(self) -> Operation:
        return self

    def __post_init__(self) -> None:
        Buffer.__post_init__(self)
        Operation.__post_init__(self)


class InputBuffer(Buffer):
    def num_reads(self) -> int:
        return 1


class ConstantBuffer(InputBuffer):
    override_device: Optional[torch.device] = None

    def make_loader(self):  # type: ignore[no-untyped-def]
        def loader(index):  # type: ignore[no-untyped-def]
            indexer = self.layout.make_indexer()
            return ops.load(
                V.graph.constant_name(self.get_name(), self.override_device),
                indexer(index),
            )

        return loader

    def constant_to_device(self, device):  # type: ignore[no-untyped-def]
        return ConstantBuffer(
            name=V.graph.constant_name(self.get_name(), device), layout=self.layout
        )


@ir_dataclass
class NoneAsConstantBuffer(IRNode):
    def get_unbacked_symbol_uses(self) -> OrderedSet[sympy.Symbol]:
        return OrderedSet()

    def codegen_reference(self, writer=None):  # type: ignore[no-untyped-def]
        return V.graph.wrapper_code.none_str


@ir_dataclass
class ShapeAsConstantBuffer(IRNode):
    expr: Expr

    def get_unbacked_symbol_uses(self) -> OrderedSet[sympy.Symbol]:
        return free_unbacked_symbols(self.expr)

    def codegen_reference(self, writer=None):  # type: ignore[no-untyped-def]
        return V.graph.wrapper_code.expr_printer(V.graph.sizevars.simplify(self.expr))


@ir_dataclass(frozen=False)
class ComputedBuffer(OperationBuffer):
    data: Loops

    def get_computed_buffer_name(self):  # type: ignore[no-untyped-def]
        """
        Returns self.name if it exists, otherwise returns the name of the data node if that exists.
        If neither exist, returns None.
        """
        if self.name is not None:
            return self.name
        if hasattr(self.data, "name"):
            return self.data.name
        return None

    def num_reads(self):  # type: ignore[no-untyped-def]
        return self.data.num_reads()

    def get_read_names(self) -> OrderedSet[str]:
        return self.data.get_read_names()

    def get_read_writes(self):  # type: ignore[no-untyped-def]
        with patch.object(FlexibleLayout, "allow_indexing", True):
            if self.data.get_reduction_type():
                return extract_read_writes(
                    self.get_store_function(),
                    self.data.get_pointwise_size(),  # type: ignore[arg-type]
                    self.data.get_reduction_size(),  # type: ignore[arg-type]
                )
            else:
                return extract_read_writes(
                    self.get_store_function(),
                    self.data.get_size(),  # type: ignore[arg-type]
                )

    def get_unbacked_symbol_uses(self) -> OrderedSet[sympy.Symbol]:
        # Ordinarily, we'd like to just peek at the arguments list,
        # but ComputedBuffers have no argument list.
        #
        # Morally, this logic needs to be synchronized with the
        # KernelArgs.size calls, which are responsible for making symbols make
        # there way as kernel arguments (and it is precisely passing in one of
        # those symbols that establishes a dependency).  However, we haven't
        # started codegen yet so we can't directly reuse that logic.
        #
        # For now, I'm just yoloing with the size of the buffer.  Not sure if
        # it is enough.
        #
        # One thing you might wonder is if this is enough for a ComputedBuffer
        # denoting a reduction over i0.  Empirically, it is enough, but for an
        # unusual reason: we only need accurate dependencies for item() call,
        # but it's impossible to end up with a reduction over i0 from an
        # item() call without a regular non-reduction buffer first.
        return (
            free_unbacked_symbols(self.get_size())
            | free_unbacked_symbols(self.get_stride())
            | free_unbacked_symbols(self.get_offset())
            | self.data.get_unbacked_symbol_uses()
        )

    def make_loader(self):  # type: ignore[no-untyped-def]
        # Inline constants and index_expressions
        if (
            hasattr(self.data, "make_loader")
            and self.name not in V.graph.mutated_buffers
            and self.num_reads() == 0
        ):
            # can be inlined
            return self.data.make_loader()
        return super().make_loader()

    def get_store_function(self):  # type: ignore[no-untyped-def]
        indexer = self.layout.as_fixed().make_indexer()
        if isinstance(self.data, (Reduction, Scan, Sort)):
            return partial(self.data.store_reduction, self.name, indexer)
        else:
            assert isinstance(self.data, Pointwise)
            return partial(self.data.store_output, self.name, indexer)

    def get_fill_order(self):  # type: ignore[no-untyped-def]
        """
        If our layout is still flexible, try to determine the stride order based on stride orders of reads.

        TODO(jansel): A better algorithm here would look at downstream consumers of this
                      value and try to do global graph-level layout optimization.
                      This is also something just begging to be autotuned.
        """
        if isinstance(self.layout, FlexibleLayout):
            (index_vars, reduction_vars), _ = dependencies.index_vars_squeeze(
                self.data.get_pointwise_size(), self.data.get_reduction_size()  # type: ignore[arg-type]
            )
            reads = self.get_read_writes().reads
            # only consider reads to buffer of same size
            # ignore StarDeps because they don't contribute stride information
            assert all(
                isinstance(r, (dependencies.StarDep, dependencies.MemoryDep))
                for r in reads
            )
            reads = [
                sympy_subs(r.index, {v: sympy.S.Zero for v in reduction_vars if v != 0})
                for r in reads
                if isinstance(r, dependencies.MemoryDep)
            ]

            if reads:
                if isinstance(self.data, (Scan, Sort)):
                    indices = self.data.reindex(index_vars, reduction_vars)
                else:
                    indices = index_vars
                stride_lengths = [
                    V.graph.sizevars.stride_hints(expr, indices) for expr in reads
                ]
                from .scheduler import pick_loop_order

                return pick_loop_order(stride_lengths, self.get_size())

        return None

    def decide_layout(self):  # type: ignore[no-untyped-def]
        if isinstance(self.layout, FlexibleLayout):
            order = self.get_fill_order()
            if order:
                self.freeze_layout_with_fill_order(order)
            else:
                self.freeze_layout()

    @cache_on_self
    def get_default_sizes_body(self):  # type: ignore[no-untyped-def]
        args, var_ranges = dependencies.index_vars_squeeze(
            self.data.get_pointwise_size(), self.data.get_reduction_size(), prefix="q"  # type: ignore[arg-type]
        )
        with patch.object(ConstantBuffer, "override_device", self.get_device()):
            body = LoopBody(
                self.get_store_function(),
                (args if self.get_reduction_type() else args[:1]),
                var_ranges,
                *args,
            )
        index_vars = []
        reduce_vars: List[Any] = []
        index_size = []
        reduce_size = []
        for v, s in var_ranges.items():
            if v in args[0]:
                assert not reduce_vars
                index_vars.append(v)
                index_size.append(s)
            else:
                assert v in args[1]
                reduce_vars.append(v)
                reduce_size.append(s)
        return (index_size, reduce_size), body, (index_vars, reduce_vars)

    def simplify_and_reorder(  # type: ignore[no-untyped-def]
        self,
        extra_indexing_constraints: Optional[Tuple[Dict[Any, Any], List[Any]]] = None,
        recompute_sizes_body_func: Optional[Callable[..., Any]] = None,
    ):
        """
        This is a main place where we do loop transformations in a
        backend-agnostic way.

        Here we:
            1) Remove any 1 dimensions
            2) Fuse contiguous dimensions together
            3) Reorder dimensions based on stride orders

        Optional argument extra_indexing_constraints can be used to append additional
        indexing expressions to existing ones derived from buffer's body. This can be useful
        to fuse scheduler nodes with compatible ranges, e.g. (s0*s1*...,) and (s0, s1, s2, ...)
        on CPU by preventing indexing simplifications and obtaining index/reduce ranges for
        the scheduler node compatible with other nodes.
        Optional argument recompute_sizes_body_func can be used to recompute sizes and body
        on the default body. This can be useful to append additional loop transformations.
        """
        (
            (index_size, reduce_size),
            body,
            (index_vars, reduce_vars),
        ) = self.get_default_sizes_body()

        if recompute_sizes_body_func:
            (
                (index_size, reduce_size),
                body,
                (index_vars, reduce_vars),
            ) = recompute_sizes_body_func(
                (index_size, reduce_size), body, (index_vars, reduce_vars)
            )

        index_formulas = [*body.indexing_exprs.values()]
        if extra_indexing_constraints is not None:
            assert (
                isinstance(extra_indexing_constraints, tuple)
                and len(extra_indexing_constraints) == 2
            )
            extra_indexing_ranges, extra_indexing_expr = extra_indexing_constraints
            assert isinstance(extra_indexing_ranges, dict)
            assert isinstance(extra_indexing_expr, list)
            assert all(isinstance(f, Expr) for f in extra_indexing_expr)

            expected_var_ranges = body.var_ranges
            assert expected_var_ranges == extra_indexing_ranges, (
                expected_var_ranges,
                extra_indexing_ranges,
            )
            # remove already existing expressions
            extra_indexing_expr = [
                e for e in extra_indexing_expr if e not in index_formulas
            ]
            index_formulas += extra_indexing_expr

        memory_addrs = [*body.get_write_exprs()]
        if not V.graph.has_feature(self, BackendFeature.PREFER_STORE_LOOP_ORDER):
            memory_addrs.extend(body.get_read_exprs())

        def simplify_and_reorder(x_vars, support_vars, sizes, simplify_loops):  # type: ignore[no-untyped-def]
            sizes, reindex0, reindex1 = self._apply_loop_reordering(
                x_vars, support_vars, sizes, memory_addrs
            )
            # for NHWC: reindex0([0,1,2,3]) = [0,2,3,1], reindex1([0,1,2,3]) = [0,3,2,1]
            x_vars = reindex0(x_vars)

            if simplify_loops:
                sizes, reindex2, prune = V.graph.sizevars._simplify_loops(
                    x_vars,
                    sizes,
                    index_prevent_reordering(index_formulas, x_vars, sizes),
                )
                reindex = fuse_reindexing(reindex1, reindex2)
            else:
                reindex = reindex1
            return sizes, reindex, reindex1

        support_vars = index_vars + reduce_vars
        should_merge_loops = (
            not is_gpu(self.get_device().type) or not config.loop_ordering_after_fusion
        )
        iter_ranges, iter_reindex, _ = simplify_and_reorder(
            index_vars,
            support_vars,
            index_size,
            should_merge_loops,
        )

        # Like iteration dimensions, we may also want to delay merging reduction dimensions.
        # E.g., if we reduce a tensor [M, N, K] for its M and N dimensions followed by a pointwise
        # kernel, merging M and N dimension too early makes it hard to decide what loop order
        # we should pick for the piontwise kernel so that it is fusible with the reduction.
        reduce_ranges, reduce_reindex, _ = simplify_and_reorder(
            reduce_vars, support_vars, reduce_size, should_merge_loops
        )

        # retrace the loop body with simplification and reordering applied
        (iter_vars, reduce_vars), var_ranges = dependencies.index_vars_no_squeeze(
            iter_ranges,
            reduce_ranges,
            prefix="z",
        )
        body = LoopBody(
            body,
            [iter_reindex(iter_vars), reduce_reindex(reduce_vars)],
            var_ranges,
            iter_vars,
            reduce_vars,
        )
        return (iter_ranges, reduce_ranges), body

    @staticmethod
    def _apply_loop_reordering(  # type: ignore[no-untyped-def]
        index_vars,
        support_vars,
        sizes,
        memory_addrs,
        priority_idx=None,
    ):
        """
        Shuffle the order of loops around to hopefully improve performance.
        """
        from .scheduler import pick_loop_order

        if priority_idx is None:
            priority_idx = []

        try:
            strides = [
                V.graph.sizevars.stride_hints(expr, index_vars, support_vars)
                for expr in memory_addrs
            ]
            assert len(strides) == len(memory_addrs) and len(strides[0]) == len(
                index_vars
            )
            order = list(reversed(pick_loop_order(strides, sizes, priority_idx)))
        except Exception:
            if config.debug:
                log.warning(
                    "Did not simplify complex index:\n%s\n%s",
                    dict(zip(index_vars, sizes)),
                    memory_addrs,
                )
            order = list(range(len(sizes)))
        sizes = [sizes[i] for i in order]
        return sizes, same_reorder(order), inverse_reorder(order)

    def get_reduction_size(self):  # type: ignore[no-untyped-def]
        return self.data.get_reduction_size()

    def get_reduction_type(self):  # type: ignore[no-untyped-def]
        return self.data.get_reduction_type()

    def is_no_op(self):  # type: ignore[no-untyped-def]
        return self.data.is_zero_elements()

    def should_allocate(self) -> bool:
        return True

    def constant_to_device(self, device):  # type: ignore[no-untyped-def]
        """Move this to a given device. Requires that all reads are to constants."""
        return self.data.constant_to_device(device)


class TemplateBuffer(OperationBuffer):
    """
    Represents a Triton (in the future other type) of template operator
    that we can fuse an epilogue onto.
    """

    def __init__(self, layout, inputs, make_kernel_render) -> None:  # type: ignore[no-untyped-def]
        super().__init__(name=None, layout=layout)
        self.inputs = InputsKernel.unwrap_storage(inputs)
        self.make_kernel_render = make_kernel_render
        self.name = V.graph.register_buffer(self)
        V.graph.register_operation(self)

    def get_read_writes(self):  # type: ignore[no-untyped-def]
        return self.extract_read_writes(normalize=True)

    def extract_read_writes(self, normalize):  # type: ignore[no-untyped-def]
        name = self.get_name()
        indexer = self.layout.make_indexer()

        def dummy(index, rindex):  # type: ignore[no-untyped-def]
            assert len(rindex) == 0
            return ops.store(name, indexer(index), "fake")

        deps = dependencies.extract_read_writes(
            dummy, self.get_size(), (), normalize=normalize
        )
        deps.reads = OrderedSet(dependencies.StarDep(x.get_name()) for x in self.inputs)
        return deps

    def get_reduction_size(self):  # type: ignore[no-untyped-def]
        return 1

    def get_reduction_type(self):  # type: ignore[no-untyped-def]
        return None

    def is_no_op(self) -> bool:
        return False

    def should_allocate(self) -> bool:
        return True

    def simplify_and_reorder(  # type: ignore[no-untyped-def]
        self,
        extra_indexing_constraints: Optional[Tuple[Dict[Any, Any], List[Any]]] = None,
        recompute_sizes_body_func: Optional[Callable[..., Any]] = None,
    ):
        return (
            (
                self.get_size(),
                (),
            ),
            None,
        )


class TritonTemplateBuffer(TemplateBuffer):
    def __init__(  # type: ignore[no-untyped-def]
        self,
        layout,
        inputs,
        make_kernel_render,
        mutated_inputs: Optional[Iterable[IRNode]] = None,
    ) -> None:
        """
        NOTE:[TritonTemplates with multiple outputs]
        We want the ability for TritonTemplates to output multiple tensors. Triton
        kernels have no notion of outputs and this is done by creating tensors that
        are then mutated by the kernel. Currenlty our STORE_OUTPUT codegen doesn't
        support creating multinode outputs for triton templates.
        We work around this by creating an extra input buffer during the lowering
        and we mark them as mutated inputs.
        """
        super().__init__(layout, inputs, make_kernel_render)
        self.mutated_inputs = mutated_inputs
        self.outputs: List[Buffer] = [self]
        if mutated_inputs is not None:
            # Ensure that the mutated inputs are only allowed for certain nodes
            allowed_set = (
                torch.ops.higher_order.flex_attention,
                torch.ops.higher_order.flex_attention_backward,
            )
            current_node = V.graph.current_node.target
            assert (
                current_node in allowed_set
            ), f"Mutated inputs are only allowed for {allowed_set} but got {current_node}"
            device = self.inputs[0].get_device()
            self.outputs += [
                MutationOutput(NoneLayout(device=device), buf, self)
                for buf in mutated_inputs
            ]

    def get_outputs(self) -> List[Buffer]:
        return self.outputs

    def __str__(self) -> str:
        out = f"TritonTemplateBuffer(layout={self.layout})"
        return out


PrimitiveInfoType = Union[int, float, bool, str, List[Union[int, str, float, bool]]]


class ChoiceCaller:
    """
    Represents a possible choice used in autotune_process.py.
    During autotuning, self.benchmark() is first called to get benchmark result,
    and if this choice is selected, self.output_node() is called to get the output_node.

    Children classes: TritonTemplateCaller, CUDATemplateCaller.
    """

    def __init__(
        self,
        name: str,
        input_nodes: List[Buffer],
        layout: Layout,
        description: str,
    ) -> None:
        super().__init__()
        self.name = name
        self.layout = layout
        self.input_nodes = input_nodes
        # An additional description used to describe the choice (useful for
        # knowing what autotuning is choosing)
        self.description = description

    def benchmark(self, *args, out) -> float:  # type: ignore[no-untyped-def]
        algo = self.to_callable()
        return benchmarker.benchmark(algo, args, {"out": out})

    def call_name(self) -> str:
        raise NotImplementedError

    def to_callable(self):  # type: ignore[no-untyped-def]
        raise NotImplementedError

    def hash_key(self) -> str:
        raise NotImplementedError

    def output_node(self) -> TensorBox:
        raise NotImplementedError

    def info_dict(self) -> Dict[str, Union[PrimitiveInfoType, List[PrimitiveInfoType]]]:
        """Information returned here is logged to the autotune log file when that is enabled."""
        return {}

    def autoheuristic_id(self) -> str:
        return "unsupported_choice"


class TritonTemplateCallerBase(ChoiceCaller):
    def get_make_kernel_render(self) -> Any:
        raise NotImplementedError


class MultiTemplateBuffer(TritonTemplateBuffer):
    """
    Represents a Buffer with multiple backing implementation choices.

    Choices can be TritonTemplates or ExternKernels. During scheduling if there is a potential
    epilogue we will benchmark each of the choices with the epilogue to determine an implementation.
    Otherwise, the fastest base choice will be chosen.
    """

    def __init__(
        self,
        layout: Layout,
        inputs: List[IRNode],
        choice_timings: Callable[[], Dict[ChoiceCaller, float]],
        unfiltered_choices: List[ChoiceCaller],
    ) -> None:
        super().__init__(layout=layout, inputs=inputs, make_kernel_render=None)
        self._choice_timings_fn = choice_timings
        self._choice_timings: Optional[Dict[ChoiceCaller, float]] = None
        self.original_inputs = inputs
        self._output_plannable = all(
            isinstance(choice, TritonTemplateCallerBase)
            or (
                isinstance(choice, torch._inductor.select_algorithm.ExternKernelCaller)
                and choice.has_out_variant
            )
            for choice in unfiltered_choices
        )

    @property
    def output_plannable(self) -> bool:
        """
        Are all possible choices TritonTemplates or Extern Kernels with out variants
        """
        return self._output_plannable

    @property
    def choice_timings(self) -> Dict[ChoiceCaller, float]:
        if self._choice_timings is None:
            self._choice_timings = self._choice_timings_fn()
        return self._choice_timings

    @contextlib.contextmanager
    def swap_as_triton_caller(self, caller: TritonTemplateCallerBase):  # type: ignore[no-untyped-def]
        assert isinstance(caller, torch._inductor.select_algorithm.TritonTemplateCaller)
        assert self.layout == caller.layout

        render = self.make_kernel_render
        self.make_kernel_render = caller.get_make_kernel_render()
        try:
            yield
        finally:
            self.make_kernel_render = render

    def finalize_as_triton_caller(self, caller: TritonTemplateCallerBase) -> None:
        assert isinstance(caller, torch._inductor.select_algorithm.TritonTemplateCaller)
        assert self.layout.size == caller.layout.size
        assert self.layout.stride == caller.layout.stride
        self.make_kernel_render = caller.get_make_kernel_render()

    def get_min_choice(self) -> Tuple[ChoiceCaller, float]:
        min_choice = min(self.choice_timings, key=self.choice_timings.get)  # type: ignore[arg-type]
        return (min_choice, self.choice_timings[min_choice])


class CUDATemplateBuffer(TemplateBuffer):
    def __init__(  # type: ignore[no-untyped-def]
        self,
        layout,
        inputs,
        make_kernel_render,
        workspace_size: int,
        template: CUDATemplate,
    ) -> None:
        super().__init__(layout, inputs, make_kernel_render)
        # Global memory (in bytes) needed for this template.
        self.workspace_size = workspace_size
        self.template = template

    def get_workspace_size(self):  # type: ignore[no-untyped-def]
        return self.workspace_size if self.workspace_size is not None else 0


class CppTemplateBuffer(TemplateBuffer):
    def __init__(self, layout, inputs, make_kernel_render, template, choice) -> None:  # type: ignore[no-untyped-def]
        super().__init__(layout, inputs, make_kernel_render)
        self.template = template
        self.choice = choice


@ir_dataclass(frozen=False)
class InputsKernel(OperationBuffer):
    inputs: List[Buffer]

    def get_read_writes(self):  # type: ignore[no-untyped-def]
        reads: OrderedSet[dependencies.Dep] = OrderedSet()
        StarDep = dependencies.StarDep
        for input in self.inputs:
            if isinstance(input, list):
                reads.update(StarDep(x.get_name()) for x in input)
            elif isinstance(input, ShapeAsConstantBuffer):
                # Skip creating dependncy for symbolics as they're visible globally
                continue
            else:
                reads.add(StarDep(input.get_name()))

        writes: OrderedSet[dependencies.Dep] = OrderedSet(
            StarDep(buf.get_name()) for buf in self.get_outputs()
        )

        return dependencies.ReadWrites(
            reads=reads,
            writes=writes,
            index_exprs=OrderedSet(),
        )

    @classmethod
    def unwrap_storage_for_input(cls, x):  # type: ignore[no-untyped-def]
        if isinstance(x, TensorBox):
            x = x.data
        if isinstance(x, StorageBox):
            x = x.data
        if isinstance(x, BaseView) and not isinstance(x, ReinterpretView):
            x = ExternKernel.realize_input(x)
        if isinstance(x, TensorBox):
            # when converting to ReinterpretView fails in the
            # realize_input call above, the result will be wrapped
            # into TensorBox / StorageBox pair as a result of the
            # cls.copy_input call; so we should unwrap recursively
            return cls.unwrap_storage_for_input(x)
        if isinstance(x, TorchBindObject):
            return x
        assert isinstance(x, (Buffer, ReinterpretView)), x
        return x

    @staticmethod
    def unwrap_storage(inputs):  # type: ignore[no-untyped-def]
        inputs_new = []
        for x in inputs:
            if isinstance(x, list):
                x = [InputsKernel.unwrap_storage_for_input(i) for i in x]
            else:
                x = InputsKernel.unwrap_storage_for_input(x)
            inputs_new.append(x)
        return inputs_new

    def is_extern(self) -> bool:
        return True

    def num_reads(self) -> int:
        return 1


class NopKernel(InputsKernel):
    def is_no_op(self) -> bool:
        return True


class ConcatKernel(NopKernel):
    """
    There isn't actually a real kernel for concat, we just change the
    storage for the upstream data.
    """

    @classmethod
    def create(cls, inputs, dim):  # type: ignore[no-untyped-def]
        device = inputs[0].get_device()
        dtype = inputs[0].get_dtype()
        new_size = list(inputs[0].get_size())
        offsets_start = [0]
        offsets_end = [new_size[dim]]
        assert 0 <= dim < len(new_size)
        for i in range(1, len(inputs)):
            input_size = inputs[i].get_size()
            offsets_start.append(new_size[dim])
            assert len(input_size) == len(new_size)
            assert inputs[i].get_dtype() == dtype
            assert inputs[i].get_device() == device
            for j in range(len(new_size)):
                if j == dim:
                    new_size[j] = new_size[j] + input_size[j]
                else:
                    new_size[j] = V.graph.sizevars.guard_equals(
                        new_size[j], input_size[j]
                    )
            offsets_end.append(new_size[dim])

        output_stride = FlexibleLayout.contiguous_strides(new_size)
        # If any of the inputs is in CL format, use CL format for the output
        for i in range(len(inputs)):
            x = inputs[i]
            if is_storage_and_layout(x):
                layout = x.get_layout()
                if isinstance(
                    layout, FixedLayout
                ) and Layout.is_channels_last_contiguous(layout.size, layout.stride):
                    # use CL stride for the output
                    output_stride = make_channels_last_strides_for(new_size)
                    break
        any_input_is_storage_and_layout = any(is_storage_and_layout(x) for x in inputs)
        fx_node_args = V.graph.current_node.args[0]
        assert isinstance(fx_node_args, list)
        # If any of the inputs has meta tensor and the meta tensor is in CL format, use CL format for the output
        if any_input_is_storage_and_layout is False and any(
            "val" in arg.meta
            and (
                arg.meta["val"].is_contiguous(memory_format=torch.channels_last)
                or arg.meta["val"].is_contiguous(memory_format=torch.channels_last_3d)
            )
            for arg in fx_node_args
        ):
            output_stride = make_channels_last_strides_for(new_size)

        concat_kernel = ConcatKernel(
            name=None,
            layout=FixedLayout(
                device=device,
                dtype=dtype,
                size=new_size,
                stride=output_stride,
            ),
            inputs=[],
        )
        kernel = StorageBox(concat_kernel)
        op_names = []
        for i in range(len(inputs)):
            input_buffer = cls.realize_into(
                inputs[i],
                SliceView.create(
                    kernel, dim, offsets_start[i], offsets_end[i], clamp=False
                ),
            )
            concat_kernel.inputs.append(input_buffer)

            if isinstance(inputs[i].data, BaseView):
                input_unwrapped = inputs[i].data.unwrap_view()
            else:
                input_unwrapped = inputs[i].data

            if (
                input_unwrapped.is_input_buffer()
                and is_gpu(inputs[i].get_device().type)
                and not is_dynamic(input_buffer)
            ):
                op_names.append(input_buffer.get_operation_name())

        if len(op_names) > 1 and V.graph.has_feature(device, BackendFeature.FOREACH):
            V.graph.register_operation_list(op_names)

        concat_kernel.name = V.graph.register_buffer(concat_kernel)
        concat_kernel.inputs = cls.unwrap_storage(concat_kernel.inputs)
        V.graph.register_operation(concat_kernel)

        return kernel

    @classmethod
    def can_realize_into_without_copy(cls, src, dst=None):  # type: ignore[no-untyped-def]
        if isinstance(src, TensorBox):
            # unwrap a TensorBox
            return cls.can_realize_into_without_copy(src.data, dst)

        if isinstance(src.data, MultiTemplateBuffer):
            if (
                not isinstance(src.data.layout, FixedLayout)
                or not src.data.output_plannable
            ):
                return False

            # we call can_realize_into_without_copy in cat lowering before we've decided
            # on output format, optimistically assume layout matches
            if dst is None:
                return True

            # otherwise, check equality of layouts
            if not len(src.get_stride()) == len(dst.get_stride()):
                return False

            return all(
                V.graph.sizevars.statically_known_equals(s1, s2)
                for s1, s2 in zip(src.get_stride(), dst.get_stride())
            )

        return isinstance(src.data.layout, FlexibleLayout) and not isinstance(
            src.data, ExternKernelAlloc
        )

    @classmethod
    def realize_into(cls, src, dst):  # type: ignore[no-untyped-def]
        # Attempt to turn this into a ReinterpretView rather than assert.
        # This has concessions around layout, as as_storage_and_layout
        # can cause us to go from flexible to fixed layout.
        if not isinstance(dst, ReinterpretView):
            if is_storage_and_layout(dst):
                storage, layout = as_storage_and_layout(dst)
                dst = ReinterpretView(data=storage, layout=layout)
        assert isinstance(dst, ReinterpretView), dst
        if isinstance(src, TensorBox):
            # unwrap a TensorBox
            return cls.realize_into(src.data, dst)

        if isinstance(src, StorageBox):
            src.realize()
            # ExternKernelAlloc has specific requirements for output layout, should create a copy
            assert hasattr(src.data, "layout")
            if cls.can_realize_into_without_copy(src, dst):
                src.data.layout = NonOwningLayout(dst)
                return src.data
        # introduce a copy
        pw = Pointwise.create(
            device=src.get_device(),
            dtype=src.get_dtype(),
            inner_fn=src.make_loader(),
            ranges=[
                V.graph.sizevars.guard_equals(a, b)
                for a, b in zip(src.get_size(), dst.get_size())
            ],
        )
        return cls.realize_into(pw, dst)

    def should_allocate(self) -> bool:
        return True


@ir_dataclass(frozen=False)
class ExternKernel(InputsKernel):
    constant_args: Tuple[Any, ...] = ()
    kwargs: Dict[str, Any] = dataclasses.field(default_factory=dict)
    output_view: Optional[ReinterpretView] = None
    python_kernel_name: Optional[str] = None
    cpp_kernel_name: Optional[str] = None
    # FIXME: in some cases we sill need to explicitly pass in ordered_kwargs_for_cpp_kernel
    # We shouldn't need to do this since the information can be retrieved from op_overload._schema.
    ordered_kwargs_for_cpp_kernel: Iterable[str] = dataclasses.field(
        default_factory=list
    )
    op_overload: Optional[
        Union[torch._ops.OpOverload, torch._ops.HigherOrderOperator]
    ] = None
    arg_properties: Optional[List[Dict[str, Any]]] = None
    kwarg_properties: Optional[Dict[str, Dict[str, Any]]] = None
    unbacked_bindings: Dict[sympy.Symbol, pytree.KeyPath] = dataclasses.field(
        default_factory=dict
    )
    mutation_outputs: List[MutationOutput] = dataclasses.field(default_factory=list)

    def __init__(  # type: ignore[no-untyped-def]
        self,
        name,
        layout,
        inputs,
        constant_args=(),
        kwargs=None,
        output_view=None,
        python_kernel_name=None,
        cpp_kernel_name=None,
        ordered_kwargs_for_cpp_kernel=(),
        op_overload=None,
    ) -> None:
        super().__init__(
            name=name,
            layout=layout,
            inputs=inputs,
        )
        self.constant_args = constant_args
        self.kwargs = kwargs if kwargs else {}
        self.output_view = output_view
        self.op_overload = op_overload
        self.set_cpp_kernel_name(cpp_kernel_name)
        self.set_python_kernel_name(python_kernel_name)
        self.ordered_kwargs_for_cpp_kernel = ordered_kwargs_for_cpp_kernel
        self.collect_arg_kwarg_properties()
        self.unbacked_bindings = {}
        self.mutation_outputs = []
        self.fx_node = V.graph.current_node

    def get_outputs(self) -> List[Buffer]:
        return [self, *self.mutation_outputs]

    def get_unbacked_symbol_defs(self) -> OrderedSet[sympy.Symbol]:
        return OrderedSet()

    def collect_arg_kwarg_properties(self):  # type: ignore[no-untyped-def]
        # if self.op_overload is torch._ops.OpOverload, we can use its schema to collect additional
        # information for args and kwargs, e.g. type and default value, to help with the cpp wrapper codegen
        self.arg_properties = (
            [
                {
                    "name": x.name,
                    "type": x.real_type,
                    "default_value": x.default_value,
                }
                for x in self.op_overload._schema.arguments
                if not x.kwarg_only
            ]
            if isinstance(self.op_overload, torch._ops.OpOverload)
            else [{} for i in range(len(self.inputs))]
        )
        self.allarg_properties = (
            {
                x.name: {"type": x.real_type, "default_value": x.default_value}
                for x in self.op_overload._schema.arguments
            }
            if isinstance(self.op_overload, torch._ops.OpOverload)
            else {}
        )
        # FIXME: self.kwargs does not always match kwargs defined in schema, so sometimes
        # ordered_kwargs_for_cpp_kernel is explicilty passed in.
        if isinstance(self.op_overload, torch._ops.OpOverload):
            if not self.ordered_kwargs_for_cpp_kernel:
                self.ordered_kwargs_for_cpp_kernel = [
                    x.name for x in self.op_overload._schema.arguments if x.kwarg_only
                ]
            self.schema_kwargs = [
                x for x in self.op_overload._schema.arguments if x.kwarg_only
            ]

    def decide_layout(self):  # type: ignore[no-untyped-def]
        if isinstance(self.layout, FlexibleLayout):
            self.apply_constraint()
            self.freeze_layout()

    def codegen_comment(self, wrapper) -> None:  # type: ignore[no-untyped-def]
        origin_str, detailed_origin_str = get_kernel_metadata(self, wrapper)
        if origin_str:
            wrapper.writeline(origin_str)

    def codegen(self, wrapper):  # type: ignore[no-untyped-def]
        raise NotImplementedError

    def set_cpp_kernel_name(self, cpp_kernel_name: Optional[str] = None) -> None:
        self.cpp_kernel_name = cpp_kernel_name
        if not V.graph.cpp_wrapper or not isinstance(
            self.op_overload, torch._ops.OpOverload
        ):
            return

        kernel = self.op_overload
        if self.cpp_kernel_name is None:
            # Try to construct cpp_kernel_name from op_overload
            if kernel.namespace == "aten":
                # Calling with the default kernel name can lead to ambiguous behavior like the following example.
                # repeat_interleave(const at::Tensor & repeats, std::optional<int64_t> output_size=std::nullopt)
                # repeat_interleave(const at::Tensor & self, int64_t repeats,
                #       std::optional<int64_t> dim=std::nullopt, std::optional<int64_t> output_size=std::nullopt)
                opname = (
                    kernel.__name__.split(".")[0]
                    if kernel._overloadname == "default"
                    else kernel.__name__.replace(".", "_")
                )
                self.cpp_kernel_name = f"at::_ops::{opname}::call"
            else:
                self.cpp_kernel_name = kernel._schema.name

    def set_python_kernel_name(self, python_kernel_name: Optional[str]) -> None:
        self.python_kernel_name = python_kernel_name
        if python_kernel_name is not None:
            return

        kernel = self.op_overload
        if kernel is None:
            pass
        elif isinstance(kernel, torch._ops.HigherOrderOperator):
            self.python_kernel_name = f"torch.ops.higher_order.{kernel.__name__}"
        else:
            self.python_kernel_name = (
                f"{kernel.__module__.replace('._ops.', '.ops.')}.{kernel.__name__}"
            )

    def get_kernel_name(self):  # type: ignore[no-untyped-def]
        return (
            V.graph.wrapper_code.get_c_shim_func_name(self.cpp_kernel_name)  # type: ignore[attr-defined]
            if V.graph.cpp_wrapper
            else self.python_kernel_name
        )

    @staticmethod
    def copy_input(x):  # type: ignore[no-untyped-def]
        pw = Pointwise.create(
            device=x.get_device(),
            dtype=x.get_dtype(),
            inner_fn=x.make_loader(),
            ranges=x.get_size(),
            origin_node=x.get_origin_node(),
            traceback=x.get_traceback(),
        )
        pw.realize()
        return pw

    @classmethod
    def process_kernel(  # type: ignore[no-untyped-def]
        cls, kernel, *args, **kwargs
    ) -> Tuple[
        Any,
        List[Any],
        List[Any],
        Callable[[Any, Any], Any],
        Optional[Dict[sympy.Symbol, pytree.KeyPath]],
    ]:
        binded_args = {"args": args, "kwargs": kwargs}

        args_flat, args_spec = pytree.tree_flatten(binded_args)

        is_arg_tensor = []
        tensor_args = []
        non_tensor_args: List[Any] = []
        for arg in args_flat:
            is_arg_tensor.append(isinstance(arg, IRNode))
            if is_arg_tensor[-1]:
                tensor_args.append(arg)
            else:
                if isinstance(arg, sympy.Expr):
                    arg = V.graph.sizevars.shape_env.create_symintnode(arg, hint=None)
                non_tensor_args.append(arg)

        def unflatten_args(new_tensor_args, new_non_tensor_args):  # type: ignore[no-untyped-def]
            result = []
            it_tensors = iter(new_tensor_args)
            it_non_tensors = iter(new_non_tensor_args)
            for is_tensor in is_arg_tensor:
                if is_tensor:
                    result.append(next(it_tensors))
                else:
                    result.append(next(it_non_tensors))
            r = pytree.tree_unflatten(result, args_spec)
            return r.get("args", []), r.get("kwargs", {})

        tensor_args = [cls.realize_input(x) for x in tensor_args]

        # freeze layout otherwise our output stride calculation might
        # become incorrect
        for x in tensor_args:
            if is_storage_and_layout(x):
                as_storage_and_layout(x, freeze=True)

        # Rerun fake tensor propagation, because Inductor may have changed the
        # strides of inputs and we need to determine accurately what the
        # output stride will be.
        example_args: List[Union[torch.Tensor, torch._C.ScriptObject]] = []

        # We need to retain the constant values of fake tensors that we originally
        # propagated the graph with, because for some operators running without a
        # constant would trigger an error / DataDependentException
        for x in tensor_args:
            # if x is a view of a constant, we need to realize the view
            # (we can't pass the constant into the kernel directly)
            if not isinstance(x, BaseView) and x.get_name() in V.graph.constants:
                example_args.append(V.graph.constants[x.get_name()])
            elif (
                not isinstance(x, BaseView)
                and x.get_name() in V.graph.torchbind_constants
            ):
                example_args.append(V.graph.torchbind_constants[x.get_name()])
            else:
                example_args.append(ir_node_to_tensor(x, guard_shape=True))

        new_args, new_kwargs = unflatten_args(example_args, non_tensor_args)
        example_output = kernel(*new_args, **new_kwargs)

        unbacked_bindings: Optional[Dict[sympy.Symbol, pytree.KeyPath]] = None
        if shape_env := V.fake_mode.shape_env:
            rebind_unbacked(shape_env, V.current_node, example_output)
            unbacked_bindings = compute_unbacked_bindings(
                shape_env, example_output, V.current_node.meta.get("val")
            )

        example_out_li = (
            [example_output]
            if not isinstance(example_output, (list, tuple))
            else example_output
        )
        for t in example_out_li:
            if isinstance(t, torch.Tensor) and t.is_sparse:
                msg = "sparsity not handled. Please file issue for sparse inference weights."
                if stack_trace := V.graph.current_node.meta.get("stack_trace", None):
                    msg = f"{msg} Found from : \n {stack_trace}"
                V.graph.disable_cudagraphs_reason = msg

        return (
            example_output,
            tensor_args,
            non_tensor_args,
            unflatten_args,
            unbacked_bindings,
        )

    @classmethod
    def convert_to_reinterpret_view(cls, x):  # type: ignore[no-untyped-def]
        """
        In order to pass this to an extern kernel we need a
        ReinterpretView not a View.  This allows us to avoid some
        unneeded copies.
        """
        assert isinstance(x, BaseView)
        if isinstance(x, ReinterpretView):
            return x

        # NOTE: Don't use extract_read_writes here as it fails when
        # make_loader() inlines the computation
        x_unwrap_view = x.unwrap_view()
        buf = V.graph.get_buffer(x_unwrap_view.get_name())
        assert buf is not None
        x_unwrap_view_fx_node = buf.get_origin_node()
        # Prefer channels last format according to how the format is set from eager.
        if (
            x_unwrap_view_fx_node is not None
            and "val" in x_unwrap_view_fx_node.meta
            and isinstance(x_unwrap_view.layout, FlexibleLayout)
            and (
                x_unwrap_view_fx_node.meta["val"].is_contiguous(
                    memory_format=torch.channels_last
                )
                or x_unwrap_view_fx_node.meta["val"].is_contiguous(
                    memory_format=torch.channels_last_3d
                )
            )
        ):
            x_unwrap_view.freeze_layout_with_same_order(
                make_channels_last_strides_for(x_unwrap_view.get_size())
            )
        else:
            x_unwrap_view.freeze_layout()

        index_args, var_ranges = dependencies.index_vars_squeeze(
            x.get_size(), prefix="r"  # type: ignore[arg-type]
        )
        range_vars = index_args[0]
        index = x.make_indexer()(range_vars)

        index = V.graph.sizevars.simplify_with_ranges(index, var_ranges)
        strides = V.graph.sizevars.stride_vars(index, range_vars)
        offset = V.graph.sizevars.offset_var(index, range_vars)
        expected = sympy_dot(range_vars, strides) + offset

        if index != expected:
            log.debug(
                "convert_to_reinterpret_view failed: stride=%s offset=%s index=%s",
                strides,
                offset,
                index,
            )
            raise NotImplementedError

        return ReinterpretView(
            data=x.data,
            layout=FixedLayout(
                device=x.get_device(),
                dtype=x.get_dtype(),
                size=x.get_size(),  # type: ignore[arg-type]
                stride=strides,
                offset=offset,
            ),
        )

    @classmethod
    def realize_input(cls, x):  # type: ignore[no-untyped-def]
        if x is None:
            return NoneAsConstantBuffer()
        if isinstance(x, (sympy.Expr, sympy.logic.boolalg.Boolean, int)):
            return ShapeAsConstantBuffer(expr=x)
        if isinstance(x, Constant):
            return V.graph.add_tensor_constant(
                torch.tensor(x.value, dtype=x.get_dtype(), device=x.get_device())
            )
        if isinstance(x, ConstantBuffer):
            return x
        if isinstance(x, TensorBox):
            return cls.realize_input(x.data)
        if isinstance(x, ReinterpretView):
            return ReinterpretView(
                data=cls.realize_input(x.data), layout=x.get_layout()
            )
        if isinstance(x, BaseView):
            x.realize()
            if is_storage_and_layout(x.unwrap_view()):
                try:
                    return cls.convert_to_reinterpret_view(x)
                except NotImplementedError:
                    pass
        if isinstance(x, StorageBox):
            # TODO(jansel): impose layout preference on realized buffer
            x.realize()
            return x
        if isinstance(x, TorchBindObject):
            return x
        return cls.copy_input(x)

    @classmethod
    def require_stride1(cls, x):  # type: ignore[no-untyped-def]
        if is_storage_and_layout(x):
            if len(x.get_stride()) == 0:
                return x
            for stride in x.get_stride():
                if stride == 1:
                    return x
        return cls.copy_input(x)

    @classmethod
    def require_strides(  # type: ignore[no-untyped-def]
        cls,
        x,
        order: Optional[Sequence[int]] = None,
        exact_strides: Optional[Sequence[_IntLike]] = None,
        allow_padding=False,
    ):
        assert order is not None or exact_strides is not None
        if x.get_numel() in (0, 1):  # Layout doesn't matter
            return x

        # require x to have the layout
        if is_storage_and_layout(x):
            while isinstance(x.get_layout(), NonOwningLayout):
                x = x.get_layout().view
            if isinstance(x.get_layout(), FlexibleLayout):
                if order:
                    # If the the FlexibleLayout already has the size and stride in the required order,
                    # freeze it to a FixedLayout by using its current size and stride.
                    # The behavior of using its current size and stride or the given order can be different
                    # if the size and stride has ambiguilty, for example for a 4D input where the iC = 1:
                    # size=[s0, 1, 28, 28], stride=[784, 784, 28, 1]. If the required order is [3, 0, 2, 1] (channels last),
                    # the current size and stride already satisfies this order.
                    # However by freezing it to the required order, the layout will be changed to:
                    # size=[s0, 1, 28, 28], stride=[784, 1, 28, 1]), which is not actually necessary.

                    # fix flexiblelayout to be FixedLayout with stride_order
                    as_storage_and_layout(
                        x,
                        freeze=True,
                        want_contiguous=False,
                        stride_order=(
                            get_stride_order(
                                V.graph.sizevars.size_hints(x.get_layout().stride)
                            )
                            if is_stride_order_storage_and_layout(x, order)
                            else order
                        ),
                        allow_padding=allow_padding,
                    )
                    return x
                else:
                    # If the exact_strides is given, freeze the FlexibleLayout to a FixedLayout with the exact_strides.
                    as_storage_and_layout(
                        x,
                        freeze=True,
                        want_contiguous=False,
                        stride_order=None,
                        allow_padding=allow_padding,
                        exact_strides=exact_strides,
                    )
                    return x
            elif isinstance(x.get_layout(), FixedLayout) and (
                (order and x.get_layout().is_stride_ordered(order))
                or (
                    exact_strides
                    and significant_strides_equal(
                        exact_strides, x.get_layout().stride, x.get_size()
                    )
                )
            ):
                return x
            elif isinstance(x.get_layout(), MutationLayoutSHOULDREMOVE):
                if isinstance(x.get_layout().real_layout(), FlexibleLayout):
                    raise AssertionError(
                        "the MutationLayoutSHOULDREMOVE's real layout shouldn't be FlexibleLayout"
                    )
                elif isinstance(x.get_layout().real_layout(), FixedLayout) and (
                    (order and x.get_layout().real_layout().is_stride_ordered(order))
                    or (
                        exact_strides
                        and significant_strides_equal(
                            exact_strides,
                            x.get_layout().real_layout().stride,
                            x.get_size(),
                        )
                    )
                ):
                    return x

        # TODO - Storage to InputBuffer
        if isinstance(x, InputBuffer) and (
            (order and x.get_layout().is_stride_ordered(order))
            or (
                exact_strides
                and significant_strides_equal(
                    exact_strides, x.get_layout().stride, x.get_size()
                )
            )
        ):
            return x
        if (
            isinstance(x, TensorBox)
            and isinstance(x.data, BaseView)
            and not isinstance(x.data, ReinterpretView)
            and is_storage_and_layout(x.unwrap_view())
            and not isinstance(x.unwrap_view().data, ExternKernelAlloc)
        ):
            try:
                x.data = cls.convert_to_reinterpret_view(x.data)
                if order:
                    return cls.require_stride_order(
                        x, order, allow_padding=allow_padding
                    )
                elif exact_strides:
                    return cls.require_exact_strides(
                        x, exact_strides, allow_padding=allow_padding
                    )
            except NotImplementedError:
                pass
        # Although this is a clone, inductor is good about fusing clones into previous
        # operations if they weren't realized and their layouts were flexible.
        x = cls.copy_input(x)
        as_storage_and_layout(
            x,
            freeze=True,
            want_contiguous=False,
            stride_order=order,
            allow_padding=allow_padding,
            exact_strides=exact_strides,
        )
        if order:
            assert is_stride_order_storage_and_layout(x, order)
        return x

    @classmethod
    def require_exact_strides(cls, x, exact_strides, allow_padding=False):  # type: ignore[no-untyped-def]
        return cls.require_strides(
            x, exact_strides=exact_strides, allow_padding=allow_padding
        )

    @classmethod
    def require_stride_order(cls, x, order, allow_padding=False):  # type: ignore[no-untyped-def]
        return cls.require_strides(x, order=order, allow_padding=allow_padding)

    @classmethod
    def require_channels_last(cls, x):  # type: ignore[no-untyped-def]
        return cls.require_stride_order(x, NHWC_STRIDE_ORDER)

    @classmethod
    def require_channels_last_3d(cls, x):  # type: ignore[no-untyped-def]
        return cls.require_stride_order(x, NHWDC_STRIDE_ORDER)

    @classmethod
    def require_contiguous(cls, x):  # type: ignore[no-untyped-def]
        return cls.require_stride_order(x, list(reversed(range(len(x.get_size())))))

    def apply_constraint(self) -> None:
        pass

    def fill_non_provided_args(self, args, kwargs):  # type: ignore[no-untyped-def]
        # Previously, we want to maintain forward-compatibility by skipping
        # default args in the serialized artifacts in fbcode. However,
        # some of our shim interfaces require default values being OrderedSet.
        # Discussed with Sherlock offline and we decided to allow serializing
        # default args into the C++ wrapper code for now. We will refine this
        # part if we see real FC requirement. More details related to FC
        # can be found at:
        # https://docs.google.com/document/d/1FzWm-sHYwmRi3x_g036kOxd99KaYquUsA-L5JwOn8ys/edit?usp=sharing
        assert isinstance(args, (list, tuple))
        if isinstance(args, tuple):
            args = list(args)
        assert self.arg_properties, "ExternKernel.arg_properties should not be empty"

        n_args = len(args)
        n_pos_args = len(self.arg_properties)
        # For cpp wrapper, if some positional args are not provided, we need to check
        # if they're in the kwargs or use their default value
        if n_args < n_pos_args:
            log.debug(
                "%s has %d unprovided positional arguments. "
                "Will check if they are in the keyword arguments or will use default values.",
                self.op_overload,
                n_pos_args - n_args,
            )
            for i in range(n_args, n_pos_args):
                arg_name = self.arg_properties[i]["name"]
                args.append(
                    kwargs[arg_name]
                    if arg_name in kwargs
                    else self.arg_properties[i]["default_value"]
                )
        return args

    def codegen_const_args(self, names: Optional[List[str]] = None):  # type: ignore[no-untyped-def]
        if V.graph.cpp_wrapper:
            result = []
            # Aten ops follow the convention that tensor args are before non-tensor args,
            # in which case the following 'len(self.inputs) + i' logic works. But this
            # may not be true for other ops, and if that is the case, caller needs to
            # pass in a list of const arg names for arg_properties lookup.
            name_to_arg_properties = None
            if names and self.arg_properties:
                assert len(self.constant_args) == len(
                    names
                ), "names passed to codegen_const_args does not match self.constant_args"
                name_to_arg_properties = {
                    arg.get("name"): arg for arg in self.arg_properties
                }

            for i, x in enumerate(self.constant_args):
                if name_to_arg_properties is not None:
                    prop = name_to_arg_properties.get(names[i])  # type: ignore[index]
                    type_ = prop.get("type") if prop else None
                else:
                    idx = len(self.inputs) + i
                    type_ = (
                        self.arg_properties[idx].get("type")
                        if self.arg_properties and idx < len(self.arg_properties)
                        else None
                    )
                result.append(V.graph.wrapper_code.val_to_arg_str(x, type_))
            return result
        else:
            return map(V.graph.wrapper_code.val_to_arg_str, self.constant_args)

    def codegen_args(self):  # type: ignore[no-untyped-def]
        if V.graph.cpp_wrapper and self.op_overload is not None:
            # cpp wrapper needs special logic to fill in missing args with default values
            inputs = self.fill_non_provided_args(
                [*self.inputs, *self.constant_args], self.kwargs
            )
            # fill_non_provided_args has handled constant args, so no need to codegen for that later
            need_codegen_constant_args = False
        else:
            inputs = self.inputs
            need_codegen_constant_args = True

        args = []
        for i, x in enumerate(inputs):
            if V.graph.cpp_wrapper:
                assert self.arg_properties and i < len(
                    self.arg_properties
                ), "Invalid access to ExternKernel.arg_properties"
                type_ = self.arg_properties[i].get("type")
                args.append(V.graph.wrapper_code.val_to_arg_str(x, type_))
            else:
                args.append(V.graph.wrapper_code.val_to_arg_str(x))
        if need_codegen_constant_args:
            args.extend(self.codegen_const_args())
        return args

    def get_kwargs_value(self, arg_name):  # type: ignore[no-untyped-def]
        if arg_name in self.kwargs:
            return self.kwargs.get(arg_name)
        if self.allarg_properties and self.allarg_properties.get(arg_name):
            return self.allarg_properties.get(arg_name).get("default_value")  # type: ignore[union-attr]
        else:
            raise AssertionError(f"{arg_name} not in self.allarg_properties")

    def codegen_kwargs(self, skip_out=False):  # type: ignore[no-untyped-def]
        if V.graph.cpp_wrapper:
            if self.op_overload is not None and len(self.schema_kwargs) == 0:
                # All the args should have been generated by fill_non_provided_args in codegen_args
                return []

            kwargs = []
            for arg_name in self.ordered_kwargs_for_cpp_kernel:
                if skip_out and arg_name == "out":
                    # ExternKernelOut has its own logic for inserting the out parameter
                    continue

                v = self.get_kwargs_value(arg_name)
                if isinstance(v, sympy.Expr):
                    kwargs.append(v)
                else:
                    type_ = (
                        self.allarg_properties.get(arg_name).get("type")  # type: ignore[union-attr]
                        if self.allarg_properties and arg_name in self.allarg_properties
                        else None
                    )
                    kwargs.append(V.graph.wrapper_code.val_to_arg_str(v, type_))
        else:
            kwargs = [
                f"{k}={V.graph.wrapper_code.val_to_arg_str(v)}"
                for k, v in self.kwargs.items()
            ]
        return kwargs

    def codegen_size_asserts(self, wrapper) -> None:  # type: ignore[no-untyped-def]
        if config.size_asserts and not V.graph.cpp_wrapper:
            # comparing strides for 0 size tensor is tricky. Ignore them for now.
            if sympy_product(self.get_size()) == 0:
                return
            size = V.graph.wrapper_code.codegen_shape_tuple(self.get_size())
            stride = V.graph.wrapper_code.codegen_shape_tuple(self.get_stride())
            wrapper.writeline(
                f"assert_size_stride({self.get_name()}, {size}, {stride})"
            )

    def get_group_stride(self):  # type: ignore[no-untyped-def]
        """
        get output sizes and strides, for template_codegen
        """
        _size = self.get_size()
        _stride = self.get_stride()
        # iter_ranges = _size of output tensor, reduce_range = [] because no reduction
        return [_size, []], _stride

    def canonicalize(self):  # type: ignore[no-untyped-def]
        """
        Manually get canonicalization of the output index
        """
        # manually generate index formula for conv
        sizevars = V.graph.sizevars
        sizes = self.get_size()
        strides = self.get_stride()
        strides = [sizevars.size_hint(x) for x in strides]
        # TODO: I can't tell if the symbols here are temporary
        index_vars = [sympy_index_symbol(f"d{i}") for i in range(len(sizes))]
        # reorder index vars according to stride
        index_order = sorted(range(len(strides)), key=strides.__getitem__, reverse=True)
        lookup = {pos: idx for idx, pos in enumerate(index_order)}
        order = [lookup[i] for i in range(len(lookup))]
        index_vars = [index_vars[i] for i in order]
        indexer = self.make_indexer()
        index = indexer(index_vars)

        new_sizes, reindex, prune = V.graph.sizevars._simplify_loops(
            index_vars, sizes, [index]
        )

        # assign new variables each dimension to deal with numbering mismatches
        # d0, d1, d2 could become d0, d2 -- which won't match d0, d1
        _, add_var = var_builder("c")
        replacement = dict(zip(index_vars, reindex([add_var(x) for x in new_sizes])))

        index = sympy_subs(sympy.expand(index), replacement)
        return index, tuple(new_sizes)

    def get_unbacked_symbol_uses(self) -> OrderedSet[sympy.Symbol]:
        # NB: It's not necessary to check regular inputs as we automatically
        # have dependencies on them
        r: OrderedSet[sympy.Symbol] = OrderedSet()
        for arg in self.constant_args:
            r |= maybe_free_unbacked_symbols(arg)
        for arg in self.kwargs.values():
            r |= maybe_free_unbacked_symbols(arg)
        return r

    def __str__(self) -> str:
        kernel_name = getattr(self, "python_kernel_name", None)
        lines = [
            f"python_kernel_name={kernel_name!r}",
        ]
        lines += [
            f"{field.name}={getattr(self, field.name)}"
            for field in dataclasses.fields(self)
        ]
        lines.append(f"origin_node={self.origin_node!r}")
        return self.str_helper(lines)

    __repr__ = __str__


@ir_dataclass(frozen=False)
class ExternKernelOut(ExternKernel):
    def codegen(self, wrapper) -> None:  # type: ignore[no-untyped-def]
        self.codegen_comment(wrapper)
        args = [*self.codegen_args(), *self.codegen_kwargs(skip_out=True)]
        kernel_name = self.get_kernel_name()
        if (
            V.graph.cpp_wrapper
            and self.cpp_kernel_name == "torch::inductor::_mm_plus_mm"
        ):
            # For https://github.com/pytorch/pytorch/issues/128474
            kernel_name = "aoti_torch__mm_plus_mm_out"
        else:
            kernel_name = self.get_kernel_name()
        wrapper.generate_extern_kernel_out(
            kernel_name,
            self.codegen_reference(),
            self.output_view.codegen_reference() if self.output_view else None,
            args,
        )

    def __init__(  # type: ignore[no-untyped-def]
        self,
        layout,
        inputs,
        constant_args=(),
        kwargs=None,
        output_view=None,
        python_kernel_name=None,
        cpp_kernel_name=None,
        ordered_kwargs_for_cpp_kernel=(),
        op_overload=None,
    ) -> None:
        super().__init__(
            None,
            layout,
            self.unwrap_storage(inputs),
            constant_args,
            kwargs or {},
            None,
            python_kernel_name,
            cpp_kernel_name,
            ordered_kwargs_for_cpp_kernel,
            op_overload,
        )
        self.name = V.graph.register_buffer(self)
        V.graph.register_operation(self)

    def should_allocate(self) -> bool:
        return True


class RandomSeeds(ExternKernelOut):
    def __init__(self, count: int, device: torch.device) -> None:
        limits = torch.iinfo(torch.int64)
        super().__init__(
            layout=FixedLayout(
                device=device,
                dtype=torch.int64,
                size=[count],
            ),
            inputs=[],
            constant_args=[limits.min, limits.max, [count]],
            python_kernel_name="aten.randint.low_out",
            # FIXME: Ideally we should only use at::_ops::randint_low_out::call here,
            # but the signature is different from is at::randint_out. Again,
            # we can simplify the code when only keeping an ABI-compatible version.
            cpp_kernel_name="at::_ops::randint_low_out::call",
            op_overload=aten.randint.low_out,
        )


class ExternKernelAlloc(ExternKernel):
    def codegen(self, wrapper) -> None:  # type: ignore[no-untyped-def]
        self.codegen_comment(wrapper)
        args = [*self.codegen_args(), *self.codegen_kwargs()]
        V.graph.wrapper_code.generate_extern_kernel_alloc(self, args)
        if isinstance(self.layout, Layout):
            self.codegen_size_asserts(wrapper)

    def __init__(  # type: ignore[no-untyped-def]
        self,
        layout,
        inputs,
        constant_args=(),
        kwargs=None,
        python_kernel_name=None,
        cpp_kernel_name=None,
        ordered_kwargs_for_cpp_kernel=(),
        op_overload=None,
    ) -> None:
        super().__init__(
            None,
            layout,
            self.unwrap_storage(inputs),
            constant_args,
            kwargs or {},
            None,
            python_kernel_name,
            cpp_kernel_name,
            ordered_kwargs_for_cpp_kernel,
            op_overload,
        )
        # We need output buffers for generating kernel arguments in the
        # abi-compatible mode, where we retrieve outputs by pass each individual
        # output through the abi-compatible interface.
        self.outputs: Sequence[Any] = []
        self.name = V.graph.register_buffer(self)
        V.graph.register_operation(self)

    def should_allocate(self) -> bool:
        return False

    def apply_constraint(self):  # type: ignore[no-untyped-def]
        raise NotImplementedError


class MutationOutput(Buffer):
    """
    An output buffer that represents the mutation of a pre-existing buffer
    """

    def __init__(self, layout, mutated_node, mutating_node: Operation) -> None:  # type: ignore[no-untyped-def]
        super().__init__(name=None, layout=layout)
        mutated_node_name = mutated_node.get_name()
        V.graph.mark_buffer_mutated(mutated_node_name)
        self.mutation_names = [mutated_node_name]
        self.mutating_node: Operation = mutating_node
        self.name = V.graph.register_buffer(self)

    def get_defining_op(self) -> Operation:
        return self.mutating_node

    def get_mutation_names(self):  # type: ignore[no-untyped-def]
        return self.mutation_names

    def should_allocate(self) -> bool:
        return False


class TMADescriptor(ExternKernel):
    """
    An IR node representing a host-side TMA descriptor in the Triton API
    (the ones obtained via create_{1d,2d}_tma_descriptor calls). Mostly
    useful for user-defined Triton kernels relying on host-side TMA; but
    can, in principle, be used for Inductor's Triton templates, too.
    """

    # as TMA descriptors are immutable,
    # we can dedup them by the input args
    _CACHE: Dict[Any, TMADescriptor] = {}

    @classmethod
    def create(  # type: ignore[no-untyped-def]
        cls,
        tensor: TensorBox,
        dims: List[Union[int, torch.SymInt]],
        block_dims: List[Union[int, torch.SymInt]],
        element_size: Optional[int] = None,
    ):
        key = (id(tensor), dims, block_dims, element_size)
        if key not in cls._CACHE:
            cls._CACHE[key] = TMADescriptor(tensor, dims, block_dims, element_size)
        return cls._CACHE[key]

    def __init__(
        self,
        tensor: TensorBox,
        dims: List[Union[int, torch.SymInt]],
        block_dims: List[Union[int, torch.SymInt]],
        element_size: Optional[int] = None,
    ) -> None:
        assert len(dims) in (1, 2)
        assert len(dims) == len(block_dims)

        if element_size is None:
            element_size = tensor.get_dtype().itemsize

        self.tensor = tensor
        self.dims = dims
        self.block_dims = block_dims
        self.element_size = element_size
        self.rank = len(self.dims)

        inputs = [tensor]
        constant_args = [
            *self.dims,
            *self.block_dims,
            self.element_size,
        ]

        super().__init__(
            None,
            # link back to the underlying tensor in terms of ownership
            # to avoid getting the underlying tensor deleted *before*
            # the TMADescriptor node can be deleted.
            NonOwningLayout(
                ReinterpretView(
                    data=tensor,
                    layout=tensor.get_layout(),
                )
            ),
            inputs,
            tuple(constant_args),
            None,
        )

        self.name = V.graph.register_buffer(self)
        V.graph.register_operation(self)

    def codegen(self, wrapper) -> None:  # type: ignore[no-untyped-def]
        wrapper.generate_tma_descriptor(self)


class UserDefinedTritonKernel(ExternKernel):
    def get_kernel_and_metadata(self):  # type: ignore[no-untyped-def]
        from triton.runtime.autotuner import Autotuner

        from torch._higher_order_ops.triton_kernel_wrap import kernel_side_table

        kernel = kernel_side_table.get_kernel(self.kernel_idx)
        configs = []
        restore_value_args = []
        if isinstance(kernel, Autotuner):
            # https://github.com/triton-lang/triton/pull/5083
            # changes kernel.restore_idx to kernel.restore_value
            if hasattr(kernel, "restore_idx"):
                for i in kernel.restore_idx:
                    restore_value_args.append(kernel.fn.arg_names[i])
            else:
                assert hasattr(kernel, "restore_value")
                restore_value_args.extend(kernel.restore_value)
            configs = kernel.configs
            kernel = kernel.fn
        return kernel, configs, restore_value_args

    def codegen(self, wrapper) -> None:  # type: ignore[no-untyped-def]
        kernel, configs, restore_value_args = self.get_kernel_and_metadata()

        # Definition of kernel
        new_name, triton_meta = wrapper.define_user_defined_triton_kernel(
            kernel, configs, self.kwargs, restore_value_args
        )
        raw_args = [
            self.get_kwargs_value(k) for k in self.ordered_kwargs_for_cpp_kernel
        ]

        # NOTE: raw_args doesn't include autotuned args.
        # But, kernel.constexprs includes indices of autotuned args.
        # So, let's recalculate constexpr indices wrt to raw_args.
        constexpr_indices = []
        for idx, kwarg in enumerate(self.ordered_kwargs_for_cpp_kernel):
            if kernel.arg_names.index(kwarg) in kernel.constexprs:
                constexpr_indices.append(idx)
        """
        Filter out None args.

        see https://github.com/pytorch/pytorch/issues/115344

        Two cases for a None arg:
        1. The arg is already tl.constexpr, so leave it in
        2. The arg is not tl.constexpr so we have to remove it
        """
        constexpr_indices_set = set(constexpr_indices)
        REMOVED = object()
        raw_args = [
            (
                (idx, arg)
                if (arg is not None) or (arg is None and idx in constexpr_indices_set)
                else (idx, REMOVED)
            )
            for idx, arg in enumerate(raw_args)
        ]
        removed_none_args = [idx for idx, val in raw_args if val == REMOVED]
        raw_args = [val for idx, val in raw_args if val != REMOVED]

        # We have to compute the constexpr indices for the new, filtered raw_args
        # We also have to adjust equal_to_1.
        if removed_none_args:
            eq1_indices_set = set(triton_meta["configs"][0].equal_to_1)
            constexpr_indices = []
            equal_to_1 = []
            index_shift = 0
            for idx, kwarg in enumerate(self.ordered_kwargs_for_cpp_kernel):
                # every time we encounter an idx we removed, adjust by one to account for it
                # So for example if we had [None, const X]
                # iter 1:
                #   None was removed, adjust=1
                # iter 2:
                #  X is const at idx=1, but the adjusted idx is 0 now, because None was removed
                if idx in removed_none_args:
                    index_shift += 1
                    continue
                arg_index = kernel.arg_names.index(kwarg)
                if arg_index in kernel.constexprs:
                    constexpr_indices.append(idx - index_shift)
                if arg_index in eq1_indices_set:
                    equal_to_1.append(idx - index_shift)

            triton_meta["configs"][0].equal_to_1 = equal_to_1

        # Call to kernel
        self.codegen_comment(wrapper)
        wrapper.generate_user_defined_triton_kernel(
            new_name,
            raw_args,
            self.grid,
            configs,
            triton_meta,
            constexpr_indices,
        )

    def get_unbacked_symbol_uses(self) -> OrderedSet[sympy.Symbol]:
        # add unbacked symbols used in the grid to the ones used
        # in the kwargs (the latter is generated by ExternKernel)
        return super().get_unbacked_symbol_uses() | free_unbacked_symbols(self.grid)

    def get_unbacked_symbol_defs(self) -> OrderedSet[sympy.Symbol]:
        return OrderedSet()

    def __init__(self, *, kernel_idx, grid, tma_descriptor_metadata, kernel_args) -> None:  # type: ignore[no-untyped-def]
        inputs = []
        kwargs = {}
        constant_args = []
        for k, v in kernel_args.items():
            if isinstance(v, TensorBox):
                t = InputsKernel.unwrap_storage_for_input(self.realize_input(v))
                if k in tma_descriptor_metadata:
                    t = TMADescriptor.create(t, *tma_descriptor_metadata[k])
                inputs.append(t)
                kwargs[k] = t
            else:
                constant_args.append(v)
                kwargs[k] = v

        assert len(inputs) != 0
        self.device = inputs[0].get_device()

        super().__init__(
            None,
            NoneLayout(device=self.device),
            inputs,
            tuple(constant_args),
            kwargs,
        )
        self.kernel_idx = kernel_idx
        self.grid = grid

        kernel, configs, _ = self.get_kernel_and_metadata()

        # If we are autotuning, not all arguments will be passed
        self.ordered_kwargs_for_cpp_kernel = [
            arg for arg in kernel.arg_names if arg in kernel_args
        ]

        from torch._higher_order_ops.triton_kernel_wrap import identify_mutated_tensors

        autotuned_kwargs = configs[0].kwargs if len(configs) > 0 else {}
        self.mutable_args = [
            kernel_args[key]
            for key in identify_mutated_tensors(
                kernel, {**kernel_args, **autotuned_kwargs}
            )
        ]

        self.mutation_outputs = [
            MutationOutput(NoneLayout(device=self.device), buf, self)
            for buf in self.mutable_args
        ]
        V.graph.register_operation(self)

    def get_outputs(self) -> List[Buffer]:
        return list(self.mutation_outputs)

    def get_device(self) -> torch.device:
        return self.device


class InplaceBernoulliFallback(ExternKernel):
    """
    This needs to be a custom class to handle mutation properly
    """

    def codegen(self, wrapper) -> None:  # type: ignore[no-untyped-def]
        (x,) = (t.codegen_reference() for t in self.inputs)

        if V.graph.cpp_wrapper:
            # Inductor doesn't really support aten Generator, so the Generator kwarg is always NULL here,
            # which needs to be explicitly generated for cpp wrapper
            wrapper.writeline(
                f"{self.get_kernel_name()}({x}, {', '.join(map(repr, self.constant_args))}, NULL){wrapper.ending}"
            )
        else:
            wrapper.writeline(
                f"{self.get_kernel_name()}({x}, {', '.join(map(repr, self.constant_args))}){wrapper.ending}"
            )

    def should_allocate(self) -> bool:
        return False

    def get_mutation_names(self):  # type: ignore[no-untyped-def]
        return [self.inputs[0].get_name()]

    def get_unbacked_symbol_defs(self) -> OrderedSet[sympy.Symbol]:
        return OrderedSet()

    def __init__(self, op_overload, x, *constant_args) -> None:  # type: ignore[no-untyped-def]
        super().__init__(
            None,
            NoneLayout(device=x.get_device()),
            self.unwrap_storage([x]),
            constant_args,
            op_overload=op_overload,
        )
        V.graph.mark_buffer_mutated(x.get_name())
        self.name = V.graph.register_buffer(self)
        V.graph.register_operation(self)


# Used to deal with torch.complex types
class InplaceCopyFallback(ExternKernel):
    """
    This needs to be a custom class to handle mutation properly
    """

    def codegen(self, wrapper) -> None:  # type: ignore[no-untyped-def]
        (dst, src, non_blocking) = self.codegen_args()
        wrapper.codegen_device_copy(src, dst, non_blocking)

    def should_allocate(self) -> bool:
        return False

    def get_mutation_names(self):  # type: ignore[no-untyped-def]
        return [self.inputs[0].get_name()]

    def get_unbacked_symbol_defs(self) -> OrderedSet[sympy.Symbol]:
        return OrderedSet()

    def __init__(  # type: ignore[no-untyped-def]
        self,
        layout,
        inputs,
        constant_args,
    ) -> None:
        super().__init__(
            None,
            layout,
            inputs,
            constant_args,
            python_kernel_name="aten.copy_",
            cpp_kernel_name="aoti_torch_copy_",
        )
        V.graph.mark_buffer_mutated(inputs[0].get_name())
        self.name = V.graph.register_buffer(self)
        V.graph.register_operation(self)

    @classmethod
    def create(cls, dst, src, non_blocking: bool = False):  # type: ignore[no-untyped-def]
        inputs = [cls.realize_input(t) for t in [dst, src]]
        constant_args = (non_blocking,)
        result = InplaceCopyFallback(
            NoneLayout(device=dst.get_device()),
            inputs,
            constant_args,
        )
        return result


class MutatingFirstArgExternKernel(ExternKernel):
    """
    This needs to be a custom class to handle mutation properly
    """

    def codegen(self, wrapper) -> None:  # type: ignore[no-untyped-def]
        argrefs = [
            *(t.codegen_reference() for t in self.inputs),
            *map(repr, self.constant_args),
        ]
        wrapper.writeline(
            f"{self.get_kernel_name()}({', '.join(argrefs)}){wrapper.ending}"
        )

    def should_allocate(self) -> bool:
        return False

    def get_mutation_names(self):  # type: ignore[no-untyped-def]
        return [self.inputs[0].get_name()]

    def get_unbacked_symbol_defs(self) -> OrderedSet[sympy.Symbol]:
        return OrderedSet()

    def has_side_effects(self) -> bool:
        return True


class ResizeStorageBytes(MutatingFirstArgExternKernel):
    def __init__(self, variable, new_size) -> None:  # type: ignore[no-untyped-def]
        assert isinstance(new_size, int), "TODO: dynamic shapes"
        super().__init__(
            None,
            NoneLayout(device=variable.get_device()),
            self.unwrap_storage([variable]),
            constant_args=(new_size,),
        )
        V.graph.mark_buffer_mutated(variable.get_name())
        self.name = V.graph.register_buffer(self)
        V.graph.register_operation(self)
        self.python_kernel_name = "inductor_ops.resize_storage_bytes_"
        self.cpp_kernel_name = "torch::inductor::resize_storage_bytes_"
        V.graph.never_reuse_buffers.add(variable.data.get_name())


class SetSourceTensorKernel(ExternKernelAlloc):
    def __init__(self, self_tensor, storage_tensor) -> None:  # type: ignore[no-untyped-def]
        storage_tensor.freeze_layout()
        super().__init__(
            storage_tensor.get_layout(),
            [self_tensor, storage_tensor],
            python_kernel_name="torch.ops.aten.set_.source_Tensor",
            op_overload=torch.ops.aten.set_.source_Tensor,
        )
        V.graph.never_reuse_buffers.add(self_tensor.data.get_name())
        V.graph.never_reuse_buffers.add(storage_tensor.get_name())
        V.graph.never_reuse_buffers.add(self.get_name())
        device = storage_tensor.get_device()
        self.mutation_outputs = [
            MutationOutput(NoneLayout(device=device), self_tensor, self),
            MutationOutput(NoneLayout(device=device), storage_tensor, self),
        ]

    def get_inputs_that_alias_output(self):  # type: ignore[no-untyped-def]
        return [self.inputs[0].get_name(), self.inputs[1].get_name()]


class ScatterFallback(ExternKernel):
    """
    This needs to be a custom class to handle mutation properly.
    This class handles both aten.scatter_ and aten.scatter_reduce_.
    It also handle the case `src` being a scalar properly.
    """

    def codegen(self, wrapper) -> None:  # type: ignore[no-untyped-def]
        reduce = self.kwargs["reduce"]
        if V.graph.cpp_wrapper:
            # Follow aten/src/ATen/native/ReductionType.h:get_operator_enum
            get_operator_enum = {"add": "sum", "multiply": "prod"}
            if reduce in get_operator_enum:
                reduce = get_operator_enum[reduce]

        if self.src_is_tensor:
            (x, index, src) = (t.codegen_reference() for t in self.inputs)
        else:
            (x, index) = (t.codegen_reference() for t in self.inputs)
            src = self.constant_args[1]
        wrapper.generate_scatter_fallback(
            x,
            [x, self.constant_args[0], index, src],
            self.cpp_kernel_name,
            self.python_kernel_name,
            self.src_is_tensor,
            reduce,
            self.codegen_kwargs(),
        )

    def should_allocate(self) -> bool:
        return False

    def get_mutation_names(self):  # type: ignore[no-untyped-def]
        return [self.inputs[0].get_name()]

    def get_unbacked_symbol_defs(self) -> OrderedSet[sympy.Symbol]:
        return OrderedSet()

    def __init__(  # type: ignore[no-untyped-def]
        self,
        op_overload,
        x,
        dim: int,
        index,
        src,
        *,
        reduce: Optional[str] = None,
        include_self: bool = True,
    ) -> None:
        self.src_is_tensor = isinstance(src, TensorBox)

        constant_args: Tuple[Any, ...]
        if self.src_is_tensor:
            tensors = [self.realize_input(t) for t in [x, index, src]]
            constant_args = (dim,)
        else:
            tensors = [self.realize_input(t) for t in [x, index]]
            constant_args = (dim, src)

        super().__init__(
            None,
            NoneLayout(device=x.get_device()),
            self.unwrap_storage(tensors),
            constant_args,
            {"reduce": reduce, "include_self": include_self},
            python_kernel_name=str(op_overload),
            ordered_kwargs_for_cpp_kernel=["reduce", "include_self"],
            op_overload=op_overload,
        )
        V.graph.mark_buffer_mutated(x.get_name())
        self.name = V.graph.register_buffer(self)
        V.graph.register_operation(self)


class IndexPutFallback(ExternKernel):
    """
    This needs to be a custom class to handle mutation and indices properly
    """

    def codegen(self, wrapper) -> None:  # type: ignore[no-untyped-def]
        (x, values, *valid_indices) = (t.codegen_reference() for t in self.inputs)
        indices = []
        iter_valid_indices = iter(valid_indices)
        for i, _ in enumerate(self.indices):
            if self.indices[i] is not None:
                indices.append(next(iter_valid_indices))
            else:
                indices.append(V.graph.wrapper_code.none_str)

        wrapper.generate_index_put_fallback(
            self.get_kernel_name(), x, indices, values, *self.codegen_const_args()
        )

    def should_allocate(self) -> bool:
        return False

    def get_mutation_names(self):  # type: ignore[no-untyped-def]
        return [self.inputs[0].get_name()]

    def get_unbacked_symbol_defs(self) -> OrderedSet[sympy.Symbol]:
        return OrderedSet()

    def __init__(self, op_overload, x, indices, values, accumulate) -> None:  # type: ignore[no-untyped-def]
        self.indices = indices
        valid_indices = [i for i in indices if i is not None]
        tensors = [self.realize_input(x) for x in [x, values, *valid_indices]]
        cpp_kernel_name = "aoti_torch_index_put_out"
        super().__init__(
            None,
            NoneLayout(device=x.get_device()),
            self.unwrap_storage(tensors),
            (accumulate,),
            python_kernel_name="aten.index_put_",
            cpp_kernel_name=cpp_kernel_name,
            op_overload=op_overload,
        )
        V.graph.mark_buffer_mutated(self.inputs[0].get_name())
        self.name = V.graph.register_buffer(self)
        V.graph.register_operation(self)


class DeviceCopy(ExternKernelOut):
    @classmethod
    def create(cls, x, device, non_blocking):  # type: ignore[no-untyped-def]
        if (
            not x.is_extern()
            and all(r in V.graph.constants for r in x.get_read_names())
            and not config.aot_inductor.use_runtime_constant_folding
        ):
            return x.constant_to_device(device)

        V.graph.add_device_info(device)
        V.graph.add_device_info(x.get_device())

        developer_warning("DeviceCopy in input program")
        constant_args = (non_blocking,)
        return DeviceCopy(
            FlexibleLayout(
                device=device,
                dtype=x.get_dtype(),
                size=x.get_size(),
            ),
            [cls.realize_input(x)],
            constant_args,
        )

    def codegen(self, wrapper) -> None:  # type: ignore[no-untyped-def]
        args = self.codegen_args()
        assert len(args) == 2
        if self.output_view:
            wrapper.codegen_device_copy(
                args[0], self.output_view.codegen_reference(), args[1]
            )
        else:
            wrapper.codegen_device_copy(args[0], self.codegen_reference(), args[1])


class DynamicScalar(ExternKernel):
    """
    The result of a call to aten._local_scalar_dense.
    """

    def get_reads(self):  # type: ignore[no-untyped-def]
        return ()

    def should_allocate(self) -> bool:
        return False

    def __init__(self, sym, keypath, data) -> None:  # type: ignore[no-untyped-def]
        data.realize()
        super().__init__(
            None, NoneLayout(device=torch.device("cpu")), self.unwrap_storage([data])
        )
        self.sym = sym
        self.keypath = keypath

    def get_unbacked_symbol_defs(self) -> OrderedSet[sympy.Symbol]:
        return OrderedSet([self.sym])

    def codegen(self, wrapper) -> None:  # type: ignore[no-untyped-def]
        wrapper.codegen_dynamic_scalar(self)


class AssertScalar(ExternKernel):
    """
    The result of a call to aten._assert_scalar
    """

    def get_reads(self):  # type: ignore[no-untyped-def]
        return ()

    def should_allocate(self) -> bool:
        return False

    def __init__(self, scalar, msg) -> None:  # type: ignore[no-untyped-def]
        super().__init__(
            # Buffer(name, layotu)
            None,
            NoneLayout(device=torch.device("cpu")),
            # InputsKernel(inputs)
            [],
        )
        self.scalar = scalar
        self.msg = msg

    def has_side_effects(self) -> bool:
        return True

    def get_unbacked_symbol_uses(self):  # type: ignore[no-untyped-def]
        return free_unbacked_symbols(self.scalar)

    def codegen(self, wrapper) -> None:  # type: ignore[no-untyped-def]
        if V.graph.cpp_wrapper:
            pass
        else:
            # NB: It is EXTREMELY important not to simplify the scalar under
            # assertion here, because simplify is done with respect to
            # runtime asserts.  So if you have "u0 == 0" in the runtime
            # asserts, if you subsequently try to simplify(u0 == 0), you will
            # get True (because we've already runtime assert'ed that it's
            # true).  But we're code generating the actual runtime assert
            # here!!
            wrapper.writeline(
                f"if not {V.graph.wrapper_code.codegen_python_sizevar(self.scalar, simplify=False)}:"
            )
            wrapper.writeline(f"    raise RuntimeError({repr(self.msg)})")
            # No one should ever use this buffer, but for uniformity
            # define the variable and assign it None
            wrapper.writeline(f"{self.get_name()} = None")


@ir_dataclass(frozen=False)
class ExternKernelNode:
    name: str
    node: export_schema.Node


class FallbackKernel(ExternKernelAlloc):
    def __init__(  # type: ignore[no-untyped-def]
        self,
        layout,
        kernel,
        tensor_args,
        nontensor_args,
        unflatten_args,
        kwargs=None,
        *,
        unbacked_bindings=None,
    ) -> None:
        if (
            kernel == aten.mul.Tensor
            and len(tensor_args) == 1
            and len(nontensor_args) == 1
        ):
            # When aten.mul.Tensor's second arg is constant, cpp wrapper expects
            # to call mul_Scalar. A more proper fix is to do it in decomposition.
            # See https://github.com/pytorch/pytorch/issues/123478
            kernel = aten.mul.Scalar

        super().__init__(
            layout,
            tuple(tensor_args),
            tuple(nontensor_args),
            op_overload=kernel,
        )

        self.use_runtime_dispatch = False
        self.unbacked_bindings = unbacked_bindings

        assert isinstance(
            kernel,
            (
                torch._ops.OpOverload,
                torch._ops.HigherOrderOperator,
            ),
        ), f"Fails to create FallbackKernel for {kernel}: {type(kernel)} not supported"
        self.op_overload = kernel
        self.unflatten_args = unflatten_args
        self.kwargs = {} if kwargs is None else kwargs
        V.graph.warn_fallback(self.python_kernel_name)  # type: ignore[arg-type]

        # args that are aliased
        self.alias_names: List[str] = []
        # args that are mutated AND returned from the op
        self.mutation_names: List[str] = []

        if isinstance(self.op_overload, torch._ops.HigherOrderOperator):
            # We assume here that HOPs with FallbackKernel are functional.
            # This may not always be true! HOPs must individually opt-in to
            # FallbackKernel, so please check this if you opt-in.
            return

        if "_c10d_functional" in self.op_overload.name():
            # _c10d_functional kernels are lowered into _CollectiveKernel which
            # derives from FallbackKernel for the cpp codegen. The kernels
            # don't pass the can_auto_functionalize check, but their mutation
            # is handled properly by _CollectiveKernel.
            return

        schema = self.op_overload._schema

        # NOTE: [FallbackKernel supported operators]
        # We only support three types of operators:
        # - functional ops
        # - view ops
        # - inplace aten ops
        # - mutating ops that are auto-functionalizable. That is,
        # the operator may mutate any number of inputs, but its outputs
        # may not alias any of the inputs.
        #
        # The unsupported cases usually do not show up here (because
        # AOTAutograd functionalized them away); the only way for an in-place
        # op to show up here is if a lowering or pass introduced it.
        if torch._library.utils.mutates_and_returns_first_arg(self.op_overload):
            self.mutation_names.append(tensor_args[0].get_name())
            return

        if schema.is_mutable and not can_auto_functionalize(kernel):
            raise NotImplementedError(
                f"NYI: Can't generate FallbackKernel for {kernel}"
            )

        schema_args = schema.arguments
        args, kwargs = self.unflatten_args(self.inputs, self.constant_args)

        def handle_aliasing_and_mutation(info, arg) -> None:  # type: ignore[no-untyped-def]
            # Assertions to make sure we didn't mismatch args
            if isinstance(info.type, torch.ListType):
                assert isinstance(arg, (list, tuple))
            is_optional_tensor = isinstance(
                info.type, torch.OptionalType
            ) and isinstance(info.type.getElementType(), torch.TensorType)
            is_list_tensor = isinstance(info.type, torch.ListType) and isinstance(
                info.type.getElementType(), torch.TensorType
            )
            if is_optional_tensor or isinstance(info.type, torch.TensorType):
                # PyTorch also accepts None and scalar types for args marked as "Tensor".
                # We're not going to check all of them here.
                assert not isinstance(arg, (tuple, list))

            if arg is None:
                return
            if info.alias_info is None:
                return

            def add_alias(t) -> None:  # type: ignore[no-untyped-def]
                self.alias_names.append(t.get_name())
                if info.alias_info.is_write:
                    self.mutation_outputs.append(
                        MutationOutput(NoneLayout(device=t.get_device()), t, self)
                    )

            if is_list_tensor:
                for tensor_arg in arg:
                    add_alias(tensor_arg)
            else:
                assert isinstance(info.type, torch.TensorType) or is_optional_tensor
                add_alias(arg)

        for info, arg in torch._library.utils.zip_schema(schema, args, kwargs):
            handle_aliasing_and_mutation(info, arg)

    def codegen_unbacked_symbol_defs(self, wrapper) -> None:  # type: ignore[no-untyped-def]
        if not hasattr(self, "unbacked_bindings"):
            return

        unbacked_bindings = resolve_unbacked_bindings(
            V.graph.sizevars.shape_env, self.unbacked_bindings
        )

        if not unbacked_bindings:
            return

        for s, keypath in unbacked_bindings.items():

            def go(expr, keypath):  # type: ignore[no-untyped-def]
                if keypath == ():
                    return expr

                if (
                    len(keypath) >= 2
                    and isinstance(keypath[0], CallMethodKey)
                    and isinstance(keypath[1], pytree.SequenceKey)
                ):
                    return go(
                        f"{expr}.{keypath[0].name}({keypath[1].idx})", keypath[2:]
                    )
                elif isinstance(keypath[0], CallMethodKey):
                    return go(f"{expr}.{keypath[0].name}()", keypath[1:])
                elif isinstance(keypath[0], pytree.SequenceKey):
                    return (
                        go(f"std::get<{keypath[0].idx}>({expr})", keypath[1:])
                        if V.graph.cpp_wrapper
                        else go(f"{expr}[{keypath[0].idx}]", keypath[1:])
                    )
                elif isinstance(keypath[0], DivideByKey):
                    # TODO: need to assert divisibility
                    # TODO: this is invalid C++ codegen
                    return go(f"{expr}.__floordiv__({keypath[0].divisor})", keypath[1:])
                else:
                    raise AssertionError(f"unrecognized keypath {keypath}")

            def go_outer():  # type: ignore[no-untyped-def]
                if V.graph.cpp_wrapper:
                    # Special handling for the top level buffer access,
                    # because self.get_name() is actually never bound; the
                    # individual output arguments are bound by
                    # generate_c_shim_fallback_kernel
                    if len(self.outputs) == 1:
                        return go(self.outputs[0].get_name(), keypath)
                    else:
                        assert isinstance(keypath[0], pytree.SequenceKey)
                        return go(self.outputs[keypath[0].idx].get_name(), keypath[1:])
                else:
                    return go(self.get_name(), keypath)

            wrapper.writeline(
                f"{wrapper.codegen_unbacked_symbol_decl(s)} = {go_outer()}{wrapper.ending}"
            )

    def get_unbacked_symbol_defs(self) -> OrderedSet[sympy.Symbol]:
        if unbacked_bindings := getattr(self, "unbacked_bindings", None):
            resolved = resolve_unbacked_bindings(
                V.graph.sizevars.shape_env, unbacked_bindings
            )
            assert resolved is not None
            return resolved.keys()  # type: ignore[return-value]
        else:
            return OrderedSet()

    def codegen_args(self):  # type: ignore[no-untyped-def]
        @dataclasses.dataclass
        class Shim:
            ref: Any

            def __repr__(self) -> str:
                return self.ref

        tensor_args = [Shim(x.codegen_reference()) for x in self.inputs]
        args, kwargs = self.unflatten_args(tensor_args, self.constant_args)
        if V.graph.cpp_wrapper and isinstance(self.op_overload, torch._ops.OpOverload):
            args = self.fill_non_provided_args(args, kwargs)
            args = [
                V.graph.wrapper_code.val_to_arg_str(x, param.real_type)
                for param, x in zip(self.op_overload._schema.arguments, args)
            ]
        else:
            args = [V.graph.wrapper_code.val_to_arg_str(x) for x in args]

        # let self.codegen_kwargs handle kwargs
        self.kwargs.update(kwargs)
        return args

    @staticmethod
    def find_device(tensor_args, example_output):  # type: ignore[no-untyped-def]
        if tensor_args:
            devices = [arg.get_device() for arg in tensor_args if arg.get_device()]
            return devices[0]
        if isinstance(example_output, torch.Tensor):
            return example_output.device
        if isinstance(example_output, (list, tuple)):
            device_set = OrderedSet(
                FallbackKernel.find_device(None, x) for x in example_output
            )
            # Remove None
            devices = [device for device in device_set if device]
            if len(devices) == 1:
                return devices[0]
            for device in devices:
                if is_gpu(device.type):
                    return device
            return devices[0]
        return None

    def has_side_effects(self):  # type: ignore[no-untyped-def]
        if isinstance(self.op_overload, torch._ops.HigherOrderOperator):
            return False
        return get_schema_info(self.op_overload).is_mutable()

    def get_inputs_that_alias_output(self):  # type: ignore[no-untyped-def]
        return self.alias_names

    def get_mutation_names(self):  # type: ignore[no-untyped-def]
        assert len(self.mutation_names) <= 1
        return self.mutation_names

    # ProxyExecutor Design Note
    # We export the ExternFallbackNodes (for custom ops) into a serialized file
    # and run it with a host side proxy executor to address the ABI problem
    # This is currently only implemented for fbcode. Eventually, we will also make this work for OSS.
    # Detailed design doc can be found at
    # https://docs.google.com/document/d/1wC4DOZFaYym2t1Esz0X5yxlLI3RDnSiyRbUus3bkJ64/edit?usp=sharing
    def export_extern_kernel_node(self):  # type: ignore[no-untyped-def]
        assert isinstance(self, FallbackKernel)
        args, kwargs = self.unflatten_args(self.inputs, self.constant_args)
        args = self.fill_non_provided_args(args, kwargs)
        ordered_kwargs = [
            kwargs.get(key, None) for key in self.ordered_kwargs_for_cpp_kernel
        ]
        if not V.graph.aot_mode:
            # No need to serialize in the cpp wrapper JIT mode
            return [*args, *ordered_kwargs]

        serializer = GraphModuleSerializer(None, None)  # type: ignore[arg-type]
        named_arguments = serializer.serialize_inputs(self.op_overload, args, kwargs)

        # serialize_outputs
        def handle_single_output(return_type, output):  # type: ignore[no-untyped-def]
            if isinstance(return_type, torch.TensorType):
                # For single Tensor
                out = output
                if isinstance(output, (list, tuple)):
                    assert len(output) == 1
                    out = output[0]
                return export_schema.Argument.create(
                    as_tensor=export_schema.TensorArgument(name=out.get_name())
                )
            elif isinstance(return_type, torch.ListType) and isinstance(
                return_type.getElementType(), torch.TensorType
            ):
                # For single TensorList
                return export_schema.Argument.create(
                    as_tensors=[
                        export_schema.TensorArgument(name=out.get_name())
                        for out in output
                    ]
                )
            else:
                raise RuntimeError(f"Unsupported return type {type(return_type)}")

        target = self.op_overload
        returns = target._schema.returns  # type: ignore[union-attr]
        if len(returns) == 1:
            # FIXME: there is a corner case here, i.e. all_reduce_coalesced_'s return value
            # is a list of tensors, but self.mutation_outputs is already flatterned. A proper
            # fix would require changing all the uses of self.mutation_outputs.
            return_type = returns[0].real_type
            output_arguments = [
                handle_single_output(
                    return_type, [*self.outputs, *self.mutation_outputs]
                )
            ]
        else:
            # For tuple returns, e.g "-> (Tensor, Tensor)" or "-> (Tesnor, Tensor[])"
            # Not generating output args for self.mutation_outputs
            output_arguments = [
                handle_single_output(return_schema.real_type, output)
                for return_schema, output in zip(
                    returns, [*self.outputs, *self.mutation_outputs]
                )
            ]

        node = ExternKernelNode(
            name=self.get_name(),
            node=export_schema.Node(
                target=self.op_overload.name(),  # type: ignore[union-attr]
                inputs=named_arguments,
                outputs=output_arguments,
                metadata={},
            ),
        )

        V.graph.extern_kernel_nodes.append(node)

        return [*args, *ordered_kwargs]

    def codegen(self, wrapper) -> None:  # type: ignore[no-untyped-def]
        kernel = self.op_overload
        if kernel.namespace == "aten":  # type: ignore[union-attr]
            # Aten Fallback Ops
            assert isinstance(kernel, torch._ops.OpOverload)
            if V.graph.cpp_wrapper:
                from torchgen.aoti.fallback_ops import inductor_fallback_ops

                if str(kernel) not in inductor_fallback_ops:
                    # C shim v2 is torchgen-ed, which should cover all aten ops.
                    # If you do hit a missed op, please update fallback_ops.py.
                    log.warning(
                        "%s is missing a c-shim implementation, using proxy executor as fallback",
                        kernel,
                    )
                    self.use_runtime_dispatch = True
        elif kernel.namespace == "_quantized":  # type: ignore[union-attr]
            # Internal Quantized Fallback Ops
            assert isinstance(kernel, torch._ops.OpOverload)
        else:
            # For non-aten OpOverload, i.e. custom ops
            if V.graph.cpp_wrapper:
                self.use_runtime_dispatch = True

        if self.use_runtime_dispatch:
            self.codegen_comment(wrapper)

            exported_args = None
            args = None
            exported_args = self.export_extern_kernel_node()

            wrapper.generate_extern_kernel_alloc_and_find_schema_if_needed(
                self.get_name(),
                self.python_kernel_name,
                self.cpp_kernel_name,
                args,
                self.op_overload,
                exported_args,
                [*self.outputs, *self.mutation_outputs],
            )
        else:
            self.codegen_comment(wrapper)
            args = [*self.codegen_args(), *self.codegen_kwargs()]
            V.graph.wrapper_code.generate_fallback_kernel(self, args)
            if isinstance(self.layout, Layout):
                self.codegen_size_asserts(wrapper)

        self.codegen_unbacked_symbol_defs(wrapper)

    @staticmethod
    def tensor_to_layout(output: torch.Tensor):  # type: ignore[no-untyped-def]
        return FixedLayout(
            output.device,
            output.dtype,
            convert_shape_to_inductor(output.size()),
            convert_shape_to_inductor(output.stride()),
        )

    @classmethod
    def create(cls, kernel, *args, **kwargs):  # type: ignore[no-untyped-def]
        fake_incorrect_kernels = (aten._fused_moving_avg_obs_fq_helper_functional,)
        context: ContextManager[None] = (
            V.graph.fake_mode if kernel not in fake_incorrect_kernels else nullcontext()  # type: ignore[assignment]
        )
        with context:
            (
                example_output,
                tensor_args,
                non_tensor_args,
                unflatten_args,
                unbacked_bindings,
            ) = cls.process_kernel(kernel, *args, **kwargs)

        device = cls.find_device(tensor_args, example_output)
        if example_output is None:
            packed = cls(
                NoneLayout(device=device),
                kernel,
                tensor_args,
                non_tensor_args,
                unflatten_args,
                unbacked_bindings=unbacked_bindings,
            )

        else:
            assert device, "Not sure where to find device info"
            packed = cls(
                MultiOutputLayout(device=device),
                kernel,
                tensor_args,
                non_tensor_args,
                unflatten_args,
                unbacked_bindings=unbacked_bindings,
            )

        def generate_output(output, indices):  # type: ignore[no-untyped-def]
            if isinstance(output, (list, tuple)):
                return type(output)(
                    generate_output(output[i], indices + [(type(output), i)])
                    for i in range(len(output))
                )
            elif isinstance(output, dict):
                return {
                    key: generate_output(val, indices + [(type(output), key)])
                    for key, val in output.items()
                }
            elif isinstance(output, torch.Tensor):
                return MultiOutput(
                    cls.tensor_to_layout(output),
                    packed,
                    indices,
                )
            elif isinstance(output, int):
                return output
            elif isinstance(output, torch.SymInt):
                return output.node.expr
            else:
                assert (
                    output is None
                ), f"FallbackKernel output type {type(output)} is not supported"
                return None

        outputs = generate_output(example_output, [])
        if isinstance(outputs, (list, tuple, dict)):
            packed.outputs = outputs  # type: ignore[assignment]
        else:
            packed.outputs = [outputs]
        return outputs

    def apply_constraint(self):  # type: ignore[no-untyped-def]
        return super().apply_constraint()


@ir_dataclass(frozen=False)
class ComplexView(FallbackKernel):
    """View a complex number as two dtyped numbers or vice versa"""

    def should_allocate(self) -> bool:
        return False

    def get_inputs_that_alias_output(self):  # type: ignore[no-untyped-def]
        # Signal to codegen that our output buffer isn't safe to reuse
        return [self.inputs[0].get_name()]

    def __init__(  # type: ignore[no-untyped-def]
        self,
        layout,
        kernel,
        tensor_args,
        nontensor_args,
        unflatten_args,
        *,
        unbacked_bindings=None,
    ) -> None:
        super().__init__(
            layout,
            kernel,
            tensor_args,
            nontensor_args,
            unflatten_args,
            unbacked_bindings=unbacked_bindings,
        )


@ir_dataclass
class MultiOutputLayout(IRNode):
    device: torch.device


class MultiOutput(ExternKernel):
    # Given an input MultiOutputLayout buffer, indexes out an actual buffer
    # from that result.  This doesn't actually produce multiple outputs,
    # that's MultiOutputLayout!
    def codegen_list_tuple_access(self, basename, indices):  # type: ignore[no-untyped-def]
        if len(indices) > 0:
            itype, i = indices[0]
            if issubclass(itype, list):
                return self.codegen_list_tuple_access(f"{basename}[{i}]", indices[1:])
            elif issubclass(itype, tuple):
                # cpp wrapper code needs to use std::get<> to access a tuple
                tuple_access = V.graph.wrapper_code.codegen_tuple_access(
                    basename, self.get_name(), str(i)
                )
                return self.codegen_list_tuple_access(tuple_access, indices[1:])
            elif issubclass(itype, dict):
                return self.codegen_list_tuple_access(f"{basename}['{i}']", indices[1:])
            else:
                raise AssertionError("non supported index type: ", itype)
        else:
            return basename

    def codegen(self, wrapper) -> None:  # type: ignore[no-untyped-def]
        wrapper.codegen_multi_output(
            self.get_name(),
            self.codegen_list_tuple_access(self.inputs[0].get_name(), self.indices),
        )

    def __init__(self, layout, input, indices: List[Tuple[Any, ...]]) -> None:  # type: ignore[no-untyped-def]
        super().__init__(None, layout, [input], ())
        self.name = V.graph.register_buffer(self)
        V.graph.register_operation(self)
        self.indices = indices

    def get_unbacked_symbol_uses(self) -> OrderedSet[sympy.Symbol]:
        return self.inputs[0].get_unbacked_symbol_uses()

    def should_allocate(self) -> bool:
        return False

    def get_inputs_that_alias_output(self):  # type: ignore[no-untyped-def]
        return [
            inp.get_name()
            for inp in self.inputs
            if isinstance(inp, FallbackKernel)
            and len(inp.get_inputs_that_alias_output()) > 0
        ]


# We just use a normal dataclass for MutableBox/TensorBox/StorageBox since
# they're mainly lowering-time constructs that we expect to mutate and such.
@dataclasses.dataclass
class MutableBox(IRNode):
    """
    TensorBox / StorageBox allow in-place mutation of Tensors
    """

    data: IRNode

    def __getattr__(self, name):  # type: ignore[no-untyped-def]
        fn = getattr(self.data, name)
        if callable(fn):
            return fn
        raise AttributeError(f"{type(self.data).__name__}.{name} not callable")

    def realize(self):  # type: ignore[no-untyped-def]
        return self.data.realize()

    def get_unbacked_symbol_uses(self) -> OrderedSet[sympy.Symbol]:
        return self.data.get_unbacked_symbol_uses()

    def get_read_names(self) -> OrderedSet[str]:
        return self.data.get_read_names()

    def get_defining_op(self) -> Optional[Operation]:
        return self.data.get_defining_op()

    def codegen_reference(self, writer=None):  # type: ignore[no-untyped-def]
        return self.data.codegen_reference(writer)

    @property
    def layout(self):  # type: ignore[no-untyped-def]
        return self.data.get_layout()

    def get_layout(self):  # type: ignore[no-untyped-def]
        return self.layout

    def get_size(self):  # type: ignore[no-untyped-def]
        return self.data.get_size()

    @property
    def dtype(self):  # type: ignore[no-untyped-def]
        return self.data.dtype

    def __str__(self) -> str:
        if isinstance(self.data, MutableBox):
            line0 = f"{type(self).__name__}({type(self.data).__name__}("
            endl = "))"
            inner = self.data.data
        else:
            line0 = f"{type(self).__name__}("
            inner = self.data
            endl = ")"

        lines = [
            line0,
            indent(str(inner)),
            endl,
        ]
        return "\n".join(lines)

    __repr__ = __str__


class TensorBox(MutableBox):
    @staticmethod
    def create(data):  # type: ignore[no-untyped-def]
        return TensorBox(StorageBox(data))


class StorageBox(MutableBox):
    def is_input_buffer(self):  # type: ignore[no-untyped-def]
        if isinstance(self.data, (InputBuffer, ReinterpretView)):
            return self.data.get_name() in V.graph.graph_inputs
        return False

    def is_module_buffer(self):  # type: ignore[no-untyped-def]
        return (
            isinstance(self.data, (ConstantBuffer))
            and self.data.get_name() in V.graph.constants
        )

    def realize(self):  # type: ignore[no-untyped-def]
        if isinstance(
            self.data,
            (
                ComputedBuffer,
                InputsKernel,
                InputBuffer,
                ReinterpretView,
                TemplateBuffer,
            ),
        ):
            return self.data.get_name()
        assert isinstance(self.data, (Pointwise, Reduction, Scan, Sort)), type(
            self.data
        )
        origin_node = self.data.get_origin_node()
        traceback = self.data.get_traceback()
        self.data = ComputedBuffer(
            name=None,
            layout=FlexibleLayout(
                device=self.data.get_device(),
                dtype=self.data.get_dtype(),
                size=self.data.get_size(),
            ),
            data=self.data,
        )
        self.data.name = V.graph.register_buffer(self.data)
        V.graph.register_operation(self.data)
        self.data.origins = self.origins
        self.data.origin_node = origin_node
        self.data.traceback = traceback
        return self.data.name

    def realize_hint(self) -> None:
        """
        Called on buffers we expect to be forced to realize later.
        """
        if (
            isinstance(self.data, (Pointwise, Reduction))
            and self.data.inner_fn_opcount().nontrivial_read_count > 1
        ):
            self.realize()

    def has_exceeded_max_reads(self):  # type: ignore[no-untyped-def]
        return isinstance(self.data, Pointwise) and (
            self.num_reads() > config.realize_acc_reads_threshold
            or self.has_large_inner_fn()
        )

    def should_realize_on_reuse(self, users):  # type: ignore[no-untyped-def]
        """
        A heuristic to decide if we should realize a tensor
        that is used multiple times.
        """
        if users > 1 and isinstance(self.data, (Pointwise, Reduction)):
            if is_cpu(self.data):
                # Heuristic for realizing reused result of heavy ops on cpu
                opcount = self.data.inner_fn_opcount()
                heavy_ops = ["exp", "sigmoid"]  # a list of heavy ops
                if any(x in opcount.used_ops for x in heavy_ops):
                    return True
            return (
                self.num_reads() > config.realize_reads_threshold
                or self.has_large_inner_fn()
            )
        return False

    def mark_reuse(self, users) -> None:  # type: ignore[no-untyped-def]
        if self.should_realize_on_reuse(users):
            self.realize()

    def num_reads(self):  # type: ignore[no-untyped-def]
        return self.data.num_reads()


@ir_dataclass(frozen=False)
class Subgraph(IRNode):
    name: str
    graph_module: torch.fx.GraphModule
    graph: Optional[GraphLowering] = None


def _has_aliased_buffers(buffers: Sequence[IRNode]) -> bool:
    buffers = [
        buffer.unwrap_view() if isinstance(buffer, ReinterpretView) else buffer
        for buffer in buffers
    ]
    # assuming the same buffer is represented by the same IRNode object
    return len(OrderedSet(id(buffer) for buffer in buffers)) < len(buffers)


@ir_dataclass(frozen=False)
class InvokeSubgraph(ExternKernel):
    subgraph: Optional[Subgraph] = None
    operands: Optional[List[TensorBox]] = None
    outputs: Optional[List[MultiOutput]] = None

    def __init__(
        self, subgraph: Subgraph, operands: List[TensorBox], layout: MultiOutputLayout
    ) -> None:
        super().__init__(
            name=None,
            layout=layout,
            inputs=operands,
        )
        self.subgraph = subgraph
        self.name = V.graph.register_buffer(self)
        V.graph.register_operation(self)

    @classmethod
    def create(cls, subgraph: Subgraph, operands):  # type: ignore[no-untyped-def]
        # TODO(anijain2305) - Support sym expr as operands in future.
        fx_operands = V.graph.current_node.args[-1]
        fake_operands = [x.meta["val"] for x in fx_operands]  # type: ignore[union-attr]

        # Realize the inputs. Also intermediates can have different strides than
        # the inputs of the subgraph. So, force the intermediates to have same
        # strides as that of subgraph inputs.
        operands = [cls.realize_input(x) for x in operands]

        def handle_sym_expr(stride):  # type: ignore[no-untyped-def]
            return [s.node.expr if isinstance(s, torch.SymInt) else s for s in stride]

        new_operands = []
        for idx, operand in enumerate(operands):
            if isinstance(operand, ShapeAsConstantBuffer):
                new_operands.append(operand)
            else:
                example_stride = handle_sym_expr(fake_operands[idx].stride())
                new_operands.append(cls.require_exact_strides(operand, example_stride))

        operands = new_operands

        if subgraph.graph is None:
            # create and lower subgraphs
            subgraph.graph = V.graph.make_subgraph(
                gm=subgraph.graph_module,
                example_inputs=fake_operands,
                subgraph_name=subgraph.name,
            )
            with V.set_graph_handler(subgraph.graph):
                subgraph.graph.run(*fake_operands)

        outputs = subgraph.graph.graph_outputs

        # Find the device - operands could be integers from shapes, so we can't
        # use operands[0]
        device = None
<<<<<<< HEAD
        dtype = None
        for operand in operands:
            if not isinstance(operand, ShapeAsConstantBuffer):
                device = operand.get_device()
                dtype = operand.get_dtype()
=======
        for operand in operands:
            if not isinstance(operand, ShapeAsConstantBuffer):
                device = operand.get_device()
>>>>>>> 5f7ea7ca
                break
        assert device is not None

        invoke_subgraph = InvokeSubgraph(
            subgraph=subgraph,
            operands=operands,
            layout=MultiOutputLayout(device=device),
        )

        def create_layout(output):
            if isinstance(output, (ShapeAsConstantBuffer, NoneAsConstantBuffer)):
                # Send a dummy layout
                return FixedLayout(
                    device=device,
                    dtype=dtype,
                    size=(),
                )
            return FixedLayout(
                device=output.get_device(),
                dtype=output.get_dtype(),
                size=output.get_size(),
                stride=output.get_stride(),
                offset=output.get_layout().offset,
            )

        outputs = [
            MultiOutput(
                create_layout(output),
                invoke_subgraph,
                [(list, i)],
            )
            for i, output in enumerate(outputs)
        ]

        invoke_subgraph.outputs = outputs
        return outputs

    def codegen(self, wrapper) -> None:  # type: ignore[no-untyped-def]
        wrapper.codegen_invoke_subgraph(self)


@ir_dataclass(frozen=False)
class Conditional(ExternKernel):
    predicate: Optional[IRNode] = None
    operands: Optional[List[TensorBox]] = None
    true_subgraph: Optional[Subgraph] = None
    false_subgraph: Optional[Subgraph] = None
    outputs: Optional[List[MultiOutput]] = None

    def __init__(
        self,
        predicate: IRNode,
        operands: List[TensorBox],
        true_subgraph: Subgraph,
        false_subgraph: Subgraph,
        layout: MultiOutputLayout,
    ) -> None:
        self.predicate = predicate
        self.operands = operands
        self.true_subgraph = true_subgraph
        self.false_subgraph = false_subgraph

        inputs = []
        if not isinstance(predicate, ShapeAsConstantBuffer):
            inputs.append(predicate)
        inputs.extend(operands)

        super().__init__(
            name=None,
            layout=layout,
            inputs=inputs,
        )

        self.name = V.graph.register_buffer(self)
        V.graph.register_operation(self)

    @classmethod
    def create(  # type: ignore[no-untyped-def]
        cls,
        predicate: TensorBox,
        true_fn: Subgraph,
        false_fn: Subgraph,
        operands: List[TensorBox],
    ):
        predicate = cls.realize_input(predicate)
        operands = [cls.realize_input(x) for x in operands]

        fx_operands = V.graph.current_node.args[-1]
        fake_operands = [x.meta["val"] for x in fx_operands]  # type: ignore[union-attr]

        for subgraph in (true_fn, false_fn):
            if subgraph.graph is None:
                # create and lower subgraphs
                subgraph.graph = V.graph.make_subgraph(
                    gm=subgraph.graph_module,
                    example_inputs=fake_operands,
                    subgraph_name=subgraph.name,
                )
                with V.set_graph_handler(subgraph.graph):
                    subgraph.graph.run(*fake_operands)

        true_outputs = true_fn.graph.graph_outputs  # type: ignore[union-attr]
        false_outputs = false_fn.graph.graph_outputs  # type: ignore[union-attr]

        for name, outputs in (("true_fn", true_outputs), ("false_fn", false_outputs)):
            if _has_aliased_buffers(true_outputs):
                raise AssertionError(
                    "Output aliasing is currently not supported in compiled torch.cond. "
                    f"The outputs of the {name} subgraph of torch.cond are aliased: {outputs}"
                )

        # make sure true and false outputs are structurally equivalent
        assert len(true_outputs) == len(false_outputs), (true_outputs, false_outputs)
        for i, (to, fo) in enumerate(zip(true_outputs, false_outputs)):
            assert to.get_size() == fo.get_size(), (i, to, fo)
            assert to.get_stride() == fo.get_stride(), (i, to, fo)
            assert to.get_device() == fo.get_device(), (i, to, fo)
            assert to.get_dtype() == fo.get_dtype(), (i, to, fo)
            assert to.get_layout().offset == fo.get_layout().offset, (i, to, fo)

        if not isinstance(predicate, ShapeAsConstantBuffer):
            # use predicate device for consistent codegen-ing
            device = predicate.get_device()
        else:
            # predicate is not a Tensor: use first operand's device
            assert (
                len(operands) > 0
            ), "When predicate is not a Tensor, there must be at least one operand in torch.cond."
            device = operands[0].get_device()

        conditional = Conditional(
            predicate=predicate,
            operands=operands,
            true_subgraph=true_fn,
            false_subgraph=false_fn,
            layout=MultiOutputLayout(device=device),
        )

        outputs = [
            MultiOutput(
                FixedLayout(
                    device=output.get_device(),
                    dtype=output.get_dtype(),
                    size=output.get_size(),
                    stride=output.get_stride(),
                    offset=output.get_layout().offset,
                ),
                conditional,
                [(list, i)],
            )
            # as the true and false outputs are equivalent,
            # we can use either of them here as a "template"
            for i, output in enumerate(true_outputs)
        ]

        conditional.outputs = outputs
        return outputs

    def codegen(self, wrapper) -> None:  # type: ignore[no-untyped-def]
        wrapper.codegen_conditional(self)


@ir_dataclass(frozen=False)
class WhileLoop(ExternKernel):
    carried_inputs: Optional[List[TensorBox]] = None
    additional_inputs: Optional[List[TensorBox]] = None
    cond_subgraph: Optional[Subgraph] = None
    body_subgraph: Optional[Subgraph] = None
    outputs: Optional[List[MultiOutput]] = None

    def __init__(
        self,
        carried_inputs: List[TensorBox],
        additional_inputs: List[TensorBox],
        cond_subgraph: Subgraph,
        body_subgraph: Subgraph,
        layout: MultiOutputLayout,
    ) -> None:
        self.carried_inputs = carried_inputs
        self.additional_inputs = additional_inputs
        self.cond_subgraph = cond_subgraph
        self.body_subgraph = body_subgraph

        super().__init__(
            name=None,
            layout=layout,
            inputs=carried_inputs + additional_inputs,
        )

        self.name = V.graph.register_buffer(self)
        V.graph.register_operation(self)

    @classmethod
    def create(  # type: ignore[no-untyped-def]
        cls,
        cond_fn: Subgraph,
        body_fn: Subgraph,
        carried_inputs: List[TensorBox],
        additional_inputs: List[TensorBox],
    ):
        carried_inputs = [cls.realize_input(x) for x in carried_inputs]
        additional_inputs = [cls.realize_input(x) for x in additional_inputs]
        all_inputs = carried_inputs + additional_inputs

        fx_all_inputs = V.graph.current_node.args[-2] + V.graph.current_node.args[-1]  # type: ignore[operator]
        fake_all_inputs = [x.meta["val"] for x in fx_all_inputs]  # type: ignore[union-attr]

        for subgraph in (cond_fn, body_fn):
            if subgraph.graph is None:
                # create and lower subgraphs
                subgraph.graph = V.graph.make_subgraph(
                    gm=subgraph.graph_module,
                    example_inputs=fx_all_inputs,  # type: ignore[arg-type]
                    subgraph_name=subgraph.name,
                )
                with V.set_graph_handler(subgraph.graph):
                    subgraph.graph.run(*fake_all_inputs)

        cond_outputs = cond_fn.graph.graph_outputs  # type: ignore[union-attr]
        body_outputs = body_fn.graph.graph_outputs  # type: ignore[union-attr]

        if _has_aliased_buffers(body_outputs):
            raise AssertionError(
                "Output aliasing is currently not supported in compiled torch.while_loop. "
                f"The outputs of the body_fn subgraph of torch.while_loop are aliased: {body_outputs}"
            )

        # make sure cond_fn returns a boolean scalar Tensor
        assert len(cond_outputs) == 1, cond_outputs
        assert cond_outputs[0].get_dtype() == torch.bool, cond_outputs
        assert len(cond_outputs[0].get_size()) == 0, cond_outputs

        assert (
            len(all_inputs) > 0
        ), "torch.while_loop is assumed to have at least one operand."

        device = all_inputs[0].get_device()

        # make sure carried_inputs and body outputs are structurally equivalent
        assert len(carried_inputs) == len(body_outputs), (carried_inputs, body_outputs)
        for i, (op, bo) in enumerate(zip(carried_inputs, body_outputs)):
            assert op.get_size() == bo.get_size(), (i, op, bo)
            assert op.get_stride() == bo.get_stride(), (i, op, bo)
            # assume all carried_inputs and outputs are on the same device
            # as the MultiOutputLayout below requires single device
            assert op.get_device() == bo.get_device() == device, (i, op, bo, device)
            assert op.get_dtype() == bo.get_dtype(), (i, op, bo)
            assert op.get_layout().offset == bo.get_layout().offset, (i, op, bo)

        while_loop = WhileLoop(
            carried_inputs=carried_inputs,
            additional_inputs=additional_inputs,
            cond_subgraph=cond_fn,
            body_subgraph=body_fn,
            # asserted above that there is at least one operand
            layout=MultiOutputLayout(device=device),
        )

        outputs = [
            MultiOutput(
                FixedLayout(
                    device=output.get_device(),
                    dtype=output.get_dtype(),
                    size=output.get_size(),
                    stride=output.get_stride(),
                    offset=output.get_layout().offset,
                ),
                while_loop,
                [(list, i)],
            )
            for i, output in enumerate(body_outputs)
        ]

        for inp, out in zip(carried_inputs, outputs):
            if inp.get_name() in V.graph.graph_inputs:
                # if a carried input of the while_loop is a graph input,
                # it can be returned as is when the number of iterations
                # is zero. due to this, we can't (generally) reuse the
                # output buffers corresponding to the graph inputs, as
                # the inputs may end up being mutated.
                V.graph.never_reuse_buffers.add(out.get_name())

        while_loop.outputs = outputs
        return outputs

    def codegen(self, wrapper) -> None:  # type: ignore[no-untyped-def]
        wrapper.codegen_while_loop(self)


class EffectfulKernel(FallbackKernel):
    def __init__(  # type: ignore[no-untyped-def]
        self,
        layout,
        kernel,
        tensor_args,
        nontensor_args,
        unflatten_args,
        kwargs=None,
        *,
        unbacked_bindings=None,
    ) -> None:
        super().__init__(
            layout,
            kernel,
            tensor_args,
            nontensor_args,
            unflatten_args,
            kwargs=None,
            unbacked_bindings=unbacked_bindings,
        )

        from torch._higher_order_ops.effects import get_effect_key

        effect_type = get_effect_key(kernel, (*nontensor_args, *tensor_args), kwargs)
        assert effect_type is not None
        self.effect_type = effect_type
        self.prev_effect_buffer = V.graph.effectful_ops.get(effect_type, None)
        V.graph.effectful_ops[effect_type] = self

    def get_read_writes(self):  # type: ignore[no-untyped-def]
        read_writes = super().get_read_writes()

        if self.prev_effect_buffer is not None:
            read_writes.reads.add(
                dependencies.StarDep(self.prev_effect_buffer.get_name())
            )

        return read_writes

    def has_side_effects(self) -> bool:
        return True


@ir_dataclass
class TorchBindObject(IRNode):
    name: str
    value: torch._C.ScriptObject

    def get_name(self):  # type: ignore[no-untyped-def]
        return self.name

    def get_device(self):  # type: ignore[no-untyped-def]
        return None  # is there a device??

    def codegen_reference(self, writer=None):  # type: ignore[no-untyped-def]
        return self.name


class _CollectiveKernel(FallbackKernel):
    def should_allocate(self) -> bool:
        return False

    def has_side_effects(self) -> bool:
        return True

    # This is identical to FallbackKernel.set_cpp_kernel(), minus the
    # part that checks against input aliasing and mutation.
    def set_cpp_kernel_name(self, cpp_kernel_name: Optional[str] = None) -> None:
        assert (
            type(self.op_overload) is torch._ops.OpOverload
        ), "Setting cpp kernel needs a valid op_overload"
        kernel = self.op_overload
        self.cpp_kernel_name = kernel._schema.name

        self.ordered_kwargs_for_cpp_kernel = [
            x.name for x in kernel._schema.arguments if x.kwarg_only
        ]

    # NOTE: [In-Place Collective Safety]
    # Between the initiation and completion of an in-place collective, the
    # input buffers are subject to both volatile reads and volatile writes.
    # They must not be read, written to or reused by another kernel. To ensure
    # the constraints, we model collective -> wait_tensor as as two-step
    # mutation of the input buffers.
    @classmethod
    def create_inplace(  # type: ignore[no-untyped-def]
        cls, kernel, inputs: Union[TensorBox, List[TensorBox]], *args, **kwargs
    ) -> None:
        with V.graph.fake_mode:
            (
                example_output,
                tensor_args,
                non_tensor_args,
                unflatten_args,
                unbacked_bindings,
            ) = cls.process_kernel(kernel, inputs, *args, **kwargs)
        assert not unbacked_bindings, f"{kernel} {unbacked_bindings}"
        for tensor_arg in tensor_args:
            tensor_arg.realize()

        device = tensor_args[0].get_device()
        packed = cls(
            NoneLayout(device=device),
            kernel,
            tensor_args,
            non_tensor_args,
            unflatten_args,
        )

        inps = pytree.tree_leaves(inputs)
        packed.mutation_outputs.extend(
            [MutationOutput(NoneLayout(device=device), buf, packed) for buf in inps]
        )

        # For inplace collective ops, the input is guaranteed to be alias of the returned value of op.
        packed.alias_names.extend([inp.get_name() for inp in inps])
        if "out" in kwargs:
            packed.mutation_outputs.append(
                MutationOutput(NoneLayout(device=device), kwargs["out"], packed)
            )
            # For out-variant collective ops, the `out=` arg is guaranteed to be alias of the returned value of op.
            packed.alias_names.append(kwargs["out"].get_name())

    # NOTE: [Out-of-Place Collective Safety]
    # Between the initiation and completion of an out-of-place collective:
    #
    # Input buffers:
    # - Are subject to volatile reads
    # - Can be read by another kernel
    # - Must not be written to or reused by another kernel
    #
    # Output buffers:
    # - Are subject to volatile writes
    # - Must not be read, written to or reused by another kernel
    #
    # To ensure the safety of input buffers without sacrificing read
    # availability, we add input buffers as read deps of wait_tensor kernels.
    #
    # To ensure the safety of output buffers, we model wait_tensor as a
    # mutation to the output buffer. Note we also assumes the user program being
    # correct and the output buffer is not consumed by kernels other than
    # wait_tensor.
    #
    # TODO(yifu): add a pre-grad pass to validate the correctness of collective
    # usage in the user program.
    @classmethod
    def create_out_of_place(  # type: ignore[no-untyped-def]
        cls, kernel, inputs: Union[TensorBox, List[TensorBox]], *args, **kwargs
    ):
        with V.graph.fake_mode:
            (
                example_output,
                tensor_args,
                non_tensor_args,
                unflatten_args,
                unbacked_bindings,
            ) = cls.process_kernel(kernel, inputs, *args, **kwargs)
        assert not unbacked_bindings, f"{kernel}, {unbacked_bindings}"
        for tensor_arg in tensor_args:
            tensor_arg.realize()

        if isinstance(example_output, list):
            device = cls.find_device(tensor_args, example_output)
            packed = cls(
                MultiOutputLayout(device=device),
                kernel,
                tensor_args,
                non_tensor_args,
                unflatten_args,
            )
            packed.outputs = [
                MultiOutput(
                    cls.tensor_to_layout(tensor),
                    packed,
                    [(list, i)],
                )
                for i, tensor in enumerate(example_output)
            ]
            return packed.outputs
        else:
            packed = cls(
                cls.tensor_to_layout(example_output),
                kernel,
                tensor_args,
                non_tensor_args,
                unflatten_args,
            )
            packed.outputs = [packed]
            return packed


class _WaitKernel(_CollectiveKernel):
    def get_volatile_reads(self):  # type: ignore[no-untyped-def]
        inp = self.inputs[0]
        if isinstance(inp, _CollectiveKernel):
            # Out-of-place single-output
            return [inp.inputs[0]]
        elif isinstance(inp, MultiOutput):
            # This can be two things:
            # 1. Out-of-place multi-output coll
            # 2. In-place coll with inputs coming from another MultiOutput
            coll = inp.inputs[0]
            # Case 1
            if isinstance(coll, _CollectiveKernel):
                _, idx = inp.indices[0]
                return [coll.inputs[idx]]
            # Case 2
            return []
        else:
            # In-place requires no additional deps handling for volatile
            # reads since the inputs are mutated.
            return []

    @classmethod
    def create_wait(cls, kernel, inp: TensorBox) -> None:  # type: ignore[no-untyped-def]
        with V.graph.fake_mode:
            (
                example_output,
                tensor_args,
                non_tensor_args,
                unflatten_args,
                unbacked_bindings,
            ) = cls.process_kernel(kernel, inp)
        assert not unbacked_bindings, f"{kernel} {unbacked_bindings}"
        packed = cls(
            NoneLayout(device=inp.get_device()),
            kernel,
            tensor_args,
            non_tensor_args,
            unflatten_args,
        )
        packed.mutation_outputs.append(
            MutationOutput(NoneLayout(device=inp.get_device()), inp, packed)
        )

    def get_read_writes(self):  # type: ignore[no-untyped-def]
        read_writes = super().get_read_writes()
        # See [Out-of-Place Collective Safety].
        volatile_reads = self.get_volatile_reads()
        for vr in volatile_reads:
            read_writes.reads.add(dependencies.StarDep(vr.get_name()))
        return read_writes


# NB: recursive structure here reflects val_to_arg_str, avoid
# calling free_unbacked_symbols on "exotic" types that don't get pexpr
# treatment
def maybe_free_unbacked_symbols(s: object) -> OrderedSet[Symbol]:
    if isinstance(s, (SymTypes, Expr)):
        # This branch should be impossible in return position
        return free_unbacked_symbols(s)
    elif isinstance(s, (tuple, list)):
        r: OrderedSet[sympy.Symbol] = OrderedSet()
        for t in s:
            r |= maybe_free_unbacked_symbols(t)
        return r
    elif isinstance(s, torch.Tensor):
        # This branch is impossible in constant-args position
        return free_unbacked_symbols(s)
    else:
        return OrderedSet()<|MERGE_RESOLUTION|>--- conflicted
+++ resolved
@@ -6810,17 +6810,11 @@
         # Find the device - operands could be integers from shapes, so we can't
         # use operands[0]
         device = None
-<<<<<<< HEAD
         dtype = None
         for operand in operands:
             if not isinstance(operand, ShapeAsConstantBuffer):
                 device = operand.get_device()
                 dtype = operand.get_dtype()
-=======
-        for operand in operands:
-            if not isinstance(operand, ShapeAsConstantBuffer):
-                device = operand.get_device()
->>>>>>> 5f7ea7ca
                 break
         assert device is not None
 
