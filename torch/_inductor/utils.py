--- conflicted
+++ resolved
@@ -147,7 +147,7 @@
     is_integer = True
 
     @classmethod
-    def eval(cls, value: sympy.Expr) -> sympy.Expr | None:
+    def eval(cls, value: sympy.Expr) -> Optional[sympy.Expr]:
         if isinstance(value, (int, sympy.Integer)):
             return _align(int(value))
         if _is_aligned(value):
@@ -254,7 +254,7 @@
         return False
 
 
-def decode_device(device: torch.device | None | str) -> torch.device:
+def decode_device(device: Union[Optional[torch.device], str]) -> torch.device:
     if device is None:
         return torch.tensor(0.0).device  # default device
     if isinstance(device, str):
@@ -278,7 +278,9 @@
     return {id(x): x for x in it}.values()
 
 
-def ceildiv(numer: int | sympy.Expr, denom: int | sympy.Expr) -> int | sympy.Expr:
+def ceildiv(
+    numer: Union[int, sympy.Expr], denom: Union[int, sympy.Expr]
+) -> Union[int, sympy.Expr]:
     if isinstance(numer, sympy.Expr) or isinstance(denom, sympy.Expr):
         return CeilDiv(sympy.sympify(numer), sympy.sympify(denom))
     # TODO: There is a bug in a call to this function, to repro:
@@ -290,7 +292,7 @@
     return runtime_ceildiv(numer, denom)
 
 
-def _type_of(key: torch.dtype | None) -> str:
+def _type_of(key: Optional[torch.dtype]) -> str:
     # Use the function here to get rid of dependencies on the Triton during the codegen.
     # Refer to Triton implementation here:
     # https://github.com/openai/triton/blob/98b5945d2aef679e00ebca8e07c35c3658ec76de/python/triton/runtime/jit.py#L238
@@ -325,7 +327,9 @@
     return key if isinstance(key, str) else f"*{tys[dtype_str]}"
 
 
-def convert_shape_to_inductor(lst: Iterable[int | torch.SymInt]) -> list[sympy.Expr]:
+def convert_shape_to_inductor(
+    lst: Iterable[Union[int, torch.SymInt]]
+) -> list[sympy.Expr]:
     """
     Gets the shape and stride of a tensor. For non-symbolic tensors, this is
     trivial. But for symbolic tensors, we need to map from SymIntNode into
@@ -335,8 +339,8 @@
 
 
 def convert_shape_to_symint(
-    lst: Iterable[int | sympy.Expr],
-) -> list[int | torch.SymInt]:
+    lst: Iterable[Union[int, sympy.Expr]],
+) -> list[Union[int, torch.SymInt]]:
     """
     Takes a list of shapes from Inductor and converts them into symints (or just
     ints if all shapes are static).
@@ -470,7 +474,7 @@
     return int(a > b) - int(a < b)
 
 
-def pad_listlike(x: int | Sequence[int], size: int) -> Sequence[int]:
+def pad_listlike(x: Union[int, Sequence[int]], size: int) -> Sequence[int]:
     if isinstance(x, int):
         return [x] * size
     if len(x) == 1:
@@ -538,7 +542,7 @@
 
 
 def aggregate_origins(
-    node_schedule: Sequence[BaseSchedulerNode] | ExternKernel,
+    node_schedule: Union[Sequence[BaseSchedulerNode], ExternKernel],
 ) -> OrderedSet[Node]:
     from . import ir
 
@@ -595,7 +599,7 @@
 
 
 def get_kernel_metadata(
-    node_schedule: Sequence[BaseSchedulerNode] | ExternKernel,
+    node_schedule: Union[Sequence[BaseSchedulerNode], ExternKernel],
     wrapper: PythonWrapperCodegen,
 ) -> tuple[str, str]:
     all_origins = aggregate_origins(node_schedule)
@@ -655,7 +659,7 @@
 
 def dominated_nodes(
     initial_queue: Iterable[torch.fx.Node],
-    skip_filter: Callable[[Any], bool] | None = None,
+    skip_filter: Optional[Callable[[Any], bool]] = None,
 ) -> OrderedSet[torch.fx.Node]:
     """Returns the set of nodes whose values depend on those within initial_queue"""
     initial_queue = list(initial_queue)
@@ -762,7 +766,9 @@
     have the same replaced expression integer and nonnegative properties.
     """
 
-    def to_symbol(replaced: sympy.Expr, replacement: sympy.Expr | str) -> sympy.Symbol:
+    def to_symbol(
+        replaced: sympy.Expr, replacement: Union[sympy.Expr, str]
+    ) -> sympy.Symbol:
         assert isinstance(replaced, sympy.Expr)
         if isinstance(replacement, str):
             return sympy.Symbol(
@@ -779,7 +785,7 @@
     )
 
 
-def is_symbolic(a: Any) -> TypeGuard[torch.SymInt | torch.Tensor]:
+def is_symbolic(a: Any) -> TypeGuard[Union[torch.SymInt, torch.Tensor]]:
     return isinstance(a, torch.SymInt) or (
         isinstance(a, torch.Tensor)
         and any(is_symbolic(x) for x in itertools.chain(a.size(), a.stride()))
@@ -792,7 +798,7 @@
 
 def get_first_incompatible_cudagraph_node(
     gm: torch.fx.GraphModule,
-) -> torch.fx.Node | None:
+) -> Optional[torch.fx.Node]:
     from torch.fx.experimental.symbolic_shapes import free_unbacked_symbols
 
     forbidden_set = OrderedSet(
@@ -869,8 +875,8 @@
 
 @contextlib.contextmanager
 def fresh_inductor_cache(
-    cache_entries: dict[str, Any] | None = None,
-    dir: str | None = None,
+    cache_entries: Optional[dict[str, Any]] = None,
+    dir: Optional[str] = None,
     delete: bool = True,
 ) -> Iterator[None]:
     """
@@ -928,13 +934,13 @@
 
 
 def argsort_sym(
-    shape_env: ShapeEnv, seq: Sequence[int | torch.SymInt | sympy.Expr]
+    shape_env: ShapeEnv, seq: Sequence[Union[int, torch.SymInt, sympy.Expr]]
 ) -> list[int]:
     def cmp(a: tuple[int, sympy.Expr], b: tuple[int, sympy.Expr]) -> int:
         a_idx, a_val = a
         b_idx, b_val = b
 
-        def evaluate(expr: bool | torch.SymInt | sympy.Expr) -> bool:
+        def evaluate(expr: Union[bool, torch.SymInt, sympy.Expr]) -> bool:
             if isinstance(expr, bool):
                 return expr
             return shape_env.evaluate_expr(expr, size_oblivious=True)
@@ -976,7 +982,7 @@
     tabwidth = 4
 
     def __init__(self, initial_indent: int = 0) -> None:
-        self._lines: list[DeferredLineBase | LineContext | str] = []
+        self._lines: list[Union[DeferredLineBase, LineContext, str]] = []
         self._indent = initial_indent
 
     def getvaluewithlinemap(self) -> tuple[str, list[tuple[int, LineContext]]]:
@@ -1035,7 +1041,7 @@
     def newline(self) -> None:
         self.writeline("\n")
 
-    def writeline(self, line: LineContext | DeferredLineBase | str) -> None:
+    def writeline(self, line: Union[LineContext, DeferredLineBase, str]) -> None:
         if isinstance(line, LineContext):
             self._lines.append(line)
         elif isinstance(line, DeferredLineBase):
@@ -1045,7 +1051,9 @@
         else:
             self._lines.append("")
 
-    def writelines(self, lines: Sequence[LineContext | DeferredLineBase | str]) -> None:
+    def writelines(
+        self, lines: Sequence[Union[LineContext, DeferredLineBase, str]]
+    ) -> None:
         for line in lines:
             self.writeline(line)
 
@@ -1066,7 +1074,9 @@
     def do_unindent(self, offset: int = 1) -> None:
         self._indent -= offset
 
-    def splice(self, other_code: IndentedBuffer | str, strip: bool = False) -> None:
+    def splice(
+        self, other_code: Union[IndentedBuffer, str], strip: bool = False
+    ) -> None:
         if isinstance(other_code, IndentedBuffer):
             dedent = float("inf")
             for line in other_code._lines:
@@ -1138,7 +1148,7 @@
             line = ""
         self.line = line
 
-    def __call__(self) -> str | None:
+    def __call__(self) -> Union[str, None]:
         """Returns either self.line or None to indicate the line has been 'unwritten'"""
         raise NotImplementedError
 
@@ -1152,7 +1162,7 @@
     def lstrip(self) -> Self:
         return self._new_line(self.line.lstrip())
 
-    def __getitem__(self, index: int | slice) -> Self:
+    def __getitem__(self, index: Union[int, slice]) -> Self:
         return self._new_line(self.line[index])
 
     def __bool__(self) -> bool:
@@ -1178,7 +1188,7 @@
 
 
 @functools.lru_cache(None)
-def is_big_gpu(index_or_device: int | torch.device = 0) -> bool:
+def is_big_gpu(index_or_device: Union[int, torch.device] = 0) -> bool:
     if isinstance(index_or_device, torch.device):
         device = index_or_device
     else:
@@ -1348,7 +1358,7 @@
 
 @functools.lru_cache(None)
 def try_import_ck_lib() -> (
-    tuple[str | None, Callable[[], list[Any]], Callable[[], list[Any]], Type[Any]]
+    tuple[Optional[str], Callable[[], list[Any]], Callable[[], list[Any]], Type[Any]]
 ):
     try:
         import ck4inductor  # type: ignore[import]
@@ -1441,7 +1451,7 @@
 
 
 def use_cpp_bmm_template(
-    layout: Layout, mat1: ReinterpretView | Buffer, mat2: IRNode
+    layout: Layout, mat1: Union[ReinterpretView, Buffer], mat2: IRNode
 ) -> bool:
     from .ir import Layout
 
@@ -1664,7 +1674,7 @@
 
 
 def add_scheduler_init_hook(
-    pre_fn: Callable[..., Any], post_fn: Callable[..., Any] | None = None
+    pre_fn: Callable[..., Any], post_fn: Optional[Callable[..., Any]] = None
 ) -> Any:
     """
     Add hook functions to be called at the beginning and end of Scheduler.__init__.
@@ -1696,7 +1706,7 @@
         log.info(msg)
 
 
-def get_benchmark_name() -> str | None:
+def get_benchmark_name() -> Optional[str]:
     """
     An experimental API used only when config.benchmark_kernel is true.
 
@@ -1906,7 +1916,7 @@
         )
 
 
-def is_multi_outputs_template(input_buf: Buffer | Operation | None) -> bool:
+def is_multi_outputs_template(input_buf: Optional[Union[Buffer, Operation]]) -> bool:
     """
     Check if input buffer is a multi-outputs template buffer
     """
@@ -1917,7 +1927,9 @@
     )
 
 
-def is_output_of_multi_outputs_template(input_buf: Buffer | Operation | None) -> bool:
+def is_output_of_multi_outputs_template(
+    input_buf: Optional[Union[Buffer, Operation]]
+) -> bool:
     """
     Check if input buffer is a output of multi-outputs template buffer
     """
@@ -1931,8 +1943,8 @@
 
 
 def is_collective(
-    node: Node | Operation | None,
-    op: torch._ops.OperatorBase | None = None,
+    node: Optional[Union[Node, Operation]],
+    op: Optional[torch._ops.OperatorBase] = None,
 ) -> bool:
     if node is None:
         return False
@@ -1966,7 +1978,7 @@
     )
 
 
-def is_wait(node: None | IRNode | Operation) -> bool:
+def is_wait(node: Optional[Union[IRNode, Operation]]) -> bool:
     from . import ir
 
     return type(node) == ir._WaitKernel
@@ -1991,8 +2003,8 @@
 
 
 def is_fallback_op(
-    node: Operation | None,
-    op: torch._ops.OpOverload | Collection[torch._ops.OpOverload],
+    node: Optional[Operation],
+    op: Union[torch._ops.OpOverload, Collection[torch._ops.OpOverload]],
 ) -> bool:
     from . import ir
 
@@ -2110,7 +2122,7 @@
         return self.value
 
     @staticmethod
-    def disable(obj: Any) -> BoxedBool | bool:
+    def disable(obj: Any) -> Union[BoxedBool, bool]:
         if isinstance(obj, BoxedBool):
             obj.value = False
             return obj
@@ -2127,7 +2139,7 @@
         self: PythonWrapperCodegen,
         kernel_name: str,
         kernel_code: str,
-        metadata: str | None = None,
+        metadata: Optional[str] = None,
         gpu: bool = True,
     ) -> Any:
         kernel_list.append(kernel_code)
@@ -2141,7 +2153,7 @@
     return name + "__original__"
 
 
-def is_gpu(device: str | None) -> bool:
+def is_gpu(device: Optional[str]) -> bool:
     return device in GPU_TYPES
 
 
@@ -2166,7 +2178,7 @@
 
 def use_scatter_fallback(
     op_overload: torch._ops.OpOverload,
-    reduction_type: str | None,
+    reduction_type: Optional[str],
     self_dtype: torch.dtype,
     src_dtype: torch.dtype,
     src_device_type: str,
@@ -2299,7 +2311,7 @@
     return result, s
 
 
-def shape_env_from_inputs(inputs: Sequence[InputType]) -> ShapeEnv | None:
+def shape_env_from_inputs(inputs: Sequence[InputType]) -> Optional[ShapeEnv]:
     fake_mode = detect_fake_mode(inputs)
 
     # TODO(voz): It would be nice to enable this assert, but there are lots of tests that
@@ -2405,7 +2417,7 @@
                 if ctx := torch._guards.TracingContext.try_get():
                     fakify_first_call = ctx.fakify_first_call
 
-                def map_expr(e: Any) -> float | int | SymInt | SymFloat | SymBool:
+                def map_expr(e: Any) -> Union[float, int, SymInt, SymFloat, SymBool]:
                     if shape_env is None:
                         return int(e)
                     if fakify_first_call:
@@ -2513,7 +2525,7 @@
 @dataclasses.dataclass
 class OpDtypeRule:
     type_promotion_kind: ELEMENTWISE_TYPE_PROMOTION_KIND
-    override_return_dtype: torch.dtype | None
+    override_return_dtype: Optional[torch.dtype]
 
 
 op_dtype_propagation_rules: dict[str, OpDtypeRule] = {}
@@ -2522,7 +2534,7 @@
 def register_op_dtype_propagation_rules(
     name: str,
     type_promotion_kind: ELEMENTWISE_TYPE_PROMOTION_KIND,
-    override_return_dtype: torch.dtype | None,
+    override_return_dtype: Optional[torch.dtype],
 ) -> None:
     op_dtype_propagation_rules[name] = OpDtypeRule(
         type_promotion_kind, override_return_dtype
@@ -2539,7 +2551,7 @@
 
 
 @dataclass_transform(frozen_default=True)
-def ir_dataclass(cls: Type[Any] | None = None, /, *, frozen: bool = True) -> Any:
+def ir_dataclass(cls: Optional[Type[Any]] = None, /, *, frozen: bool = True) -> Any:
     def wrap(cls: _T) -> _T:
         if sys.version_info >= (3, 10):
             return dataclasses.dataclass(cls, kw_only=True, frozen=frozen)  # type: ignore[call-overload]
@@ -2553,7 +2565,7 @@
     return wrap(cls)
 
 
-def get_donated_idxs() -> list[int] | None:
+def get_donated_idxs() -> Optional[list[int]]:
     tracing_context = torch._guards.TracingContext.try_get()
     if tracing_context is not None and tracing_context.fw_metadata:
         return tracing_context.fw_metadata.bw_donated_idxs
@@ -2570,11 +2582,7 @@
         if node not in (EnableReduction, DisableReduction):
             if node.node is not None:
                 V.debug._inductor_triton_kernel_to_post_grad_node_info[kernel_name] = [
-<<<<<<< HEAD
                     origin.name for origin in node.node.origins  # type: ignore[attr-defined]
-                ]
-=======
-                    origin.name for origin in node.node.origins
                 ]
 
 
@@ -2615,5 +2623,4 @@
 
 
 def triton_version_uses_attrs_dict() -> bool:
-    return get_triton_attrs_descriptor_version() == TritonAttrsDescriptorVersion.V4_DICT
->>>>>>> 6a35d9aa
+    return get_triton_attrs_descriptor_version() == TritonAttrsDescriptorVersion.V4_DICT