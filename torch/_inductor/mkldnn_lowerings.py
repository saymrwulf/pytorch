# mypy: allow-untyped-decorators
# mypy: allow-untyped-defs
import functools
from typing import List, Optional

import torch
import torch.utils._pytree as pytree
from torch._inductor.kernel.mm_common import mm_args

from . import ir
<<<<<<< HEAD
from .codegen.cpp_gemm_template import CppPackedGemmTemplate
from .codegen.cpp_group_gemm_template import CppGroupGemmTemplate
=======
from .codegen.cpp_gemm_template import CppGemmTemplate
>>>>>>> 744a303d
from .codegen.cpp_utils import create_epilogue_with_attr
from .ir import TensorBox
from .lowering import (
    add,
    add_needs_realized_inputs,
    aten,
    permute,
    register_lowering,
    to_dtype,
    view,
)
from .select_algorithm import (
    autotune_select_algorithm,
    ChoiceCaller,
    ExternKernelChoice,
)
from .utils import use_aten_gemm_kernels, use_cpp_gemm_template, use_max_autotune
from .virtualized import ops, V


def linear_silu_linear_mul(
    x: TensorBox,
    w: List[TensorBox],
    b: List[TensorBox],
    attr,
    scalars,
    algorithm,
    layout=None,
):
    x_size = x.get_size()
    if len(x_size) > 2:
        # GEMM template needs 2D input, normalize input shape here
        x = view(x, [-1, x_size[-1]])

    assert use_max_autotune()
    b = [bias if bias is None else ir.ExternKernel.realize_input(bias) for bias in b]

    choices: List[ChoiceCaller] = []
    transposed_w0 = permute(w[0], [1, 0])
    *_, layout, x, transposed_w0 = mm_args(x, transposed_w0, layout=layout)

    assert use_cpp_packed_gemm_template(layout, x, transposed_w0)

    def epilogue_creator(output_bufs, inps):
        assert len(output_bufs) == 2
        buf, buf1 = output_bufs
        inp, inp1 = inps
        input_loader = buf.make_loader()
        input_loader1 = buf1.make_loader()
        if inp:
            inp_loader = inp.make_loader()
        if inp1:
            inp_loader1 = inp1.make_loader()
        dtype = buf.get_dtype()

        def inner_fn(index):
            input = input_loader(index)
            input1 = input_loader1(index)
            if inp:
                input = input + inp_loader(index)
            if inp1:
                input1 = input1 + inp_loader1(index)
            input = ops.mul(ops.sigmoid(input), input)
            return ops.mul(input, input1)

        return ir.Pointwise(
            device=buf.get_device(),
            dtype=dtype,
            inner_fn=inner_fn,
            ranges=buf.get_size(),
        )

    kwargs = dict(
        has_bias=[bias is not None for bias in b],
        trans_w=True,
        epilogue_creator=epilogue_creator,
        act_mapping={0: x, 1: x},
    )

    input_nodes = [x, w[0], w[1]]
    input_nodes.extend([bias for bias in b if bias is not None])

    CppGroupGemmTemplate.add_choices(
        choices,
        layout,
        input_nodes,
        **kwargs,  # type: ignore[arg-type]
    )

    assert len(choices) != 0
    result = autotune_select_algorithm(
        "linear_silu_linear_mul",
        choices,
        input_nodes,
        layout,
    )
    if len(x_size) > 2:
        result = view(result, (*x_size[:-1], result.get_size()[-1]))
    return result


def register_onednn_fusion_ops():
    if torch._C._has_mkldnn:
        from . import mkldnn_ir

        aten_mkldnn_linear_unary = ExternKernelChoice(
            torch.ops.mkldnn._linear_pointwise,
            "mkldnn::_linear_pointwise",
            has_out_variant=False,
            kernel_creator=mkldnn_ir.LinearUnary.create,
        )
        aten_mkldnn_linear_binary = ExternKernelChoice(
            torch.ops.mkldnn._linear_pointwise.binary,
            "mkldnn::_linear_pointwise",
            has_out_variant=False,
            kernel_creator=mkldnn_ir.LinearBinary.create,
        )
        aten_mkldnn_qlinear_unary = ExternKernelChoice(
            torch.ops.onednn.qlinear_pointwise,
            "onednn::qlinear_pointwise",
            has_out_variant=False,
            kernel_creator=mkldnn_ir.QLinearPointwisePT2E.create,
        )
        aten_mkldnn_qlinear_binary = ExternKernelChoice(
            torch.ops.onednn.qlinear_pointwise.binary,
            "onednn::qlinear_pointwise",
            has_out_variant=False,
            kernel_creator=mkldnn_ir.QLinearPointwiseBinaryPT2E.create,
        )
        cpu_needs_realized_inputs = [
            torch.ops.mkldnn._convolution_pointwise,
            torch.ops.mkldnn._convolution_pointwise_,
            torch.ops.mkldnn._convolution_transpose_pointwise,
            torch.ops.mkldnn._linear_pointwise,
            aten.mkldnn_rnn_layer.default,
            torch.ops.onednn.qconv2d_pointwise,
        ]

        @register_lowering(torch.ops.mkldnn._convolution_pointwise)
        def convolution_unary(
            x: TensorBox,
            weight: TensorBox,
            bias: TensorBox,
            padding,
            stride,
            dilation,
            groups,
            attr,
            scalars,
            algorithm,
        ):
            return TensorBox.create(
                mkldnn_ir.ConvolutionUnary.create(
                    x,
                    weight,
                    bias,
                    padding,
                    stride,
                    dilation,
                    groups,
                    attr,
                    scalars,
                    algorithm,
                )
            )

        @register_lowering(torch.ops.mkldnn._convolution_pointwise.binary)
        def convolution_binary(
            x: TensorBox,
            other: TensorBox,
            weight: TensorBox,
            bias: TensorBox,
            padding,
            stride,
            dilation,
            groups,
            binary_attr,
            binary_alpha,
            unary_attr,
            unary_scalars,
            unary_algorithm,
        ):
            return TensorBox.create(
                mkldnn_ir.ConvolutionBinary.create(
                    x,
                    other,
                    weight,
                    bias,
                    padding,
                    stride,
                    dilation,
                    groups,
                    binary_attr,
                    binary_alpha,
                    unary_attr,
                    unary_scalars,
                    unary_algorithm,
                )
            )

        @register_lowering(torch.ops.mkldnn._convolution_pointwise_.binary)
        def convolution_binary_inplace(
            x: TensorBox,
            other: TensorBox,
            weight: TensorBox,
            bias: TensorBox,
            padding,
            stride,
            dilation,
            groups,
            binary_attr,
            binary_alpha,
            unary_attr,
            unary_scalars,
            unary_algorithm,
        ):
            return TensorBox.create(
                mkldnn_ir.ConvolutionBinaryInplace.create(
                    x,
                    other,
                    weight,
                    bias,
                    padding,
                    stride,
                    dilation,
                    groups,
                    binary_attr,
                    binary_alpha,
                    unary_attr,
                    unary_scalars,
                    unary_algorithm,
                )
            )

        @register_lowering(torch.ops.mkldnn._linear_pointwise)
        def linear_unary(
            x: TensorBox,
            w: TensorBox,
            b: TensorBox,
            attr,
            scalars,
            algorithm,
            layout=None,
        ):
            x_size = x.get_size()
            if len(x_size) > 2:
                # GEMM template needs 2D input, normalize input shape here
                x = view(x, [-1, x_size[-1]])
            if b is not None:
                b = ir.ExternKernel.realize_input(b)
            choices: List[ChoiceCaller] = []
            if use_max_autotune():
                transposed_w = permute(w, [1, 0])
                *_, layout, x, transposed_w = mm_args(x, transposed_w, layout=layout)
                if use_cpp_gemm_template(layout, x, transposed_w):

                    def epilogue_creator(buf):
                        return create_epilogue_with_attr(
                            buf, attr, scalars=scalars, algorithm=algorithm
                        )

                    kwargs = dict(
                        has_bias=b is not None,
                        trans_w=True,
                        epilogue_creator=None if attr == "none" else epilogue_creator,
                    )
                    if b is not None:
                        kwargs["input_indices"] = [2, 0, 1]  # type: ignore[assignment]
                    CppGemmTemplate.add_choices(
                        choices,
                        layout,
                        [x, w] if b is None else [x, w, b],
                        **kwargs,  # type: ignore[arg-type]
                    )
            if len(choices) == 0 or use_aten_gemm_kernels():
                kwargs = dict(attr=attr, scalars=scalars, algorithm=algorithm)
                if b is None:
                    kwargs["B"] = None
                choices.append(
                    aten_mkldnn_linear_unary.bind(
                        [x, w] if b is None else [x, w, b],
                        layout,
                        **kwargs,
                    )
                )
            assert w.get_name() in V.graph.constants
            input_gen_fns = {
                1: lambda x: V.graph.constants[x.get_name()],
            }
            result = autotune_select_algorithm(
                "linear_unary",
                choices,
                [x, w] if b is None else [x, w, b],
                layout,
                input_gen_fns=input_gen_fns,
            )
            if len(x_size) > 2:
                result = view(result, (*x_size[:-1], result.get_size()[-1]))
            return result

        @register_lowering(torch.ops.mkldnn._linear_pointwise.binary)
        def linear_binary(
            x: TensorBox, y: TensorBox, w: TensorBox, b: TensorBox, attr, layout=None
        ):
            x_size = x.get_size()
            if len(x_size) > 2:
                # GEMM template needs 2D input, normalize input shape here
                x = view(x, [-1, x_size[-1]])
            y_size = y.get_size()
            if len(y_size) > 2:
                y = view(y, [-1, y_size[-1]])
            if b is not None:
                b = ir.ExternKernel.realize_input(b)
            choices: List[ChoiceCaller] = []
            if use_max_autotune():
                transposed_w = permute(w, [1, 0])
                *_, layout, x, transposed_w, y = mm_args(
                    x, transposed_w, y, layout=layout
                )
                if use_cpp_gemm_template(layout, x, transposed_w):

                    def epilogue_creator(buf):
                        return create_epilogue_with_attr(buf, attr, other=y)

                    kwargs = dict(
                        has_bias=b is not None,
                        trans_w=True,
                        epilogue_creator=epilogue_creator,
                    )
                    kwargs["input_indices"] = [0, 2, 1] if b is None else [3, 0, 2, 1]
                    CppGemmTemplate.add_choices(
                        choices,
                        layout,
                        [x, y, w] if b is None else [x, y, w, b],
                        **kwargs,  # type: ignore[arg-type]
                    )
            if len(choices) == 0 or use_aten_gemm_kernels():
                kwargs = dict(attr=attr)
                if b is None:
                    kwargs["B"] = None
                choices.append(
                    aten_mkldnn_linear_binary.bind(
                        [x, y, w] if b is None else [x, y, w, b],
                        layout,
                        **kwargs,
                    )
                )
            assert w.get_name() in V.graph.constants
            input_gen_fns = {
                2: lambda x: V.graph.constants[x.get_name()],
            }
            result = autotune_select_algorithm(
                "linear_binary",
                choices,
                [x, y, w] if b is None else [x, y, w, b],
                layout,
                input_gen_fns=input_gen_fns,
            )
            if len(x_size) > 2:
                result = view(result, (*x_size[:-1], result.get_size()[-1]))
            return result

        @register_lowering(torch.ops.mkldnn._convolution_transpose_pointwise)
        def convolution_transpose_unary(
            x: TensorBox,
            weight: TensorBox,
            bias: TensorBox,
            padding,
            output_padding,
            stride,
            dilation,
            groups,
            attr,
            scalars,
            algorithm,
        ):
            return TensorBox.create(
                mkldnn_ir.ConvolutionTransposeUnary.create(
                    x,
                    weight,
                    bias,
                    padding,
                    output_padding,
                    stride,
                    dilation,
                    groups,
                    attr,
                    scalars,
                    algorithm,
                )
            )

        @register_lowering(aten.mkldnn_rnn_layer.default)
        def mkldnn_rnn_layer(
            x: TensorBox,
            w0: TensorBox,
            w1: TensorBox,
            w2: TensorBox,
            w3: TensorBox,
            hx: TensorBox,
            cx: TensorBox,
            reverse: bool,
            batch_sizes: List[int],
            mode: int,
            hidden_size: int,
            num_layers: int,
            has_biases: bool,
            bidirectional: bool,
            batch_first: bool,
            train: bool,
        ):
            return pytree.tree_map(
                TensorBox.create,
                mkldnn_ir.MkldnnRnnLayer.create(
                    x,
                    w0,
                    w1,
                    w2,
                    w3,
                    hx,
                    cx,
                    reverse,
                    batch_sizes,
                    mode,
                    hidden_size,
                    num_layers,
                    has_biases,
                    bidirectional,
                    batch_first,
                    train,
                ),
            )

        @register_lowering(torch.ops.onednn.qconv2d_pointwise, type_promotion_kind=None)
        def qconvolution_unary(
            x: TensorBox,
            x_scale,
            x_zp,
            packed_weight: TensorBox,
            w_scale: TensorBox,
            w_zp: TensorBox,
            bias: TensorBox,
            stride,
            padding,
            dilation,
            groups,
            o_inv_scale,
            o_zero_point,
            output_dtype,
            attr,
            scalars,
            algorithm,
        ):
            # To align with qlinear where x_scale and x_zp are converted to Tensor
            assert type(x_scale) == float
            x_scale = V.graph.add_tensor_constant(
                torch.tensor(x_scale, dtype=torch.float32), name="x_scale"
            )
            assert type(x_zp) == int
            x_zp = V.graph.add_tensor_constant(
                torch.tensor(x_zp, dtype=torch.int32), name="x_zp"
            )

            return TensorBox.create(
                mkldnn_ir.QConvPointWisePT2E.create(
                    x,
                    x_scale,
                    x_zp,
                    packed_weight,
                    w_scale,
                    w_zp,
                    bias,
                    stride,
                    padding,
                    dilation,
                    groups,
                    o_inv_scale,
                    o_zero_point,
                    output_dtype,
                    attr,
                    scalars,
                    algorithm,
                )
            )

        @register_lowering(
            torch.ops.onednn.qconv2d_pointwise.binary, type_promotion_kind=None
        )
        @register_lowering(
            torch.ops.onednn.qconv2d_pointwise.binary_tensor, type_promotion_kind=None
        )
        def qconvolution_binary(
            x: TensorBox,
            x_scale,
            x_zp,
            packed_weight: TensorBox,
            w_scale: TensorBox,
            w_zp: TensorBox,
            accum: TensorBox,
            bias: TensorBox,
            stride,
            padding,
            dilation,
            groups,
            o_inv_scale,
            o_zero_point,
            output_dtype,
            accum_scale,
            accum_zp,
            binary_attr,
            alpha,
            unary_attr,
            unary_scalars,
            unary_algorithmm,
        ):
            # To align with qlinear where x_scale and x_zp are converted to Tensor
            assert type(x_scale) == float
            x_scale = V.graph.add_tensor_constant(
                torch.tensor(x_scale, dtype=torch.float32), name="x_scale"
            )
            assert type(x_zp) == int
            x_zp = V.graph.add_tensor_constant(
                torch.tensor(x_zp, dtype=torch.int32), name="x_zp"
            )

            if (
                binary_attr == "sum"
                and output_dtype in [torch.float32, torch.bfloat16]
                and accum.get_dtype() in [torch.float32, torch.bfloat16]
                and accum.get_dtype() != output_dtype
            ):
                # For int8-mixed-bf16 quantization and inplace add,
                # there is case when accum dtype is float32 but output dtype is bfloat16.
                # Since the accum will be inplaced changed with post op sum,
                # we will do accum dtype convertion here.
                accum = to_dtype(accum, output_dtype)
            return TensorBox.create(
                mkldnn_ir.QConvPointWiseBinaryPT2E.create(
                    x,
                    x_scale,
                    x_zp,
                    packed_weight,
                    w_scale,
                    w_zp,
                    accum,
                    bias,
                    stride,
                    padding,
                    dilation,
                    groups,
                    o_inv_scale,
                    o_zero_point,
                    output_dtype,
                    accum_scale,
                    accum_zp,
                    binary_attr,
                    alpha,
                    unary_attr,
                    unary_scalars,
                    unary_algorithmm,
                )
            )

        @register_lowering(torch.ops.onednn.qlinear_pointwise, type_promotion_kind=None)
        def qlinear_unary(
            x: TensorBox,
            x_scale,
            x_zp,
            packed_weight: TensorBox,
            w_scale: TensorBox,
            w_zp: TensorBox,
            bias: TensorBox,
            o_scale,
            o_zero_point,
            output_dtype,
            attr,
            scalars,
            algorithm,
            layout=None,
        ):
            x_size = x.get_size()
            if len(x_size) > 2:
                # GEMM template needs 2D input, normalize input shape here
                x = view(x, [-1, x_size[-1]])
            if not isinstance(x_scale, ir.TensorBox):
                assert type(x_scale) == float
                x_scale = V.graph.add_tensor_constant(
                    torch.tensor(x_scale, dtype=torch.float32), name="x_scale"
                )
            else:
                x_scale.realize()
            if not isinstance(x_zp, ir.TensorBox):
                assert type(x_zp) == int
                x_zp = V.graph.add_tensor_constant(
                    torch.tensor(x_zp, dtype=torch.int32), name="x_zp"
                )
            else:
                x_zp.realize()

            # When channels less than 8, w_scale/w_zp is Pointwise instead of ConstantBuffer
            # Refer to https://github.com/pytorch/pytorch/blob
            # /f353d17755ed23b02924c962a86ff99a3405fe10/torch/_inductor/graph.py#L570-L577
            w_scale.realize()
            w_zp.realize()
            if w_zp.get_dtype() != torch.int32 and isinstance(
                ir.InputsKernel.unwrap_storage_for_input(w_zp),
                ir.ConstantBuffer,
            ):
                # W_zp might be a ConstantBuffer with int64, convert it to int32
                w_zp_tensor = V.graph.constants[w_zp.get_name()].to(torch.int32)
                w_zp = V.graph.add_tensor_constant(
                    torch.tensor(w_zp_tensor, dtype=torch.int32), name=w_zp.get_name()
                )

            bias_dtype = None if bias is None else bias.get_dtype()

            choices: List[ChoiceCaller] = []
            if use_max_autotune():
                *_, layout, x, packed_weight = mm_args(
                    x, packed_weight, layout=layout, out_dtype=output_dtype
                )
                if (
                    isinstance(
                        ir.InputsKernel.unwrap_storage_for_input(x_zp),
                        ir.ConstantBuffer,
                    )
                    and len(x_zp.get_layout().size) == 0  # Per tensor quant of act
                    and isinstance(
                        ir.InputsKernel.unwrap_storage_for_input(w_zp),
                        ir.ConstantBuffer,
                    )
                    and torch.equal(
                        torch.zeros_like(V.graph.constants[w_zp.get_name()]),
                        V.graph.constants[w_zp.get_name()],
                    )  # We only compensate MatrixB and assume B_zp is 0 to avoid the compensation of MatrixA
                    and use_cpp_gemm_template(layout, x, packed_weight)
                ):
                    W_tensor = V.graph.constants[packed_weight.get_name()].to_dense()
                    weight_compens_tensor = torch.sum(W_tensor.to(torch.float), dim=0)
                    weight_compens = V.graph.add_tensor_constant(
                        weight_compens_tensor,
                        name=packed_weight.get_name() + "_BMatrixCompens",
                    )

                    def epilogue_creator(input_buffer):
                        # Epilogue to convert from s32 to f32 for u8s8f32
                        assert output_dtype in [
                            torch.float32,
                            torch.bfloat16,
                            torch.uint8,
                        ]
                        input_loader = input_buffer.make_loader()
                        weight_compens_loader = weight_compens.make_loader()
                        x_scale_loader = x_scale.make_loader()
                        w_scale_loader = w_scale.make_loader()
                        x_zp_loader = x_zp.make_loader()
                        nonlocal bias
                        bias_loader = None
                        if bias is not None:
                            bias_loader = bias.make_loader()

                        def inner_fn(index):
                            nonlocal bias
                            input = input_loader(index)
                            # MicroKernel Output is with int32
                            # cvt to FP32 before doing compensation
                            input = ops.to_dtype(input, torch.float32)
                            weight_compens_index = (index[-1],)
                            _x_scale = x_scale_loader(())
                            _x_zp = x_zp_loader(())
                            _w_scale = w_scale_loader(weight_compens_index)
                            _weight_compo = weight_compens_loader(weight_compens_index)
                            # Step 1: Doing compensation to cvt fp32
                            temp = ops.mul(
                                ops.mul(
                                    input,
                                    _x_scale,
                                ),
                                _w_scale,
                            )
                            temp = ops.sub(
                                temp,
                                ops.mul(
                                    ops.mul(
                                        ops.mul(
                                            _x_scale,
                                            _w_scale,
                                        ),
                                        _x_zp,
                                    ),
                                    _weight_compo,
                                ),
                            )
                            # Step 2: add Bias if applicable
                            if bias is not None:
                                _bias = bias_loader(weight_compens_index)
                                nonlocal bias_dtype
                                assert bias_dtype in [torch.float32, torch.bfloat16]
                                if bias_dtype == torch.bfloat16:
                                    _bias = ops.to_dtype(_bias, torch.float32)
                                temp = ops.add(temp, _bias)

                            return temp

                        output_buf = ir.Pointwise(
                            device=input_buffer.get_device(),
                            dtype=torch.float32,  # Hardcode to FP32 for u8s8f32
                            inner_fn=inner_fn,
                            ranges=input_buffer.get_size(),
                        )

                        # Step 3: Doing the unary post op fusion
                        if attr != "none":
                            output_buf = create_epilogue_with_attr(
                                output_buf, attr, scalars=scalars, algorithm=algorithm
                            )

                        # Step 4: Cast output to Target Dtype
                        if output_dtype == torch.bfloat16:
                            output_cast_loader = output_buf.make_loader()

                            def inner_fn_cast_output_to_bf16(index):
                                input = output_cast_loader(index)
                                return ops.to_dtype(input, output_dtype)

                            output_buf = ir.Pointwise(
                                device=output_buf.get_device_or_error(),
                                dtype=output_dtype,
                                inner_fn=inner_fn_cast_output_to_bf16,
                                ranges=output_buf.get_size(),
                            )
                        elif output_dtype == torch.uint8:
                            from .lowering import _create_constants

                            requant_input_loader = output_buf.make_loader()

                            def inner_fn_requant(index, scale, zero_point):
                                input = requant_input_loader(index)
                                inv_scale, zero_point = _create_constants(
                                    1.0 / scale, zero_point, dtype=torch.float32
                                )
                                val = ops.round(input * inv_scale) + zero_point
                                qmin, qmax = _create_constants(
                                    0, 255, dtype=torch.float32
                                )
                                clamped = ops.minimum(ops.maximum(val, qmin), qmax)
                                return ops.to_dtype(clamped, torch.uint8)

                            output_buf = ir.Pointwise(
                                device=output_buf.get_device_or_error(),
                                dtype=output_dtype,
                                inner_fn=functools.partial(
                                    inner_fn_requant,
                                    scale=float(o_scale),
                                    zero_point=int(o_zero_point),
                                ),
                                ranges=output_buf.get_size(),
                            )

                        return output_buf

                    assert x.get_dtype() == torch.uint8
                    CppGemmTemplate.add_choices(
                        choices,
                        layout,
                        [x, x_scale, x_zp, packed_weight, w_scale, w_zp]
                        if bias is None
                        else [x, x_scale, x_zp, packed_weight, w_scale, w_zp, bias],
                        has_bias=bias is not None,
                        epilogue_creator=epilogue_creator,
                        input_indices=[0, 3, 1, 2, 4, 5]
                        if bias is None
                        else [6, 0, 3, 1, 2, 4, 5],
                    )
            if len(choices) == 0 or use_aten_gemm_kernels():
                kwargs = dict(
                    output_scale=o_scale,
                    output_zero_point=o_zero_point,
                    output_dtype=output_dtype,
                    post_op_name=attr,
                    post_op_args=scalars,
                    post_op_algorithm=algorithm,
                )
                if bias is None:
                    kwargs["bias"] = None
                choices.append(
                    aten_mkldnn_qlinear_unary.bind(
                        (x, x_scale, x_zp, packed_weight, w_scale, w_zp)
                        if bias is None
                        else (x, x_scale, x_zp, packed_weight, w_scale, w_zp, bias),
                        layout,
                        **kwargs,
                    )
                )
            assert packed_weight.get_name() in V.graph.constants
            input_gen_fns = {
                3: lambda x: V.graph.constants[x.get_name()],
                4: lambda x: V.graph.constants[x.get_name()],
                5: lambda x: V.graph.constants[x.get_name()],
                6: lambda x: V.graph.constants[x.get_name()],  # For bias
            }
            result = autotune_select_algorithm(
                "qlinear_unary",
                choices,
                [x, x_scale, x_zp, packed_weight, w_scale, w_zp]
                if bias is None
                else [x, x_scale, x_zp, packed_weight, w_scale, w_zp, bias],
                layout,
                input_gen_fns=input_gen_fns,
            )
            if len(x_size) > 2:
                result = view(result, (*x_size[:-1], result.get_size()[-1]))
            return result

        @register_lowering(
            torch.ops.onednn.qlinear_pointwise.binary, type_promotion_kind=None
        )
        @register_lowering(
            torch.ops.onednn.qlinear_pointwise.binary_tensor, type_promotion_kind=None
        )
        def qlinear_binary(
            x: TensorBox,
            x_scale,
            x_zp,
            packed_weight: TensorBox,
            w_scale: TensorBox,
            w_zp: TensorBox,
            x2: TensorBox,
            bias: TensorBox,
            o_scale,
            o_zero_point,
            output_dtype,
            x2_scale,
            x2_zp,
            binary_attr,
            alpha,
            unary_attr,
            unary_scalars,
            unary_algorithmm,
            layout=None,
        ):
            x_size = x.get_size()
            x2_size = x2.get_size()
            assert len(x_size) == len(x2_size)
            if len(x_size) > 2 and binary_attr == "add":
                # GEMM template needs 2D input, normalize input shape here
                x = view(x, [-1, x_size[-1]])
                x2 = view(x2, [-1, x2_size[-1]])
            if not isinstance(x_scale, ir.TensorBox):
                assert type(x_scale) == float
                x_scale = V.graph.add_tensor_constant(
                    torch.tensor(x_scale, dtype=torch.float32), name="x_scale"
                )
            else:
                x_scale.realize()
            if not isinstance(x_zp, ir.TensorBox):
                assert type(x_zp) == int
                x_zp = V.graph.add_tensor_constant(
                    torch.tensor(x_zp, dtype=torch.int32), name="x_zp"
                )
            else:
                x_zp.realize()

            # When channels less than 8, w_scale/w_zp is Pointwise instead of ConstantBuffer
            # Refer to https://github.com/pytorch/pytorch/blob
            # /f353d17755ed23b02924c962a86ff99a3405fe10/torch/_inductor/graph.py#L570-L577
            w_scale.realize()
            w_zp.realize()
            if w_zp.get_dtype() != torch.int32 and isinstance(
                ir.InputsKernel.unwrap_storage_for_input(w_zp),
                ir.ConstantBuffer,
            ):
                w_zp_tensor = V.graph.constants[w_zp.get_name()].to(torch.int32)
                w_zp = V.graph.add_tensor_constant(
                    torch.tensor(w_zp_tensor, dtype=torch.int32), name=w_zp.get_name()
                )
            if binary_attr == "sum":
                if output_dtype in [
                    torch.float32,
                    torch.bfloat16,
                ] and x2.get_dtype() in [torch.float32, torch.bfloat16]:
                    if x2.get_dtype() != output_dtype:
                        # For int8-mixed-bf16 quantization and inplace add,
                        # there is case when accum dtype is float32 but output dtype is bfloat16.
                        # Since the accum will be inplaced changed with post op sum,
                        # we will do accum dtype convertion here.
                        x2 = to_dtype(x2, output_dtype)
                else:
                    assert (
                        x2.get_dtype() == output_dtype
                    ), "dtype of accum for qlinear post op sum should be the same as output"
            x2_dtype = x2.get_dtype()
            bias_dtype = bias.get_dtype() if bias is not None else None
            choices: List[ChoiceCaller] = []
            if (
                use_max_autotune() and binary_attr == "add"
            ):  # <TODO> Support inplace sum fusion
                *_, layout, x, packed_weight, x2 = mm_args(
                    x, packed_weight, x2, layout=layout, out_dtype=output_dtype
                )
                if (
                    isinstance(
                        ir.InputsKernel.unwrap_storage_for_input(x_zp),
                        ir.ConstantBuffer,
                    )
                    and len(x_zp.get_layout().size) == 0  # Per tensor quant of act
                    and isinstance(
                        ir.InputsKernel.unwrap_storage_for_input(w_zp),
                        ir.ConstantBuffer,
                    )
                    and torch.equal(
                        torch.zeros_like(V.graph.constants[w_zp.get_name()]),
                        V.graph.constants[w_zp.get_name()],
                    )  # We only compensate MatrixB and assume B_zp is 0 to avoid the compensation of MatrixA
                    and use_cpp_gemm_template(layout, x, packed_weight)
                ):
                    W_tensor = V.graph.constants[packed_weight.get_name()]
                    W_tensor = W_tensor.to_dense()
                    weight_compens_tensor = torch.sum(W_tensor.to(torch.float), dim=0)
                    weight_compens = V.graph.add_tensor_constant(
                        weight_compens_tensor,
                        name=packed_weight.get_name() + "_BMatrixCompens",
                    )

                    def epilogue_creator(input_buffer):
                        # Epilogue to convert from s32 to f32 for u8s8f32
                        assert output_dtype in [
                            torch.float32,
                            torch.bfloat16,
                            torch.uint8,
                        ]

                        input_loader = input_buffer.make_loader()
                        x2_loader = x2.make_loader()
                        weight_compens_loader = weight_compens.make_loader()
                        x_scale_loader = x_scale.make_loader()
                        w_scale_loader = w_scale.make_loader()
                        x_zp_loader = x_zp.make_loader()
                        nonlocal bias
                        bias_loader = None
                        if bias is not None:
                            bias_loader = bias.make_loader()

                        def inner_fn(index):
                            nonlocal bias
                            input = input_loader(index)
                            _x2 = x2_loader(index)
                            _x_scale = x_scale_loader(())
                            _x_zp = x_zp_loader(())

                            # MicroKernel Output is with int32
                            # cvt to FP32 before doing compensation
                            input = ops.to_dtype(input, torch.float32)
                            weight_compens_index = (index[-1],)
                            _w_scale = w_scale_loader(weight_compens_index)
                            _weight_compens = weight_compens_loader(
                                weight_compens_index
                            )
                            # Step 1: Doing compensation to cvt fp32
                            temp = ops.mul(
                                ops.mul(
                                    input,
                                    _x_scale,
                                ),
                                _w_scale,
                            )
                            temp = ops.sub(
                                temp,
                                ops.mul(
                                    ops.mul(
                                        ops.mul(
                                            _x_scale,
                                            _w_scale,
                                        ),
                                        _x_zp,
                                    ),
                                    _weight_compens,
                                ),
                            )

                            # Step 2: add Bias if applicable
                            if bias is not None:
                                _bias = bias_loader(weight_compens_index)
                                nonlocal bias_dtype
                                assert bias_dtype in [torch.float32, torch.bfloat16]
                                if bias_dtype == torch.bfloat16:
                                    _bias = ops.to_dtype(_bias, torch.float32)
                                temp = ops.add(temp, _bias)

                            # Step 3: Binary add
                            nonlocal x2_dtype
                            assert x2_dtype in [torch.float32, torch.bfloat16]
                            if x2_dtype == torch.bfloat16:
                                _x2 = ops.to_dtype(_x2, torch.float32)
                            temp = ops.add(temp, _x2)

                            return temp

                        output_buf = ir.Pointwise(
                            device=input_buffer.get_device(),
                            dtype=torch.float32,  # Hardcode to FP32 for u8s8f32
                            inner_fn=inner_fn,
                            ranges=input_buffer.get_size(),
                        )

                        # Step 4: Unary post op if has
                        if unary_attr != "none":
                            output_buf = create_epilogue_with_attr(
                                output_buf,
                                unary_attr,
                                scalars=unary_scalars,
                                algorithm=unary_algorithmm,
                            )

                        # Step 5: Cast output to Target Dtype
                        if output_dtype == torch.bfloat16:
                            output_cast_loader = output_buf.make_loader()

                            def inner_fn_cast_output_to_bf16(index):
                                input = output_cast_loader(index)
                                return ops.to_dtype(input, output_dtype)

                            output_buf = ir.Pointwise(
                                device=output_buf.get_device_or_error(),
                                dtype=output_dtype,
                                inner_fn=inner_fn_cast_output_to_bf16,
                                ranges=output_buf.get_size(),
                            )
                        elif output_dtype == torch.uint8:
                            from .lowering import _create_constants

                            requant_input_loader = output_buf.make_loader()

                            def inner_fn_requant(index, scale, zero_point):
                                input = requant_input_loader(index)
                                inv_scale, zero_point = _create_constants(
                                    1.0 / scale, zero_point, dtype=torch.float32
                                )
                                val = ops.round(input * inv_scale) + zero_point
                                qmin, qmax = _create_constants(
                                    0, 255, dtype=torch.float32
                                )
                                clamped = ops.minimum(ops.maximum(val, qmin), qmax)
                                return ops.to_dtype(clamped, torch.uint8)

                            output_buf = ir.Pointwise(
                                device=output_buf.get_device_or_error(),
                                dtype=torch.uint8,
                                inner_fn=functools.partial(
                                    inner_fn_requant,
                                    scale=float(o_scale),
                                    zero_point=int(o_zero_point),
                                ),
                                ranges=output_buf.get_size(),
                            )

                        return output_buf

                    CppGemmTemplate.add_choices(
                        choices,
                        layout,
                        [x, x_scale, x_zp, packed_weight, w_scale, w_zp, x2]
                        if bias is None
                        else [x, x_scale, x_zp, packed_weight, w_scale, w_zp, x2, bias],
                        has_bias=bias is not None,
                        epilogue_creator=epilogue_creator,
                        # Reorder bias and x2
                        input_indices=[0, 3, 1, 2, 4, 5, 6]
                        if bias is None
                        else [7, 0, 3, 1, 2, 4, 5, 6],
                    )

            if len(choices) == 0 or use_aten_gemm_kernels():
                kwargs = dict(
                    output_scale=o_scale,
                    output_zero_point=o_zero_point,
                    output_dtype=output_dtype,
                    other_scale=x2_scale,
                    other_zp=x2_zp,
                    binary_post_op=binary_attr,
                    binary_alpha=alpha,
                    unary_post_op=unary_attr,
                    unary_post_op_args=unary_scalars,
                    unary_post_op_algorithm=unary_algorithmm,
                )
                if bias is None:
                    kwargs["bias"] = None
                choices.append(
                    aten_mkldnn_qlinear_binary.bind(
                        (x, x_scale, x_zp, packed_weight, w_scale, w_zp, x2)
                        if bias is None
                        else (x, x_scale, x_zp, packed_weight, w_scale, w_zp, x2, bias),
                        layout,
                        **kwargs,
                    )
                )
            assert packed_weight.get_name() in V.graph.constants
            input_gen_fns = {
                3: lambda x: V.graph.constants[x.get_name()],
                4: lambda x: V.graph.constants[x.get_name()],
                5: lambda x: V.graph.constants[x.get_name()],
            }
            if bias is not None:
                input_gen_fns[7] = lambda x: V.graph.constants[x.get_name()]  # For bias
            result = autotune_select_algorithm(
                "qlinear_binary",
                choices,
                [x, x_scale, x_zp, packed_weight, w_scale, w_zp, x2]
                if bias is None
                else [x, x_scale, x_zp, packed_weight, w_scale, w_zp, x2, bias],
                layout,
                input_gen_fns=input_gen_fns,
            )
            if len(x_size) > 2 and binary_attr == "add":
                result = view(result, (*x_size[:-1], result.get_size()[-1]))
            return result

        if torch._C.has_mkl:
            aten_mkl_linear = ExternKernelChoice(
                torch.ops.mkl._mkl_linear,
                "mkl::_mkl_linear",
                has_out_variant=False,
                kernel_creator=mkldnn_ir.MKLPackedLinear.create,
            )
            cpu_needs_realized_inputs.append(torch.ops.mkl._mkl_linear)

            @register_lowering(torch.ops.mkl._mkl_linear)
            def mkl_packed_linear(
                x: TensorBox,
                packed_w: TensorBox,
                orig_w: TensorBox,
                b: Optional[TensorBox],
                batch_size,
                *,
                layout=None,
            ):
                choices: List[ChoiceCaller] = []
                if use_max_autotune():
                    transposed_w = permute(orig_w, [1, 0])
                    *_, layout, x, transposed_w = mm_args(
                        x, transposed_w, layout=layout
                    )
                    if use_cpp_gemm_template(layout, x, transposed_w):
                        CppGemmTemplate.add_choices(
                            choices,
                            layout,
                            [x, packed_w, orig_w],
                            trans_w=True,
                            input_indices=[0, 2],
                        )

                if len(choices) == 0 or use_aten_gemm_kernels():
                    choices.append(
                        aten_mkl_linear.bind(
                            (x, packed_w, orig_w), layout, B=None, batch_size=batch_size
                        )
                    )

                assert packed_w.get_name() in V.graph.constants
                assert orig_w.get_name() in V.graph.constants
                # packed_w is a mkldnn tensor which we can't generate directly
                # so we use the weights from the original tensor in autotune.
                input_gen_fns = {
                    1: lambda x: V.graph.constants[x.get_name()],
                    2: lambda x: V.graph.constants[x.get_name()],
                }
                result: TensorBox = autotune_select_algorithm(
                    "packed_linear",
                    choices,
                    [x, packed_w, orig_w],
                    layout,
                    input_gen_fns=input_gen_fns,
                )
                if b is not None:
                    result = add(result, b)
                return result

        add_needs_realized_inputs(cpu_needs_realized_inputs)
    else:
        pass<|MERGE_RESOLUTION|>--- conflicted
+++ resolved
@@ -8,12 +8,8 @@
 from torch._inductor.kernel.mm_common import mm_args
 
 from . import ir
-<<<<<<< HEAD
-from .codegen.cpp_gemm_template import CppPackedGemmTemplate
+from .codegen.cpp_gemm_template import CppGemmTemplate
 from .codegen.cpp_group_gemm_template import CppGroupGemmTemplate
-=======
-from .codegen.cpp_gemm_template import CppGemmTemplate
->>>>>>> 744a303d
 from .codegen.cpp_utils import create_epilogue_with_attr
 from .ir import TensorBox
 from .lowering import (
@@ -54,8 +50,6 @@
     choices: List[ChoiceCaller] = []
     transposed_w0 = permute(w[0], [1, 0])
     *_, layout, x, transposed_w0 = mm_args(x, transposed_w0, layout=layout)
-
-    assert use_cpp_packed_gemm_template(layout, x, transposed_w0)
 
     def epilogue_creator(output_bufs, inps):
         assert len(output_bufs) == 2
