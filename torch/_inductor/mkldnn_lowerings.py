--- conflicted
+++ resolved
@@ -790,11 +790,7 @@
 
                         return output_buf
 
-<<<<<<< HEAD
-                    assert x.get_dtype() in OrderedSet([torch.uint8, torch.int8])
-=======
                     assert x.get_dtype() in [torch.uint8, torch.int8]
->>>>>>> c2403802
                     CppGemmTemplate.add_choices(
                         choices,
                         layout,
