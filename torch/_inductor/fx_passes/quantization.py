# mypy: allow-untyped-decorators
# mypy: allow-untyped-defs
import copy
import functools
import itertools
import math
import operator
from typing import Any

import torch
from torch._dynamo.utils import counters
from torch.fx.experimental.symbolic_shapes import has_free_symbols
from torch.fx.node import map_arg
from torch.utils._ordered_set import OrderedSet

from ..lowering import lowerings as L, require_channels_last
from ..pattern_matcher import Arg, CallFunction, filter_nodes, KeywordArg, ListOf, Match
from ..utils import pad_listlike
from .freezing_patterns import register_freezing_graph_pattern
from .post_grad import register_lowering_pattern


aten = torch.ops.aten
prims = torch.ops.prims
quantized_decomposed = torch.ops.quantized_decomposed
quantized = torch.ops.quantized

# Only for per tensor quant since permute may changes the channel idx
_PER_TENSOR_QUANTIZE_OPS = [
    quantized_decomposed.quantize_per_tensor.default,
    quantized_decomposed.quantize_per_tensor.tensor,
]

_VIEW_OPS = [
    aten.transpose.int,
    aten.permute.default,
    aten.view.default,
]

"""
The quantization.py file primarily incorporates passes related to quantization fusion
in inductor, includes:
1. Dequant Promotion;
2. Conv/GEMM weight prepack with oneDNN Library;
3. Conv/GEMM quantization fusion with output quant node (if have);
4. Other pointwise operators' quantization fusion like: qmaxpool2d, qcat and more;

It also involves int8-mixed-fp32 and int8-mixed-bf16 quantization. The main difference
of patterns for int8-mixed-bf16, comparing with int8-mixed-fp32, is
1. There is to(dtype=torch.bfloat16) node at the inputs of activation and weight for Conv/GEMM.
2. There is to(dtype=torch.float32) node at the outputs of Conv/GEMM before inputs to next quant node.
Refer to: https://github.com/pytorch/pytorch/issues/111640 for detail design of int8-mixed-bf16
quantization.
"""


def _get_pattern_output_dtype(match: Match):
    """
    Get the pattern's output dtype from node's meta
    Assume only 1 output node in this matched pattern.
    """
    pattern_output_nodes = match.output_nodes()
    assert len(pattern_output_nodes) == 1
    output_node = pattern_output_nodes[0]
    assert isinstance(output_node, torch.fx.Node)
    output_dtype = output_node.meta["val"].dtype
    assert output_dtype in [torch.int8, torch.uint8, torch.float32, torch.bfloat16]
    return output_dtype


def _may_generate_pattern_with_dtype_convert(
    pattern, dtype=Arg(), with_dtype_convert=True, users=1
):
    if with_dtype_convert:
        return CallFunction(
            prims.convert_element_type.default,
            pattern,
            dtype,
            _users=users,
        )
    else:
        return pattern


def _may_generate_pattern_with_reshape(pattern, reshape_size=Arg(), with_reshape=True):
    if with_reshape:
        return CallFunction(
            torch.ops.aten.reshape.default,
            pattern,
            reshape_size,
        )
    else:
        return pattern


def _generate_linear_t_pattern(
    _dequant_per_channel_pattern,
    dtype,
):
    assert dtype in [torch.float32, torch.bfloat16]
    t_pattern = CallFunction(
        aten.permute.default,
        _may_generate_pattern_with_dtype_convert(
            _dequant_per_channel_pattern,
            KeywordArg("autocast_wgt_dtype"),
            dtype == torch.bfloat16,
        ),
        KeywordArg("permute_axes"),
    )
    return t_pattern


def _unary_fusion_pattern(unary_fusion, call_fn, users, is_bf16):
    # only insert to_dtype if is_bf16 is True
    computation_call = _may_generate_pattern_with_dtype_convert(
        call_fn, dtype=KeywordArg("to_float"), with_dtype_convert=is_bf16, users=users
    )
    return unary_fusion(computation_call)


def get_dequantize_per_tensor_activation_pattern(is_tensor_overload=False):
    dequantize_per_tensor_activation_pattern = CallFunction(
        quantized_decomposed.dequantize_per_tensor.tensor
        if is_tensor_overload
        else quantized_decomposed.dequantize_per_tensor.default,
        KeywordArg("x"),
        KeywordArg("x_scale"),
        KeywordArg("x_zp"),
        KeywordArg("x_quant_min"),
        KeywordArg("x_quant_max"),
        KeywordArg("x_dq_dtype"),
    )
    return dequantize_per_tensor_activation_pattern


dequantize_per_channel_weight_pattern = CallFunction(
    quantized_decomposed.dequantize_per_channel.default,
    KeywordArg("q_weight"),
    KeywordArg("w_scale"),
    KeywordArg("w_zp"),
    KeywordArg("w_axis"),
    KeywordArg("w_quant_min"),
    KeywordArg("w_quant_max"),
    KeywordArg("w_dtype"),
)

dequantize_per_channel_to_bf16_weight_pattern = (
    _may_generate_pattern_with_dtype_convert(
        dequantize_per_channel_weight_pattern,
        KeywordArg("autocast_wgt_dtype"),
    )
)

dequantize_per_channel_clone_weight_pattern = CallFunction(
    aten.clone.default,
    dequantize_per_channel_weight_pattern,
    memory_format=KeywordArg("memory_format"),
)

dequantize_per_channel_to_bf16_clone_weight_pattern = CallFunction(
    aten.clone.default,
    dequantize_per_channel_to_bf16_weight_pattern,
    memory_format=KeywordArg("memory_format"),
)


def get_qconv2d_pt2e_pattern(users=1):
    return CallFunction(
        torch.ops.onednn.qconv2d_pointwise.default,
        KeywordArg("x"),
        KeywordArg("x_scale"),
        KeywordArg("x_zp"),
        KeywordArg("packed_weight"),
        KeywordArg("w_scale"),
        KeywordArg("w_zp"),
        KeywordArg("b"),
        KeywordArg("stride"),
        KeywordArg("padding"),
        KeywordArg("dilation"),
        KeywordArg("groups"),
        KeywordArg("output_scale"),
        KeywordArg("output_zero_point"),
        KeywordArg("output_dtype"),
        KeywordArg("postop_name"),
        KeywordArg("postop_args"),
        KeywordArg("postop_algorithm"),
        _users=users,
    )


def get_qconv2d_binary_pt2e_pattern(users=1):
    return CallFunction(
        torch.ops.onednn.qconv2d_pointwise.binary,
        KeywordArg("x"),
        KeywordArg("x_scale"),
        KeywordArg("x_zp"),
        KeywordArg("packed_weight"),
        KeywordArg("w_scale"),
        KeywordArg("w_zp"),
        KeywordArg("accum"),
        KeywordArg("b"),
        KeywordArg("stride"),
        KeywordArg("padding"),
        KeywordArg("dilation"),
        KeywordArg("groups"),
        KeywordArg("output_scale"),
        KeywordArg("output_zero_point"),
        KeywordArg("output_dtype"),
        KeywordArg("accum_scale"),
        KeywordArg("accum_zero_point"),
        KeywordArg("binary_op_name"),
        KeywordArg("alpha"),
        KeywordArg("unary_op_name"),
        KeywordArg("unary_op_args"),
        KeywordArg("unary_op_algorithm"),
        _users=users,
    )


def get_qlinear_pt2e_pattern(x_scale_zp_are_tensors, users=1):
    qlinear_op = (
        torch.ops.onednn.qlinear_pointwise.tensor
        if x_scale_zp_are_tensors
        else torch.ops.onednn.qlinear_pointwise.default
    )
    return CallFunction(
        qlinear_op,
        KeywordArg("x"),
        KeywordArg("x_scale"),
        KeywordArg("x_zp"),
        KeywordArg("packed_weight"),
        KeywordArg("w_scale"),
        KeywordArg("w_zp"),
        KeywordArg("b"),
        KeywordArg("output_scale"),
        KeywordArg("output_zero_point"),
        KeywordArg("output_dtype"),
        KeywordArg("postop_name"),
        KeywordArg("postop_args"),
        KeywordArg("postop_algorithm"),
        _users=users,
    )


def get_qlinear_binary_pt2e_pattern(x_scale_zp_are_tensors, users=1):
    qlinear_op = (
        torch.ops.onednn.qlinear_pointwise.binary_tensor
        if x_scale_zp_are_tensors
        else torch.ops.onednn.qlinear_pointwise.binary
    )
    return CallFunction(
        qlinear_op,
        KeywordArg("x"),
        KeywordArg("x_scale"),
        KeywordArg("x_zp"),
        KeywordArg("packed_weight"),
        KeywordArg("w_scale"),
        KeywordArg("w_zp"),
        KeywordArg("x_2"),
        KeywordArg("b"),
        KeywordArg("output_scale"),
        KeywordArg("output_zero_point"),
        KeywordArg("output_dtype"),
        KeywordArg("x2_scale"),
        KeywordArg("x2_zp"),
        KeywordArg("binary_op_name"),
        KeywordArg("alpha"),
        KeywordArg("unary_op_name"),
        KeywordArg("unary_op_args"),
        KeywordArg("unary_op_algorithm"),
        _users=users,
    )


dequantize_accum_pattern = CallFunction(
    quantized_decomposed.dequantize_per_tensor.default,
    KeywordArg("accum"),
    KeywordArg("accum_scale"),
    KeywordArg("accum_zp"),
    Arg(),
    Arg(),
    KeywordArg("accum_dq_dtype"),
)


def generate_pattern_with_binary(
    binary_post_op,
    computation_call,
    extra_input_pattern,
    dtype_convert=False,
    swap_inputs=False,
):
    binary_pattern = (
        CallFunction(
            binary_post_op,
            extra_input_pattern,
            computation_call,
        )
        if swap_inputs
        else CallFunction(
            binary_post_op,
            computation_call,
            extra_input_pattern,
        )
    )
    return _may_generate_pattern_with_dtype_convert(
        binary_pattern,
        KeywordArg("convert_dtype_after_inplace_add"),
        dtype_convert,
    )


def generate_pattern_with_unary(computation_call, unary_post_op):
    if unary_post_op is not None:
        return CallFunction(
            unary_post_op,
            computation_call,
        )
    return computation_call


def generate_pattern_with_output_quant(computation_call, with_dtype_convert=False):
    quantized_op_output_pattern_pt2e = CallFunction(
        quantized_decomposed.quantize_per_tensor.default,
        _may_generate_pattern_with_dtype_convert(
            computation_call,
            Arg(),
            with_dtype_convert,
        ),
        KeywordArg("o_inv_scale"),
        KeywordArg("o_zp"),
        KeywordArg("o_qmin"),
        KeywordArg("o_qmax"),
        KeywordArg("o_dtype"),
    )
    return quantized_op_output_pattern_pt2e


def _check_node_kwarg_arg_value(check_node, kwarg_name, args_index, expected_value):
    if kwarg_name in check_node.kwargs:
        actual_value = check_node.kwargs[kwarg_name]
        return actual_value == expected_value
    else:
        assert len(check_node.args) >= (args_index + 1)
        actual_value = check_node.args[args_index]
        return actual_value == expected_value


def _is_valid_quantized_conv2d_optimization_pattern():
    def fn(match):
        output_dtype = _get_pattern_output_dtype(match)
        if output_dtype in [torch.float32, torch.bfloat16]:
            # Only keep matched pattern with same output_dtype
            qconv_node_after_weight_prepack = filter_nodes(
                match.nodes, torch.ops.onednn.qconv2d_pointwise
            )[0]
            return _check_node_kwarg_arg_value(
                qconv_node_after_weight_prepack, "output_dtype", 13, output_dtype
            )
        return True

    return fn


def _is_valid_qconv_post_op_fusion_pattern(has_binary_post_op=False):
    return (
        _is_valid_qconv_binary_optimization_pattern()
        if has_binary_post_op
        else _is_valid_quantized_conv2d_optimization_pattern()
    )


def _is_valid_qconv_lowering_pattern():
    def fn(match):
        if len(match.nodes) != 1:
            return False
        return match.nodes[0].target in (
            torch.ops.onednn.qconv2d_pointwise.default,
            torch.ops.onednn.qconv2d_pointwise.tensor,
            torch.ops.onednn.qconv2d_pointwise.binary,
            torch.ops.onednn.qconv2d_pointwise.binary_tensor,
        )

    return fn


def _register_quantized_conv_lowering(
    pattern,
    pass_number,
    computation_op,
):
    @register_lowering_pattern(
        pattern,
        extra_check=_is_valid_qconv_lowering_pattern(),
        pass_number=pass_number,
    )
    def qconv(match: Match, *args, **kwargs):
        # Activation QParams
        x, x_scale, x_zp = (
            kwargs["x"],
            kwargs["x_scale"],
            kwargs["x_zp"],
        )
        # Weight QParams
        packed_weight, w_scale, w_zp = (
            kwargs["packed_weight"],
            kwargs["w_scale"],
            kwargs["w_zp"],
        )
        # Conv Params
        b, stride, padding, dilation, groups = (
            kwargs["b"],
            kwargs["stride"],
            kwargs["padding"],
            kwargs["dilation"],
            kwargs["groups"],
        )
        output_dtype = _get_pattern_output_dtype(match)
        assert output_dtype in [torch.int8, torch.uint8, torch.float32, torch.bfloat16]
        # Output QParams
        o_inv_scale = kwargs["output_scale"]
        o_zero_point = kwargs["output_zero_point"]
        output_dtype = kwargs["output_dtype"]
        # post op
        postop_name = kwargs["postop_name"]
        postop_args = kwargs["postop_args"]
        postop_algorithm = kwargs["postop_algorithm"]

        computation_args = (
            x,
            x_scale,
            x_zp,
            packed_weight,
            w_scale,
            w_zp,
            b,
            stride,
            padding,
            dilation,
            groups,
            o_inv_scale,
            o_zero_point,
            output_dtype,
            postop_name,
            postop_args,
            postop_algorithm,
        )
        counters["inductor"]["qconv2d_unary_lower_count"] += 1
        counters["inductor"]["qconv2d_unary_lower_nodes"] += len(match.nodes)
        return L[computation_op](*computation_args)

    return qconv


def _is_valid_quantized_linear_optimization_pattern():
    def fn(match):
        output_dtype = _get_pattern_output_dtype(match)
        if output_dtype in [torch.float32, torch.bfloat16]:
            # Only keep matched pattern with same output_dtype
            qlinear_node_after_weight_prepack = filter_nodes(
                match.nodes, torch.ops.onednn.qlinear_pointwise
            )[0]
            return _check_node_kwarg_arg_value(
                qlinear_node_after_weight_prepack, "output_dtype", 9, output_dtype
            )
        return True

    return fn


def _is_valid_qlinear_post_op_fusion_pattern(has_binary_post_op=False):
    return (
        _is_valid_qlinear_binary_optimization_pattern()
        if has_binary_post_op
        else _is_valid_quantized_linear_optimization_pattern()
    )


def _is_valid_qlinear_lowering_pattern():
    def fn(match):
        if len(match.nodes) != 1:
            return False
        return match.nodes[0].target in (
            torch.ops.onednn.qlinear_pointwise.default,
            torch.ops.onednn.qlinear_pointwise.tensor,
            torch.ops.onednn.qlinear_pointwise.binary,
            torch.ops.onednn.qlinear_pointwise.binary_tensor,
        )

    return fn


def _register_quantized_linear_unary_lowering(
    pattern,
    pass_number,
    computation_op,
):
    @register_lowering_pattern(
        pattern,
        extra_check=_is_valid_qlinear_lowering_pattern(),
        pass_number=pass_number,
    )
    def qlinear(match: Match, *args, **kwargs):
        output_dtype = _get_pattern_output_dtype(match)
        # Activation QParams
        x, x_scale, x_zp = (
            kwargs["x"],
            kwargs["x_scale"],
            kwargs["x_zp"],
        )
        # Weight QParams
        packed_weight, w_scale, w_zp = (
            kwargs["packed_weight"],
            kwargs["w_scale"],
            kwargs["w_zp"],
        )

        # bias
        b = kwargs["b"] if "b" in kwargs else None

        # Output QParams
        o_inv_scale = kwargs["output_scale"]
        o_zero_point = kwargs["output_zero_point"]

        # post op
        postop_name = kwargs["postop_name"]
        postop_args = kwargs["postop_args"]
        postop_algorithm = kwargs["postop_algorithm"]

        computation_args = (
            x,
            x_scale,
            x_zp,
            packed_weight,
            w_scale,
            w_zp,
            b,
            o_inv_scale,
            o_zero_point,
            output_dtype,
            postop_name,
            postop_args,
            postop_algorithm,
        )
        counters["inductor"]["qlinear_unary_lower_count"] += 1
        counters["inductor"]["qlinear_unary_lower_nodes"] += len(match.nodes)
        return L[computation_op](*computation_args)

    return qlinear


def _register_quantized_linear_binary_lowering(
    pattern,
    pass_number,
    computation_op,
):
    @register_lowering_pattern(
        pattern,
        extra_check=_is_valid_qlinear_lowering_pattern(),
        pass_number=pass_number,
    )
    def qlinear_binary(match: Match, *args, **kwargs):
        output_dtype = _get_pattern_output_dtype(match)
        assert output_dtype is not None
        # Activation QParams
        x, x_scale, x_zp = (
            kwargs["x"],
            kwargs["x_scale"],
            kwargs["x_zp"],
        )
        x2 = kwargs["x_2"]
        x2_scale = kwargs["x2_scale"]
        x2_zp = kwargs["x2_zp"]
        # Weight QParams
        packed_weight, w_scale, w_zp = (
            kwargs["packed_weight"],
            kwargs["w_scale"],
            kwargs["w_zp"],
        )
        # bias
        b = kwargs["b"] if "b" in kwargs else None
        # Output QParams
        o_inv_scale = kwargs["output_scale"]
        o_zero_point = kwargs["output_zero_point"]

        x2.realize()
        from .mkldnn_fusion import _can_be_inplace

        binary_op_name = kwargs["binary_op_name"]
        alpha = kwargs["alpha"]
        unary_op_name = kwargs["unary_op_name"]
        unary_op_args = kwargs["unary_op_args"]
        unary_op_algorithm = kwargs["unary_op_algorithm"]

        if binary_op_name == "sum" and not _can_be_inplace(x2):
            # When we enable the GEMM Template, the output of QLinear
            # will be reshaped from 2D back to 3D if the input is 3D.
            # This causes _can_be_inplace(x2) to return False if x2 happens
            # to be the output of QLinear in this scenario.
            # Change the post op from sum to binary add for this case.
            # Refer to test case:
            #   test_mkldnn_pattern_matcher.py::test_qlinear_dequant_promotion_cpu_input_dim_exceeds_2
            binary_op_name = "add"

        computation_args = (
            x,
            x_scale,
            x_zp,
            packed_weight,
            w_scale,
            w_zp,
            x2,
            b,
            o_inv_scale,
            o_zero_point,
            output_dtype,
            x2_scale,
            x2_zp,
            binary_op_name,
            alpha,
            unary_op_name,
            unary_op_args,
            unary_op_algorithm,
        )
        counters["inductor"]["qlinear_binary_lower_count"] += 1
        counters["inductor"]["qlinear_binary_lower_nodes"] += len(match.nodes)
        return L[computation_op](*computation_args)

    return qlinear_binary


def _is_valid_qconv_binary_optimization_pattern():
    return _is_valid_quantized_op_binary_optimization_pattern(
        torch.ops.onednn.qconv2d_pointwise
    )


def _is_valid_qlinear_binary_optimization_pattern():
    return _is_valid_quantized_op_binary_optimization_pattern(
        torch.ops.onednn.qlinear_pointwise,
        # we don't insert q-dq for extra input due to accuracy issues
        extra_input_from_dequant=False,
    )


def _is_valid_quantized_op_binary_optimization_pattern(
    qop, extra_input_from_dequant=True
):
    # Check if it's a valid Binary Pattern for qconv2d and qlinear:
    # * qop_pointwise should only has one users
    # * If extra_input_from_dequant is True, extra input of binary node should come from dequant pattern
    # * the two inputs of binary node should have attribute "meta" and should be tensors
    # * the two inputs of binary node should have the same shape
    # * All users of the extra input in this pattern should be
    #   ancestor nodes of the compute node, except for the binary node
    #   connected to the compute node.
    def fn(match):
        output_dtype = _get_pattern_output_dtype(match)
        compute_node = filter_nodes(match.nodes, qop)[0]
        # qop_pointwise should only have one user
        if len(compute_node.users) != 1:
            return False
        binary_node_inputs = next(iter(compute_node.users)).args
        assert len(binary_node_inputs) == 2, "Expects binary node with 2 inputs"
        if output_dtype in [torch.float32, torch.bfloat16]:
            extra_input_of_binary_node = None
            for arg in binary_node_inputs:
                if arg != compute_node:
                    extra_input_of_binary_node = arg
                    break
            assert extra_input_of_binary_node is not None
            # Extra input of binary node comes from dequant pattern
            if extra_input_from_dequant and (
                (not isinstance(extra_input_of_binary_node, torch.fx.Node))
                or (
                    extra_input_of_binary_node.target
                    != quantized_decomposed.dequantize_per_tensor.default
                )
            ):
                return False

        # the two inputs of binary node should have attribute "meta" and should be tensors
        if not (
            hasattr(binary_node_inputs[0], "meta")
            and isinstance(binary_node_inputs[0].meta.get("val", None), torch.Tensor)  # type: ignore[union-attr]
        ) or not (
            hasattr(binary_node_inputs[1], "meta")
            and isinstance(binary_node_inputs[1].meta.get("val", None), torch.Tensor)  # type: ignore[union-attr]
        ):
            return False
        # the two inputs of binary node should have the same shape
        if (
            binary_node_inputs[0].meta["val"].size()  # type: ignore[union-attr]
            != binary_node_inputs[1].meta["val"].size()  # type: ignore[union-attr]
        ):
            return False

        # All users of the extra input in this pattern should be
        # ancestor nodes of the compute node, except for the binary node
        # connected to the compute node.

        from .mkldnn_fusion import _get_remaining_users

        extra_input_of_pattern = (
            match.kwargs["other"]
            if "other" in match.kwargs
            else (
                match.kwargs["accum"]
                if (output_dtype in OrderedSet([torch.uint8, torch.int8]))
                or (not extra_input_from_dequant)
                else match.kwargs["accum_after_dequant"]
            )
        )
        if (
            len(_get_remaining_users(extra_input_of_pattern, compute_node)) > 1
            or extra_input_of_pattern == compute_node.args[0]
        ):
            return False
        return True

    return fn


def _register_quantized_conv_binary_lowering(
    pattern,
    pass_number,
    computation_op,
):
    @register_lowering_pattern(
        pattern,
        extra_check=_is_valid_qconv_lowering_pattern(),
        pass_number=pass_number,
    )
    def qconv_binary(match: Match, *args, **kwargs):
        output_dtype = _get_pattern_output_dtype(match)
        assert output_dtype is not None
        x, x_scale, x_zp = kwargs["x"], kwargs["x_scale"], kwargs["x_zp"]
<<<<<<< HEAD
        accum = (
            kwargs["accum"]
            if (output_dtype in OrderedSet([torch.uint8, torch.int8]))
            else kwargs["accum_after_dequant"]
        )
        accum_scale = (
            kwargs["accum_scale"]
            if (output_dtype in OrderedSet([torch.uint8, torch.int8]))
            else 1.0
        )
        accum_zp = (
            kwargs["accum_zp"]
            if (output_dtype in OrderedSet([torch.uint8, torch.int8]))
            else 0
        )
=======
        accum = kwargs["accum"]
        accum_scale = kwargs["accum_scale"]
        accum_zp = kwargs["accum_zero_point"]
>>>>>>> 71590d3b
        packed_weight, w_scale, w_zp = (
            kwargs["packed_weight"],
            kwargs["w_scale"],
            kwargs["w_zp"],
        )
        b, stride, padding, dilation, groups = (
            kwargs["b"],
            kwargs["stride"],
            kwargs["padding"],
            kwargs["dilation"],
            kwargs["groups"],
        )
        # Output QParams
<<<<<<< HEAD
        o_inv_scale = (
            kwargs["o_inv_scale"]
            if (output_dtype in OrderedSet([torch.uint8, torch.int8]))
            else 1.0
        )
        o_zero_point = (
            kwargs["o_zp"]
            if (output_dtype in OrderedSet([torch.uint8, torch.int8]))
            else 0
        )
=======
        output_scale = kwargs["output_scale"]
        output_zero_point = kwargs["output_zero_point"]

        # post ops
        binary_op_name = kwargs["binary_op_name"]
        alpha = kwargs["alpha"]
        unary_op_name = kwargs["unary_op_name"]
        unary_op_args = kwargs["unary_op_args"]
        unary_op_algorithm = kwargs["unary_op_algorithm"]
>>>>>>> 71590d3b

        accum.realize()
        from .mkldnn_fusion import _can_be_inplace

        assert _can_be_inplace(
            accum
        ), "QConv Binary Inplace Fusion requires accum is not an alias or mutation."

        computation_args = (
            x,
            x_scale,
            x_zp,
            packed_weight,
            w_scale,
            w_zp,
            accum,
            b,
            stride,
            padding,
            dilation,
            groups,
            output_scale,
            output_zero_point,
            output_dtype,
            accum_scale,
            accum_zp,
            binary_op_name,
            alpha,
            unary_op_name,
            unary_op_args,
            unary_op_algorithm,
        )
        counters["inductor"]["qconv2d_binary_lower_count"] += 1
        counters["inductor"]["qconv2d_binary_lower_nodes"] += len(match.nodes)
        return L[computation_op](*computation_args)

    return qconv_binary


def _register_quantization_unary_lowering():
    # QConv2d
    for users in [1, 2]:
        qconv_pattern = get_qconv2d_pt2e_pattern(users)
        _register_quantized_conv_lowering(
            qconv_pattern,
            2,  # pass_number
            torch.ops.onednn.qconv2d_pointwise.default,  # computation_op
        )

    # QLinear
    for x_scale_zp_are_tensors in (False, True):
        qlinear_pattern = get_qlinear_pt2e_pattern(x_scale_zp_are_tensors)
        computation_op = (
            torch.ops.onednn.qlinear_pointwise.tensor
            if x_scale_zp_are_tensors
            else torch.ops.onednn.qlinear_pointwise.default
        )
        _register_quantized_linear_unary_lowering(
            qlinear_pattern,
            2,  # pass_number
            computation_op,
        )


def _register_quantization_binary_lowering():
    # QConv2d
    for users in (1, 2):
        qconv_pattern = get_qconv2d_binary_pt2e_pattern(users)
        _register_quantized_conv_binary_lowering(
            qconv_pattern,
            2,  # pass_number
            torch.ops.onednn.qconv2d_pointwise.binary,  # computation_op
        )

    # QLinear
    for x_scale_zp_are_tensors in (False, True):
        qlinear_pattern = get_qlinear_binary_pt2e_pattern(x_scale_zp_are_tensors)
        computation_op = (
            torch.ops.onednn.qlinear_pointwise.binary_tensor
            if x_scale_zp_are_tensors
            else torch.ops.onednn.qlinear_pointwise.binary
        )
        _register_quantized_linear_binary_lowering(
            qlinear_pattern,
            2,  # pass_number
            computation_op,
        )


def _is_valid_quantized_maxpool2d_optimization_pattern():
    def fn(match):
        # Only match the pattern which max_pool2d_with_indices returns value
        # instead of indices.
        get_item_node = filter_nodes(match.nodes, operator.getitem)[0]
        return get_item_node.args[1] == 0

    return fn


def _register_quantized_maxpool2d_lowering(
    pattern,
    computation_op,
):
    @register_lowering_pattern(
        pattern,
        extra_check=_is_valid_quantized_maxpool2d_optimization_pattern(),
    )
    def qmaxpool2d(match: Match, *args, **kwargs):
        x = kwargs["x"]
        kernel_size = kwargs["kernel_size"]
        stride = kwargs["stride"] if ("stride" in kwargs) else None
        padding = kwargs["padding"] if ("padding" in kwargs) else 0
        dilation = kwargs["dilation"] if ("dilation" in kwargs) else 1
        ceil_mode = kwargs["ceil_mode"] if ("ceil_mode" in kwargs) else False

        if padding == 0:
            padding = [0, 0]
        if dilation == 1:
            dilation = [1, 1]
        if not stride:
            stride = kernel_size
        kernel_size = pad_listlike(kernel_size, 2)
        stride = pad_listlike(stride, 2)
        padding = pad_listlike(padding, 2)
        dilation = pad_listlike(dilation, 2)

        assert len(kernel_size) == 2
        assert len(stride) == 2
        assert len(padding) == 2
        assert len(dilation) == 2

        computation_args = (
            x,
            kernel_size,
            stride,
            padding,
            dilation,
            ceil_mode,
        )
        computation_args, _ = require_channels_last(computation_op, *computation_args)
        counters["inductor"]["qmaxpool2d_matcher_count"] += 1
        counters["inductor"]["qmaxpool2d_matcher_nodes"] += len(match.nodes)
        return L[computation_op](*computation_args)

    return qmaxpool2d


def _register_quantization_maxpool2d():
    # Currently, the default parameters are not in FX Graph generated by Dynamo export.
    # So, if user defines nn.MaxPool2d with different assignment of default parameter,
    # it will generate graph with different number of input nodes and hence
    # different pattern to be matched.
    # Refer to the issue: https://github.com/pytorch/pytorch/issues/105901
    max_pool2d_args_list = [
        [
            KeywordArg("stride"),
        ],
        [
            KeywordArg("stride"),
            KeywordArg("padding"),
        ],
        [
            KeywordArg("stride"),
            KeywordArg("padding"),
            KeywordArg("dilation"),
        ],
        [
            KeywordArg("stride"),
            KeywordArg("padding"),
            KeywordArg("dilation"),
            KeywordArg("ceil_mode"),
        ],
    ]
    for max_pool2d_args in max_pool2d_args_list:
        dequantize_maxpool2d_pattern = CallFunction(
            aten.max_pool2d_with_indices.default,
            get_dequantize_per_tensor_activation_pattern(),
            KeywordArg("kernel_size"),
            *max_pool2d_args,
        )
        dequantize_lowmem_maxpool2d_pattern = CallFunction(
            prims._low_memory_max_pool2d_with_offsets.default,
            get_dequantize_per_tensor_activation_pattern(),
            KeywordArg("kernel_size"),
            *max_pool2d_args,
            KeywordArg("offset_dtype"),
        )
        dequantize_maxpool2d_get_item_pattern = CallFunction(
            operator.getitem,
            dequantize_maxpool2d_pattern,
            Arg(),
        )
        dequantize_lowmem_maxpool2d_get_item_pattern = CallFunction(
            operator.getitem,
            dequantize_lowmem_maxpool2d_pattern,
            Arg(),
        )
        _register_quantized_maxpool2d_lowering(
            generate_pattern_with_output_quant(dequantize_maxpool2d_get_item_pattern),
            quantized.max_pool2d.default,
        )
        _register_quantized_maxpool2d_lowering(
            generate_pattern_with_output_quant(
                dequantize_lowmem_maxpool2d_get_item_pattern
            ),
            quantized.max_pool2d.default,
        )


def _is_input_output_same_scale_zp(check_node):
    def fn(match):
        # Ensure all the inputs and output has same scale and zero point
        # Step 1: Check inputs/output zero point
        # Get dequant nodes at input
        dequant_nodes = filter_nodes(
            match.nodes, quantized_decomposed.dequantize_per_tensor.default
        )
        zero_points = [node.args[2] for node in dequant_nodes]
        # Get quant nodes at output
        quant_nodes = filter_nodes(
            match.nodes, quantized_decomposed.quantize_per_tensor.default
        )
        assert len(quant_nodes) == 1, "expect only 1 add node at output quant pattern"
        zero_points.append(quant_nodes[0].args[2])
        if not all(zero_point == zero_points[0] for zero_point in zero_points):
            return False

        # Step 2: Check inputs/output scale
        scales = [node.args[1] for node in dequant_nodes]
        scales.append(quant_nodes[0].args[1])
        if not all(math.isclose(scale, scales[0], rel_tol=1e-5) for scale in scales):  # type: ignore[arg-type]
            return False

        return True

    return fn


def _register_quantized_cat_lowering(
    pattern,
    computation_op,
):
    @register_lowering_pattern(
        pattern,
        extra_check=_is_input_output_same_scale_zp(aten.cat.default),
    )
    def qcat(match: Match, inputs, dim, **kwargs):
        # inputs is with format: [[x1, x1_dq_dtype, x1_zp, x1_scale], ...]
        uint8_inputs = [input[0] for input in inputs]
        counters["inductor"]["qcat_matcher_count"] += 1
        counters["inductor"]["qcat_matcher_nodes"] += len(match.nodes)
        return L[computation_op](uint8_inputs, dim)

    return qcat


_raw_dequantize_per_tensor_activation_pattern = CallFunction(
    quantized_decomposed.dequantize_per_tensor.default,
    Arg(),
    Arg(),
    Arg(),
    Arg(),
    Arg(),
    Arg(),
)


def _register_quantization_cat():
    dequantize_cat_pattern = CallFunction(
        aten.cat.default,
        ListOf(_raw_dequantize_per_tensor_activation_pattern),
        KeywordArg("dim"),
    )
    _register_quantized_cat_lowering(
        generate_pattern_with_output_quant(dequantize_cat_pattern),
        aten.cat,
    )


def _register_quantized_reshape_lowering(
    pattern,
    computation_op,
):
    @register_lowering_pattern(
        pattern,
        extra_check=_is_input_output_same_scale_zp(aten.reshape.default),
    )
    def qreshape(match: Match, *args, **kwargs):
        qx = kwargs["x"]
        shape = kwargs["shape"]
        counters["inductor"]["qreshape_matcher_count"] += 1
        counters["inductor"]["qreshape_matcher_nodes"] += len(match.nodes)
        return L[computation_op](qx, shape)

    return qreshape


def _register_quantization_reshape():
    dequantize_reshape_pattern = CallFunction(
        torch.ops.aten.reshape.default,
        get_dequantize_per_tensor_activation_pattern(),
        KeywordArg("shape"),
    )
    _register_quantized_reshape_lowering(
        generate_pattern_with_output_quant(dequantize_reshape_pattern),
        aten.reshape,
    )


def _is_valid_woq_optimization_pattern():
    def fn(match):
        assert all(k in match.kwargs for k in ("x", "weight", "scales"))
        x = match.kwargs["x"].meta["val"]
        weight = match.kwargs["weight"].meta["val"]
        scales = match.kwargs["scales"].meta["val"]
        return (
            # For now, we only support woq mm kernels
            # with x.type=bfloat16 and w.type=int8
            x.dtype == torch.bfloat16
            and weight.dtype == torch.int8
            and scales.dtype == torch.bfloat16
            # _weight_int8pack_mm kernel only supports cpu now
            # TODO: add cuda kernel support instead of calling mul+sum
            and x.device.type == "cpu"
            and x.device == weight.device
            and x.device == scales.device
        )

    return fn


def _register_woq_lowering(pattern, computation_woq, computation_reshape):
    @register_lowering_pattern(
        pattern,
        extra_check=_is_valid_woq_optimization_pattern(),
    )
    def woq(match: Match, *args, **kwargs):
        x = kwargs["x"]
        weight = kwargs["weight"]
        scales = kwargs["scales"]
        counters["inductor"]["woq_matcher_count"] += 1
        counters["inductor"]["woq_matcher_nodes"] += len(match.nodes)
        out_features = weight.get_size()[0]
        origin_x_size = x.get_size()
        x_shape = [-1, origin_x_size[-1]]
        out_shape = origin_x_size[:-1] + [
            out_features,
        ]
        func1 = L[computation_reshape](x, x_shape)
        func2 = L[computation_woq](func1, weight, scales)
        return L[computation_reshape](func2, out_shape)

    return woq


def _register_woq_mm_int8_pattern1():
    # F.linear(x, weight.to(dtype=x.dtype)) * scales
    # case of dispatching to mm, with x reshape
    _woq_pattern = CallFunction(
        aten.mul.Tensor,
        CallFunction(
            aten.reshape.default,
            CallFunction(
                aten.mm.default,
                CallFunction(aten.reshape.default, KeywordArg("x"), Arg()),
                CallFunction(
                    aten.permute.default,
                    CallFunction(
                        prims.convert_element_type.default, KeywordArg("weight"), Arg()
                    ),
                    Arg(),
                ),
            ),
            Arg(),
        ),
        KeywordArg("scales"),
    )
    _register_woq_lowering(_woq_pattern, aten._weight_int8pack_mm.default, aten.reshape)


def _register_woq_mm_int8_pattern2():
    # F.linear(x, weight.to(dtype=x.dtype)) * scales
    # case of dispatching to mm, w/o x reshape
    _woq_pattern = CallFunction(
        aten.mul.Tensor,
        CallFunction(
            aten.reshape.default,
            CallFunction(
                aten.mm.default,
                KeywordArg("x"),
                CallFunction(
                    aten.permute.default,
                    CallFunction(
                        prims.convert_element_type.default, KeywordArg("weight"), Arg()
                    ),
                    Arg(),
                ),
            ),
            Arg(),
        ),
        KeywordArg("scales"),
    )
    _register_woq_lowering(_woq_pattern, aten._weight_int8pack_mm.default, aten.reshape)


def _register_woq_mm_int8_pattern3():
    # F.linear(x, weight.to(dtype=x.dtype)) * scales
    # case of dispatching to bmm
    _woq_pattern = CallFunction(
        aten.mul.Tensor,
        CallFunction(
            aten.bmm.default,
            CallFunction(aten.expand.default, KeywordArg("x"), Arg()),
            CallFunction(
                aten.expand.default,
                CallFunction(
                    aten.permute.default,
                    CallFunction(
                        prims.convert_element_type.default, KeywordArg("weight"), Arg()
                    ),
                    Arg(),
                ),
                Arg(),
            ),
        ),
        KeywordArg("scales"),
    )
    _register_woq_lowering(_woq_pattern, aten._weight_int8pack_mm.default, aten.reshape)


def _register_woq_mm_int8_pattern4():
    _woq_pattern = CallFunction(
        aten.mul.Tensor,
        CallFunction(
            aten.mm.default,
            KeywordArg("x"),
            CallFunction(
                prims.convert_element_type.default,
                CallFunction(
                    aten.permute.default,
                    KeywordArg("weight"),
                    Arg(),
                ),
                Arg(),
            ),
        ),
        KeywordArg("scales"),
    )
    _register_woq_lowering(_woq_pattern, aten._weight_int8pack_mm.default, aten.reshape)


def _register_quantization_lowerings():
    _register_quantization_unary_lowering()
    _register_quantization_binary_lowering()
    _register_quantization_maxpool2d()
    _register_quantization_cat()
    _register_quantization_reshape()


def _register_woq_lowerings():
    _register_woq_mm_int8_pattern1()
    _register_woq_mm_int8_pattern2()
    _register_woq_mm_int8_pattern3()
    _register_woq_mm_int8_pattern4()


def _is_valid_dequant_promotion_pattern(dtype=torch.float32):
    def _inner(match):
        assert dtype in [torch.float32, torch.bfloat16]
        dequant_pattern_end_node = match.output_node()
        if dequant_pattern_end_node.target not in [
            quantized_decomposed.dequantize_per_tensor.default,
            quantized_decomposed.dequantize_per_tensor.tensor,
            prims.convert_element_type.default,
            aten.reshape.default,
        ]:
            return False

        if dequant_pattern_end_node.target is aten.reshape.default:
            dequant_node = (
                dequant_pattern_end_node.args[
                    0
                ]  # pattern: linear <- reshape <- dequant
                if dtype == torch.float32
                else dequant_pattern_end_node.args[0].args[
                    0
                ]  # pattern: linear <- reshape <- to_bf16 <- dequant
            )
        else:
            dequant_node = (
                dequant_pattern_end_node  # pattern: linear <- dequant
                if dtype == torch.float32
                else dequant_pattern_end_node.args[
                    0
                ]  # pattern: linear <- to_bf16 <- dequant
            )

        if (
            dequant_node.target
            in [
                quantized_decomposed.dequantize_per_tensor.default,
                quantized_decomposed.dequantize_per_tensor.tensor,
            ]
            and len(list(dequant_pattern_end_node.users)) > 1
        ):
            # If dequant pattern has more than 1 users, then do dequant promoted
            return True
        return False

    return _inner


def _register_dequant_promotion_pass(pattern, pass_number, dtype=torch.float32):
    @register_freezing_graph_pattern(
        pattern,
        extra_check=_is_valid_dequant_promotion_pattern(dtype),
        pass_number=pass_number,
    )
    def dequant_promotion(match: Match, *args, **kwargs):
        # Dequant_promotion will transform
        # graph 1:
        #            quant
        #      + - - - | - - - +
        #      |    dequant    |
        #      |    /     \    |
        #      |  node1  node2 |
        #      + - | - - - | - +
        #        quant   quant
        # into:
        # graph 2:
        #            quant
        #      + - - / - \ - - +
        #      |dequant dequant|
        #      |    |      |   |
        #      | node1 node2   |
        #      + - | - - - | - +
        #        quant   quant
        # In graph 1, the dequant node is shared by node1 and node2,
        # as a result, neither node1 nor node2 could form an int8
        # fusion pattern.
        # After this transformation, the graph 2 could hit the int8
        # fusion pattern: dequant-node-quant, respectively for
        # node1 and node2.
        assert dtype in [torch.float32, torch.bfloat16]

        def clone_to_new_node(graph, source_node, user_node):
            # Clone the source_node to a new node
            # Replace user_node's input from source_node to new_node
            assert (
                source_node.op == "call_function"
            ), "clone_to_new_node only support node.op call_function"
            with graph.inserting_before(user_node):
                new_node = graph.call_function(
                    source_node.target,
                    args=source_node.args,
                    kwargs=source_node.kwargs,
                )
                new_node.meta = copy.copy(source_node.meta)
                user_node.replace_input_with(source_node, new_node)
            return new_node

        # Find the start node and end node of a dequant pattern
        # * End node should be the match.output_node()
        # * Start node should be the node of dequantize_per_tensor
        dequant_pattern_end_node = match.output_node()
        assert dequant_pattern_end_node.target in [
            quantized_decomposed.dequantize_per_tensor.default,
            quantized_decomposed.dequantize_per_tensor.tensor,
            prims.convert_element_type.default,
            aten.reshape.default,
        ]

        # For a dequant pattern, we should expect see the node list as:
        # * OPT(aten.reshape.default)
        # * OPT(prims.convert_element_type.default) (to_bf16)
        # * dequantize_per_tensor
        def _find_first_node_in_dequant_pattern(_node):
            if _node.target in [
                quantized_decomposed.dequantize_per_tensor.default,
                quantized_decomposed.dequantize_per_tensor.tensor,
            ]:
                # For a dequant pattern, we expect the start node is a dequantize_per_tensor node
                return _node
            else:
                assert (
                    len(_node.args) >= 1
                ), "In in dequant pattern, each node should have more than 1 arg."
                return _find_first_node_in_dequant_pattern(_node.args[0])

        dequant_pattern_start_node = _find_first_node_in_dequant_pattern(
            dequant_pattern_end_node
        )

        assert dequant_pattern_start_node.target in [
            quantized_decomposed.dequantize_per_tensor.default,
            quantized_decomposed.dequantize_per_tensor.tensor,
        ]

        # Clone the dequant pattern for each user node
        graph = match.graph
        user_node_list = list(dequant_pattern_end_node.users)
        for user_node in user_node_list[1:]:
            _source_node = dequant_pattern_end_node
            _user_node = user_node
            while _source_node != dequant_pattern_start_node.args[0]:
                _user_node = clone_to_new_node(graph, _source_node, _user_node)
                _source_node = _source_node.args[0]  # type: ignore[assignment]

        counters["inductor"]["dequant_promotion_matcher_count"] += 1
        counters["inductor"]["dequant_promotion_matcher_nodes"] += len(match.nodes)


def _is_valid_dequant_conv2d_pattern(dtype):
    def _inner(match):
        # Here we do some further check to ensure:
        # 1. It's a conv2d node with dim of 4, since we only support lowering of conv2d now.
        # 2. The dequant pattern has only 1 user of conv2d node.
        # If these conditions don't meet, we will not
        # insert weight prepack node into the matched pattern.
        conv_node = match.output_node()
        assert conv_node.target is aten.convolution.default
        input_meta_value = conv_node.args[0].meta.get("val")
        weight_meta_value = conv_node.args[1].meta.get("val")
        for meta_value in [input_meta_value, weight_meta_value]:
            if (
                meta_value is None
                or (meta_value.device.type != "cpu" and meta_value.device.type != "xpu")
                or meta_value.dim() != 4
            ):
                # Only support conv2d now
                # Grouped quantized convolution is not supported at XPU backend
                return False

        assert dtype in [torch.float32, torch.bfloat16]

        if dtype == torch.float32:
            dequant_node = conv_node.args[0]
        else:
            convert_to_bf16 = conv_node.args[0]
            dequant_node = convert_to_bf16.args[0]

        if len(list(dequant_node.users)) != 1:
            # Ensure the dequant pattern only has 1 user
            # since we will delete the dequant pattern here
            return False
        return True

    return _inner


def _register_qconv_weight_prepack_pass(pattern, pass_number, dtype=torch.float32):
    @register_freezing_graph_pattern(
        pattern,
        extra_check=_is_valid_dequant_conv2d_pattern(dtype),
        pass_number=pass_number,
    )
    def qconv_weight_prepack(match: Match, *args, **kwargs):
        """
        Match the pattern:
        int8 activation
          |
        dequant_per_tensor
          |
        Conv2d <- optional(aten.clone.default) <- dequant_per_channel <- int8_weight

        Insert weight prepack node and change the pattern to:
        int8 activation
          |
        onednn.qconv2d_pointwise <- onednn.qconv_prepack <- int8_weight
        """
        assert dtype in [torch.float32, torch.bfloat16]
        conv_node = match.output_node()
        assert conv_node.target is aten.convolution.default
        if dtype == torch.float32:
            dequant_node = conv_node.args[0]
        else:
            convert_to_bf16 = conv_node.args[0]
            dequant_node = convert_to_bf16.args[0]  # type: ignore[union-attr]
        has_clone_to_channel_last_node_in_pattern = (
            conv_node.args[1].target is aten.clone.default  # type: ignore[union-attr]
        )
        clone_node = (
            conv_node.args[1] if has_clone_to_channel_last_node_in_pattern else None
        )

        if dtype == torch.float32:
            dequant_per_channel = (
                clone_node.args[0]  # type: ignore[union-attr]
                if has_clone_to_channel_last_node_in_pattern
                else conv_node.args[1]
            )
        else:
            weight_to_bf16_node = (
                clone_node.args[0]  # type: ignore[union-attr]
                if has_clone_to_channel_last_node_in_pattern
                else conv_node.args[1]
            )
            dequant_per_channel = weight_to_bf16_node.args[0]  # type: ignore[union-attr]

        assert (
            dequant_per_channel.target  # type: ignore[union-attr]
            is quantized_decomposed.dequantize_per_channel.default
        )

        # Activation QParams
        qx, x_zp, x_scale = (
            kwargs["x"],
            kwargs["x_zp"],
            kwargs["x_scale"],
        )

        # Weight QParams
        qw, w_scale, w_zp = (
            kwargs["q_weight"],
            kwargs["w_scale"],
            kwargs["w_zp"],
        )

        # Conv Params
        bias, stride, padding, dilation, groups = (
            kwargs["b"],
            kwargs["stride"],
            kwargs["padding"],
            kwargs["dilation"],
            kwargs["groups"],
        )

        x_shape = qx.meta.get("tensor_meta").shape
        if has_free_symbols(x_shape):
            # For dynamic shape case, we can't get activation shape ahead of runtime.
            x_shape = None
        graph = match.graph
        with graph.inserting_before(conv_node):
            # Insert weight prepack node and the QConv node
            packed_weight_inputs = (
                qw,
                w_scale,
                x_scale,
                x_zp,
                stride,
                padding,
                dilation,
                groups,
                x_shape,
            )
            packed_weight_op = torch.ops.onednn.qconv_prepack
            prepack_weight_node = graph.call_function(
                packed_weight_op, args=packed_weight_inputs
            )

            new_args: tuple[Any, ...] = (
                qx,
                x_scale,
                x_zp,
                prepack_weight_node,
                w_scale,
                w_zp,
                bias,
                stride,
                padding,
                dilation,
                groups,
                1.0,  # output_scale
                0,  # output_zero_point
                dtype,  # output_dtype
                "none",  # attr
                [],  # scalars
                "",  # algorithm
            )
            new_conv_node = graph.call_function(
                torch.ops.onednn.qconv2d_pointwise.default, args=new_args
            )
            conv_node.replace_all_uses_with(new_conv_node)
            new_conv_node.meta.update(conv_node.meta)

            # Erase the original conv node
            graph.erase_node(conv_node)
            # Erase the dequant pattern
            if dtype == torch.bfloat16:
                graph.erase_node(convert_to_bf16)  # type: ignore[possibly-undefined, arg-type]
            graph.erase_node(dequant_node)  # type: ignore[arg-type]
            # Erase the dequant per channel pattern
            if clone_node is not None:
                graph.erase_node(clone_node)  # type: ignore[arg-type]
            if dtype == torch.bfloat16:
                graph.erase_node(weight_to_bf16_node)  # type: ignore[possibly-undefined, arg-type]
            graph.erase_node(dequant_per_channel)  # type: ignore[arg-type]
            counters["inductor"]["qconv2d_weight_prepack_matcher_count"] += 1
            counters["inductor"]["qconv2d_weight_prepack_matcher_nodes"] += len(
                match.nodes
            )


def _generate_dequant_convolution_node_pattern(
    _dequant_per_channel_pattern, dtype=torch.float32
):
    assert dtype in [torch.float32, torch.bfloat16]
    dequant_convolution_node_pattern = CallFunction(
        aten.convolution.default,
        _may_generate_pattern_with_dtype_convert(
            get_dequantize_per_tensor_activation_pattern(),
            KeywordArg("autocast_act_dtype"),
            dtype == torch.bfloat16,
        ),
        _dequant_per_channel_pattern,
        KeywordArg("b"),
        KeywordArg("stride"),
        KeywordArg("padding"),
        KeywordArg("dilation"),
        KeywordArg("is_transposed"),
        KeywordArg("out_padding"),
        KeywordArg("groups"),
    )
    return dequant_convolution_node_pattern


def _generate_qconv_weight_prepack_patterns(dtype=torch.float32):
    assert dtype in [torch.float32, torch.bfloat16]
    return (
        _generate_dequant_convolution_node_pattern(
            dequantize_per_channel_weight_pattern
            if dtype == torch.float32
            else dequantize_per_channel_to_bf16_weight_pattern,
            dtype,
        ),
        # There is another pattern due to the pass of convert_conv_weights_to_channels_last
        # https://github.com/pytorch/pytorch/blob/07107919297db3f8ab37f11c12666b6d6d5f692e/torch/_inductor/freezing.py#L338-L362.
        # Depend on some heuristics, it may or may not insert to(channel_last) node
        # between convolution and dequant_per_channel node
        _generate_dequant_convolution_node_pattern(
            dequantize_per_channel_clone_weight_pattern
            if dtype == torch.float32
            else dequantize_per_channel_to_bf16_clone_weight_pattern,
            dtype,
        ),
    )


def _get_linear_node(match, input_dim_exceeds_two, input_contiguous):
    output_reshape_node = None
    if input_dim_exceeds_two:
        if input_contiguous:
            output_reshape_node = match.output_node()
            assert output_reshape_node.target is aten.reshape.default
            linear_node = output_reshape_node.args[0]
        else:
            linear_nodes = filter_nodes(match.nodes, aten.bmm.default)
            assert len(linear_nodes) == 1
            linear_node = linear_nodes[0]
    else:
        linear_node = match.output_node()

    assert linear_node.target in (
        aten.addmm.default,
        aten.mm.default,
        aten.bmm.default,
    )
    return linear_node, output_reshape_node


def _get_linear_dq_node(
    linear_node, input_index, dtype, input_dim_exceeds_two, input_contiguous
):
    act_reshape_node = None
    activation_to_bf16_node = None
    act_expand_node = None
    if input_dim_exceeds_two:
        if input_contiguous:
            act_reshape_node = linear_node.args[input_index]
            assert act_reshape_node.target is aten.reshape.default
            if dtype == torch.float32:
                # pattern: linear -> reshape -> dequant
                dequant_node = act_reshape_node.args[0]
            else:
                # pattern: linear -> reshape -> to_bf16 -> dequant
                activation_to_bf16_node = act_reshape_node.args[0]
                dequant_node = activation_to_bf16_node.args[0]
        else:
            # bmm pattern decomposed from linear when input dim exceeds 2 and not contiguous
            act_expand_node = linear_node.args[input_index]
            assert act_expand_node.target is aten.expand.default
            if dtype == torch.float32:
                dequant_node = act_expand_node.args[0]
            else:
                activation_to_bf16_node = act_expand_node.args[0]
                dequant_node = activation_to_bf16_node.args[0]
    else:
        if dtype == torch.float32:
            # pattern: linear -> dequant
            dequant_node = linear_node.args[input_index]
        else:
            # pattern: linear -> to_bf16 -> dequant
            activation_to_bf16_node = linear_node.args[input_index]
            dequant_node = activation_to_bf16_node.args[0]
    return dequant_node, act_reshape_node, activation_to_bf16_node, act_expand_node


def _is_valid_dequant_linear_pattern(dtype, input_dim_exceeds_two, input_contiguous):
    def _inner(match):
        # Check dequant pattern has only 1 user.
        (
            linear_node,
            _,
        ) = _get_linear_node(match, input_dim_exceeds_two, input_contiguous)

        input_index = 1 if linear_node.target is aten.addmm.default else 0
        assert dtype in [torch.float32, torch.bfloat16]
        (
            dequant_node,
            _,
            _,
            _,
        ) = _get_linear_dq_node(
            linear_node, input_index, dtype, input_dim_exceeds_two, input_contiguous
        )

        assert dequant_node.target in [
            quantized_decomposed.dequantize_per_tensor.default,
            quantized_decomposed.dequantize_per_tensor.tensor,
        ]

        if len(list(dequant_node.users)) != 1:
            # Ensure the dequant pattern only has 1 user
            # since we will delete the dequant pattern here
            return False

        # Extra check for bmm pattern
        if input_dim_exceeds_two and not input_contiguous:
            # Check for act
            # Act expand size should be exactly same as act size
            act_expand_size = match.kwargs["act_expand_size"]
            act_node = match.kwargs["x"]
            if not (
                hasattr(act_node, "meta")
                and isinstance(act_node.meta.get("val", None), torch.Tensor)
                and (act_node.meta["val"].size() == torch.Size(act_expand_size))
            ):
                return False

            # Check for wgt
            # wgt permute dims should be [1, 0]
            wgt_permute_dims = match.kwargs["permute_axes"]
            if wgt_permute_dims != [1, 0]:
                return False

            # Check below wgt size items:
            # wgt before expand should with dim 2
            # Expand size should with dim 3
            # Expand size[0] should same as act size[0]
            # Expand size[1] should same as wgt size[1]
            # Expand size[2] should same as wgt size[0]
            qweight_node = match.kwargs["q_weight"]
            wgt_expand_size = match.kwargs["wgt_expand_size"]
            if not (
                hasattr(qweight_node, "meta")
                and isinstance(qweight_node.meta.get("val", None), torch.Tensor)
                and len(qweight_node.meta["val"].size()) == 2
                and len(wgt_expand_size) == 3
                and wgt_expand_size[0] == act_node.meta["val"].size()[0]
                and wgt_expand_size[1] == qweight_node.meta["val"].size()[1]
                and wgt_expand_size[2] == qweight_node.meta["val"].size()[0]
            ):
                return False

        return True

    return _inner


def _register_qlinear_weight_prepack_pass(
    pattern,
    pass_number,
    dtype=torch.float32,
    input_dim_exceeds_two=False,
    input_contiguous=True,
):
    @register_freezing_graph_pattern(
        pattern,
        extra_check=_is_valid_dequant_linear_pattern(
            dtype, input_dim_exceeds_two, input_contiguous
        ),
        pass_number=pass_number,
    )
    def qlinear_weight_prepack(match: Match, *args, **kwargs):
        """
        Match the pattern:
        int8 activation
          |
        dequant_per_tensor
          |
        mm/addmm <- t <- dequant_per_channel <- int8_weight

        Insert weight prepack node and change the pattern to:
        int8 activation
          |
        onednn.qlinear_pointwise <- onednn.qlinear_prepack <- int8_weight
        """
        assert dtype in [torch.float32, torch.bfloat16]
        (
            linear_node,
            output_reshape_node,
        ) = _get_linear_node(match, input_dim_exceeds_two, input_contiguous)
        input_index = 1 if linear_node.target is aten.addmm.default else 0
        weight_index = input_index + 1

        (
            dequant_node,
            act_reshape_node,
            activation_to_bf16_node,
            act_expand_node,
        ) = _get_linear_dq_node(
            linear_node, input_index, dtype, input_dim_exceeds_two, input_contiguous
        )

        if input_dim_exceeds_two and not input_contiguous:
            wgt_expand_node = linear_node.args[weight_index]
            assert wgt_expand_node.target is aten.expand.default
            t_node = wgt_expand_node.args[0]
        else:
            t_node = linear_node.args[weight_index]

        if dtype == torch.float32:
            dequant_per_channel = t_node.args[0]
        else:
            weight_to_bf16_node = t_node.args[0]
            dequant_per_channel = weight_to_bf16_node.args[0]
        assert (
            dequant_per_channel.target
            is quantized_decomposed.dequantize_per_channel.default
        )

        # Activation QParams
        qx, x_zp, x_scale = (
            kwargs["x"],
            kwargs["x_zp"],
            kwargs["x_scale"],
        )

        # Weight QParams
        qw, w_scale, w_zp = (
            kwargs["q_weight"],
            kwargs["w_scale"],
            kwargs["w_zp"],
        )

        # Params
        bias = kwargs["b"] if "b" in kwargs else None

        x_shape = qx.meta.get("tensor_meta").shape
        if has_free_symbols(x_shape):
            # For dynamic shape case, we can't get activation shape ahead of runtime.
            x_shape = None
        graph = match.graph
        with graph.inserting_before(linear_node):
            # Insert weight prepack node and the qlinear node
            packed_weight_inputs = (
                qw,
                x_shape,
            )
            packed_weight_op = torch.ops.onednn.qlinear_prepack
            prepack_weight_node = graph.call_function(
                packed_weight_op, args=packed_weight_inputs
            )

            new_args: tuple[Any, ...] = (
                qx,
                x_scale,
                x_zp,
                prepack_weight_node,
                w_scale,
                w_zp,
                bias,
                1.0,  # output_scale
                0,  # output_zero_point
                dtype,  # output_dtype
                "none",  # post op name
                [],  # post op args
                "",  # post op algorithm
            )
            Node = torch.fx.node.Node
            if isinstance(x_scale, Node) and isinstance(x_zp, Node):
                new_linear_node = graph.call_function(
                    torch.ops.onednn.qlinear_pointwise.tensor, args=new_args
                )
            else:
                new_linear_node = graph.call_function(
                    torch.ops.onednn.qlinear_pointwise.default, args=new_args
                )
            if input_dim_exceeds_two:
                if input_contiguous:
                    output_reshape_node.replace_all_uses_with(new_linear_node)
                    new_linear_node.meta.update(output_reshape_node.meta)
                else:
                    if bias:
                        output_add_node_for_bias = match.output_node()
                        assert output_add_node_for_bias.target is aten.add.Tensor
                        output_add_node_for_bias.replace_all_uses_with(new_linear_node)
                        new_linear_node.meta.update(output_add_node_for_bias.meta)
                    else:
                        linear_node.replace_all_uses_with(new_linear_node)
                        new_linear_node.meta.update(linear_node.meta)
            else:
                linear_node.replace_all_uses_with(new_linear_node)
                new_linear_node.meta.update(linear_node.meta)

            # Erase the original linear node
            if input_dim_exceeds_two:
                if input_contiguous:
                    graph.erase_node(output_reshape_node)
                elif not input_contiguous and bias:
                    graph.erase_node(output_add_node_for_bias)  # type: ignore[possibly-undefined]
            graph.erase_node(linear_node)
            if input_dim_exceeds_two:
                if input_contiguous:
                    graph.erase_node(act_reshape_node)
                else:
                    graph.erase_node(act_expand_node)
                    graph.erase_node(wgt_expand_node)  # type: ignore[possibly-undefined]
            if dtype == torch.bfloat16:
                graph.erase_node(activation_to_bf16_node)
            # Erase the dequant pattern
            graph.erase_node(dequant_node)
            # Erase the dequant per channel pattern
            graph.erase_node(t_node)
            if dtype == torch.bfloat16:
                graph.erase_node(weight_to_bf16_node)  # type: ignore[possibly-undefined]
            graph.erase_node(dequant_per_channel)

            counters["inductor"]["qlinear_weight_prepack_matcher_count"] += 1
            counters["inductor"]["qlinear_weight_prepack_matcher_nodes"] += len(
                match.nodes
            )


def _generate_dequant_linear_node_pattern(
    _dequant_per_channel_pattern,
    dtype=torch.float32,
    input_dim_exceeds_two=False,
    is_tensor_overload=False,
):
    assert dtype in [torch.float32, torch.bfloat16]
    t_pattern = _generate_linear_t_pattern(_dequant_per_channel_pattern, dtype)
    dequant_linear_bias_pattern = _may_generate_pattern_with_reshape(
        CallFunction(
            aten.addmm.default,
            KeywordArg("b"),
            _may_generate_pattern_with_reshape(
                _may_generate_pattern_with_dtype_convert(
                    get_dequantize_per_tensor_activation_pattern(is_tensor_overload),
                    KeywordArg("autocast_act_dtype"),
                    dtype == torch.bfloat16,
                ),
                KeywordArg("act_reshape_size"),
                input_dim_exceeds_two,
            ),
            t_pattern,
        ),
        KeywordArg("output_reshape_size"),
        input_dim_exceeds_two,
    )
    dequant_linear_no_bias_pattern = _may_generate_pattern_with_reshape(
        CallFunction(
            aten.mm.default,
            _may_generate_pattern_with_reshape(
                _may_generate_pattern_with_dtype_convert(
                    get_dequantize_per_tensor_activation_pattern(is_tensor_overload),
                    KeywordArg("autocast_act_dtype"),
                    dtype == torch.bfloat16,
                ),
                KeywordArg("act_reshape_size"),
                input_dim_exceeds_two,
            ),
            t_pattern,
        ),
        KeywordArg("output_reshape_size"),
        input_dim_exceeds_two,
    )
    return dequant_linear_bias_pattern, dequant_linear_no_bias_pattern


def _generate_dequant_bmm_node_pattern(
    _dequant_per_channel_pattern,
    dtype=torch.float32,
    with_bias=False,
    is_tensor_overload=False,
):
    # When activation of linear dim exceed 2 and not contiguous
    t_pattern = _generate_linear_t_pattern(_dequant_per_channel_pattern, dtype)

    assert dtype in [torch.float32, torch.bfloat16]
    dequant_bmm_pattern = CallFunction(
        aten.bmm.default,
        CallFunction(
            aten.expand.default,
            _may_generate_pattern_with_dtype_convert(
                get_dequantize_per_tensor_activation_pattern(is_tensor_overload),
                KeywordArg("autocast_act_dtype"),
                dtype == torch.bfloat16,
            ),
            KeywordArg("act_expand_size"),
        ),
        CallFunction(
            aten.expand.default,
            t_pattern,
            KeywordArg("wgt_expand_size"),
        ),
    )

    def _generate_pattern_with_output_add(_dequant_bmm_pattern, _with_bias):
        if _with_bias:
            return CallFunction(
                aten.add.Tensor,
                _dequant_bmm_pattern,
                KeywordArg("b"),
            )
        else:
            return _dequant_bmm_pattern

    return _generate_pattern_with_output_add(dequant_bmm_pattern, with_bias)


def _generate_qlinear_weight_prepack_patterns(
    dtype=torch.float32,
    input_dim_exceeds_two=False,
    input_contiguous=True,
    with_bias=False,
    is_tensor_overload=False,
):
    if input_dim_exceeds_two and not input_contiguous:
        return _generate_dequant_bmm_node_pattern(
            dequantize_per_channel_weight_pattern,
            dtype,
            with_bias,
            is_tensor_overload,
        )
    else:
        return _generate_dequant_linear_node_pattern(
            dequantize_per_channel_weight_pattern,
            dtype,
            input_dim_exceeds_two,
            is_tensor_overload,
        )


def _generate_linear_dynamic_fp16_pattern(
    _dequant_weight_pattern,
    input_dim_exceeds_two=False,
    input_contiguous=True,
    relu_fused=False,
):
    dtype = torch.float32
    t_pattern = _generate_linear_t_pattern(_dequant_weight_pattern, dtype)

    if input_dim_exceeds_two and not input_contiguous:
        # pattern is
        #                   x -> expand -> bmm (-> add) (-> relu)
        # w -> dequant -> permute -> expand /
        pattern_no_bias = CallFunction(
            aten.bmm.default,
            CallFunction(
                aten.expand.default,
                KeywordArg("x"),
                KeywordArg("act_expand_size"),
            ),
            CallFunction(
                aten.expand.default,
                t_pattern,
                KeywordArg("wgt_expand_size"),
            ),
        )
        pattern_with_bias = CallFunction(
            aten.add.Tensor,
            pattern_no_bias,
            KeywordArg("b"),
        )
        if relu_fused:
            pattern_with_bias = CallFunction(aten.relu.default, pattern_with_bias)
            pattern_no_bias = CallFunction(aten.relu.default, pattern_no_bias)
        return pattern_with_bias, pattern_no_bias

    x_pattern_with_reshape = _may_generate_pattern_with_reshape(
        KeywordArg("x"),
        KeywordArg("act_reshape_size"),
        input_dim_exceeds_two,
    )
    dequant_linear_bias_pattern = generate_pattern_with_unary(
        _may_generate_pattern_with_reshape(
            CallFunction(
                aten.addmm.default,
                KeywordArg("b"),
                x_pattern_with_reshape,
                t_pattern,
            ),
            KeywordArg("output_reshape_size"),
            input_dim_exceeds_two,
        ),
        aten.relu.default if relu_fused else None,
    )
    dequant_linear_no_bias_pattern = generate_pattern_with_unary(
        _may_generate_pattern_with_reshape(
            CallFunction(
                aten.mm.default,
                x_pattern_with_reshape,
                t_pattern,
            ),
            KeywordArg("output_reshape_size"),
            input_dim_exceeds_two,
        ),
        aten.relu.default if relu_fused else None,
    )
    return dequant_linear_bias_pattern, dequant_linear_no_bias_pattern


def _register_dequant_promotion():
    dequant_pattern_cases = itertools.product(
        [torch.float32, torch.bfloat16], [True, False], [True, False]
    )
    for dtype, input_dim_exceeds_two, is_tensor_overload in dequant_pattern_cases:
        # 4 dequantization patterns will be matched based on the dtype and input dimension size.
        # Case 1: int8-mixed-fp32, input dim size is 2
        # Case 2: int8-mixed-fp32, input dim size exceeds 2
        # Case 3: int8-mixed-bf16, input dim size is 2
        # Case 4: int8-mixed-bf16, input dim size exceeds 2
        #           quant
        #   + - - - - | - - - - +
        #   |      dequant      |
        #   |         |         |
        #   |    OPT(to_bf16)   |
        #   |         |         |
        #   |    OPT(reshape)   |
        #   |      /     \      |
        #   |    node1  node2   |
        #   + - - | - - - | - - +
        #  OPT(reshape) OPT(reshape)
        #   + - - | - - - | - - +
        #  OPT(to_fp32) OPT(to_fp32)
        #   + - - | - - - | - - +
        #       quant   quant
        _register_dequant_promotion_pass(
            _may_generate_pattern_with_reshape(
                _may_generate_pattern_with_dtype_convert(
                    get_dequantize_per_tensor_activation_pattern(
                        is_tensor_overload=is_tensor_overload
                    ),
                    KeywordArg("autocast_act_dtype"),
                    dtype == torch.bfloat16,
                ),
                KeywordArg("act_reshape_size"),
                with_reshape=input_dim_exceeds_two,
            ),
            pass_number=0,
            dtype=dtype,
        )  # pass_number=0 to run before weight prepack


def _register_qconv_weight_prepack():
    for dtype in [torch.float32, torch.bfloat16]:
        weight_prepack_patterns = _generate_qconv_weight_prepack_patterns(dtype)
        for weight_prepack_pattern in weight_prepack_patterns:
            # Register to pass_number 1, so we can do dequant promotion in pass_number 0.
            _register_qconv_weight_prepack_pass(
                weight_prepack_pattern, pass_number=1, dtype=dtype
            )


def _register_qlinear_weight_prepack():
    # 6 Linear related patterns will be matched based on the dtype, input dimension size and input contiguous.
    # Then convert the pattern into a QLinear node with int8_fp32/bf16.
    # Case 1: int8-mixed-fp32, input dim size is 2
    # Case 2: int8-mixed-fp32, input dim size exceeds 2 and contiguous
    # Case 3: int8-mixed-bf16, input dim size is 2
    # Case 4: int8-mixed-bf16, input dim size exceeds 2 and contiguous

    #   + - - - - | - - - - - - | - - - - - +
    #   |    dq_per_tensor  dq_per_channel  |
    #   |         |              |          |
    #   |    OPT(to_bf16)    OPT(to_bf16)   |
    #   |         |              |          |
    #   |     OPT(reshape)   permute        |
    #   |            \        /             |
    #   |             addmm/mm              |
    #   |                |                  |
    #   |           OPT(reshape)            |

    # Case 5: int8-mixed-fp32, input dim size exceeds 2 and not contiguous
    # Case 6: int8-mixed-bf16, input dim size exceeds 2 and not contiguous

    #   + - - - - | - - - - - - | - - - - - +
    #   |    dq_per_tensor  dq_per_channel  |
    #   |         |              |          |
    #   |    OPT(to_bf16)    OPT(to_bf16)   |
    #   |         |              |          |
    #   |       expand       permute        |
    #   |          \             |          |
    #   |                    expand         |
    #   |                    /              |
    #   |               bmm                 |
    #   |                |                  |
    #   |            OPT(add)               |

    linear_weight_prepack_cases = itertools.product(
        [torch.float32, torch.bfloat16], [True, False], [True, False]
    )

    # Step 1: register patterns from mm and addmm
    for dtype, input_dim_exceeds_two, is_tensor_overload in linear_weight_prepack_cases:
        weight_prepack_patterns = _generate_qlinear_weight_prepack_patterns(
            dtype,
            input_dim_exceeds_two,
            is_tensor_overload=is_tensor_overload,
        )
        for weight_prepack_pattern in weight_prepack_patterns:
            # Register to pass_number 1, so we can do dequant promotion in pass_number 0.
            _register_qlinear_weight_prepack_pass(
                weight_prepack_pattern,
                pass_number=1,
                dtype=dtype,
                input_dim_exceeds_two=input_dim_exceeds_two,
            )

    # Step 2: register patterns from bmm
    # Linear might be decomposed into bmm when input dim exceeds 2 and not contiguous
    # refer to:
    # https://github.com/pytorch/pytorch/blob/
    # 80c07df659362a95da7cd4f3ec367abfdace38c4/torch/_decomp/decompositions.py#L3965-L3968
    # in this case, we can convert it back to qlinear
    for dtype, with_bias, is_tensor_overload in itertools.product(
        [torch.float32, torch.bfloat16], [True, False], [True, False]
    ):
        bmm_pattern = _generate_qlinear_weight_prepack_patterns(
            dtype=dtype,
            input_dim_exceeds_two=True,
            input_contiguous=False,
            with_bias=with_bias,
            is_tensor_overload=is_tensor_overload,
        )
        _register_qlinear_weight_prepack_pass(
            bmm_pattern,
            pass_number=1
            if with_bias
            else 2,  # if with_bias, there is an output add, so we should try to match it firstly
            dtype=dtype,
            input_dim_exceeds_two=True,
            input_contiguous=False,
        )


def _register_linear_dynamic_fp16_weight_prepack_pass(
    pattern,
    pass_number,
    input_dim_exceeds_two=False,
    input_contiguous=True,
    relu_fused=False,
):
    def _extra_check_fn(match: Match):
        return match.kwargs["dtype_fp16"] == torch.float16

    @register_freezing_graph_pattern(
        pattern,
        extra_check=_extra_check_fn,
        pass_number=pass_number,
    )
    def linear_dynamic_fp16_weight_prepack(match: Match, *args, **kwargs):
        """
        Match the pattern:
        fp32 activation
          |
        mm/addmm <- t <- to_fp32 <- to_fp16 <- weight
          |
        (reshape) <- (relu)

        OR

        fp32 activation
          |
        expand
          |
         bmm <- expand <- t <- to_fp32 <- to_fp16 <- weight
          |
        (add) <- (relu)

        Insert weight prepack node and change the pattern to:
        fp32 activation
          |
        onednn.linear_dynamic_fp16 <- onednn.linear_prepack_fp16 <- weight
        (or onednn.linear_relu_dynamic_fp16)
        """
        # find params
        x = kwargs["x"]
        w = kwargs["w"]
        bias = kwargs["b"] if "b" in kwargs else None

        # find linear node
        nodes_to_find = [aten.addmm.default, aten.mm.default, aten.bmm.default]
        linear_nodes = []
        for node in nodes_to_find:
            linear_nodes.extend(filter_nodes(match.nodes, node))
        assert len(linear_nodes) == 1
        linear_node = linear_nodes[0]
        assert isinstance(linear_node, torch.fx.node.Node)
        input_index = 1 if linear_node.target is aten.addmm.default else 0
        weight_index = input_index + 1

        # find relu node
        relu_node = None
        if relu_fused:
            relu_node = match.output_node()
            assert isinstance(relu_node, torch.fx.node.Node)

        # find reshape node, expand node and add node
        (
            act_reshape_node,
            output_reshape_node,
            expand_x_node,
            expand_w_node,
            add_bias_node,
        ) = (None, None, None, None, None)
        t_node = None
        if input_dim_exceeds_two:
            if input_contiguous:
                act_reshape_node = linear_node.args[input_index]
                t_node = linear_node.args[weight_index]
                output_reshape_node = next(iter(linear_node.users))
                assert output_reshape_node.target is aten.reshape.default
            else:
                expand_x_node = linear_node.args[input_index]
                expand_w_node = linear_node.args[weight_index]
                assert isinstance(expand_w_node, torch.fx.node.Node)
                t_node = expand_w_node.args[0]
                if bias:
                    add_bias_node = next(iter(linear_node.users))
                    assert add_bias_node.target is aten.add.Tensor
        else:
            t_node = linear_node.args[weight_index]
        assert isinstance(t_node, torch.fx.node.Node)

        w_to_fp32_node = t_node.args[0]
        assert (
            isinstance(w_to_fp32_node, torch.fx.node.Node)
            and w_to_fp32_node.target
            is quantized_decomposed.convert_element_type.no_fuse
        )
        w_to_fp16_node = w_to_fp32_node.args[0]
        assert (
            isinstance(w_to_fp16_node, torch.fx.node.Node)
            and w_to_fp16_node.target
            is quantized_decomposed.convert_element_type.no_fuse
        )

        x_shape = x.meta.get("tensor_meta").shape
        if has_free_symbols(x_shape):
            # For dynamic shape case, we can't get activation shape ahead of runtime.
            x_shape = None
        graph = match.graph
        with graph.inserting_before(linear_node):
            # Insert weight prepack node and the qlinear node
            packed_weight_inputs = (
                w,
                x_shape,
            )
            packed_weight_op = torch.ops.onednn.linear_prepack_fp16
            prepack_weight_node = graph.call_function(
                packed_weight_op, args=packed_weight_inputs
            )

            # create new linear node and insert on graph
            new_args: tuple[Any, ...] = (
                x,
                prepack_weight_node,
                bias,
            )
            linear_op = (
                torch.ops.onednn.linear_relu_dynamic_fp16.default
                if relu_fused
                else torch.ops.onednn.linear_dynamic_fp16.default
            )
            new_linear_node = graph.call_function(linear_op, args=new_args)
            out_node = match.output_node()
            out_node.replace_all_uses_with(new_linear_node)

            # Erase the original nodes in the reverse order
            new_linear_node.meta.update(out_node.meta)
            if relu_node is not None:
                graph.erase_node(relu_node)
            if output_reshape_node is not None:
                graph.erase_node(output_reshape_node)
            if add_bias_node is not None:
                graph.erase_node(add_bias_node)
            graph.erase_node(linear_node)
            if act_reshape_node is not None:
                assert isinstance(act_reshape_node, torch.fx.node.Node)
                graph.erase_node(act_reshape_node)
            if expand_x_node is not None:
                assert isinstance(expand_x_node, torch.fx.node.Node)
                graph.erase_node(expand_x_node)
            if expand_w_node is not None:
                assert isinstance(expand_w_node, torch.fx.node.Node)
                graph.erase_node(expand_w_node)
            graph.erase_node(t_node)
            graph.erase_node(w_to_fp32_node)
            graph.erase_node(w_to_fp16_node)

            counters["inductor"]["qlinear_weight_prepack_matcher_count"] += 1
            counters["inductor"]["qlinear_weight_prepack_matcher_nodes"] += len(
                match.nodes
            )


def _register_linear_dynamic_fp16_weight_prepack():
    to_dtype_op = torch.ops.quantized_decomposed.convert_element_type.no_fuse
    weight_pattern = CallFunction(
        to_dtype_op,
        CallFunction(
            to_dtype_op,
            KeywordArg("w"),
            KeywordArg("dtype_fp16"),
        ),
        KeywordArg("dtype_fp32"),
    )
    cases = itertools.product(
        [False, True],  # input_dim_exceeds_two
        [True, False],  # input_contiguous
        [False, True],  # relu fused
    )
    for input_dim_exceeds_two, input_contiguous, relu_fused in cases:
        patterns = _generate_linear_dynamic_fp16_pattern(
            weight_pattern,
            input_dim_exceeds_two,
            input_contiguous,
            relu_fused,
        )
        for pattern in patterns:
            _register_linear_dynamic_fp16_weight_prepack_pass(
                pattern,
                pass_number=0 if relu_fused else 1,
                input_dim_exceeds_two=input_dim_exceeds_two,
                input_contiguous=input_contiguous,
                relu_fused=relu_fused,
            )


def _register_smooth_quant_int_mm_pattern():
    """
    The pattern is:
      (no bias) reshape -> _int_mm -> convert_element_type -> (expand ->) mul -> mul -> reshape
    or
      (with bias) pattern_no_bias -> add (-> reshape -> reshape)
    """

    # When torch.compile'ing with dynamic=True, the expand node and the two tailing reshape nodes exist
    # When torch.compile'ing with dynamic=False, they don't exist
    def get_pattern_no_bias(expand_a_scale: bool, reshape_a: bool = True):
        return CallFunction(
            aten.mul.Tensor,
            CallFunction(
                aten.mul.Tensor,
                CallFunction(
                    prims.convert_element_type.default,
                    CallFunction(
                        aten._int_mm.default,
                        CallFunction(
                            aten.reshape.default,
                            KeywordArg("a"),
                            KeywordArg("in_shape"),
                        )
                        if reshape_a
                        else KeywordArg("a"),
                        KeywordArg("b"),
                    ),
                    KeywordArg("dtype"),
                ),
                (
                    CallFunction(
                        aten.expand.default,
                        KeywordArg("x_scale"),
                        Arg(),
                    )
                    if expand_a_scale
                    else KeywordArg("x_scale")
                ),
            ),
            KeywordArg("w_scale"),
        )

    def _with_outer_reshape(pattern):
        return CallFunction(
            aten.reshape.default, pattern, KeywordArg("out_shape_no_bias")
        )

    # for torch.compile(dynamic=False)
    pattern_no_bias_1 = _with_outer_reshape(get_pattern_no_bias(expand_a_scale=False))
    pattern_with_bias_1 = CallFunction(
        aten.add.Tensor,
        pattern_no_bias_1,
        KeywordArg("bias"),
    )
    # for torch.compile(dynamic=True)
    pattern_no_bias_2 = _with_outer_reshape(get_pattern_no_bias(expand_a_scale=True))
    pattern_with_bias_2 = CallFunction(
        aten.reshape.default,
        CallFunction(
            aten.reshape.default,
            CallFunction(
                aten.add.Tensor,
                pattern_no_bias_2,
                KeywordArg("bias"),
            ),
            Arg(),
        ),
        KeywordArg("out_shape_with_bias"),
    )

    # The following patterns are for torchao int8_dynamic_activation_int8_weight linear,
    # when both activation and weights are symmetrically quantized.
    # In practice, though, they may also match smooth-quant pattern when a 2D input shape would be used.
    # Since add is not currently being used as a oneDNN post-op, but is unfused, we don't need these patterns with bias.
    # Ideally, we should add mul + add post-op support in ATen int8 oneDNN linear op.
    pattern1_with_no_outer_or_act_reshape = get_pattern_no_bias(
        expand_a_scale=False, reshape_a=False
    )
    pattern2_with_no_outer_or_act_reshape = get_pattern_no_bias(
        expand_a_scale=True, reshape_a=False
    )

    def _validate_pattern(match: Match):
        if len(match.nodes) not in [4, 5, 6, 7, 10]:
            return False
        # Make sure weight is a constant
        aten_int_mm_node = filter_nodes(match.nodes, aten._int_mm.default)[0]
        if not isinstance(aten_int_mm_node.args[1], torch.fx.node.Node):
            return False
        if aten_int_mm_node.args[1].op != "get_attr":
            return False

        if len(match.nodes) == 10:
            # Check the two tailing reshape nodes can be fused
            if match.nodes[9].args[1] != match.nodes[6].args[1]:
                return False
        if len(match.nodes) == 10 or (
            len(match.nodes) == 7 and match.nodes[6].target is aten.add.Tensor
        ):
            bias_idx = 7 if len(match.nodes) == 10 else 6
            # Check bias shape
            bias_node = match.nodes[bias_idx].args[1]
            if not isinstance(bias_node, torch.fx.node.Node):
                return False
            if len(bias_node.meta.get("tensor_meta").shape) != 1:  # type: ignore[union-attr]
                return False
        return True

    pattern_to_pass_number = {
        pattern_no_bias_2: 0,
        pattern_with_bias_2: 0,
        pattern_no_bias_1: 1,
        pattern_with_bias_1: 1,
        pattern1_with_no_outer_or_act_reshape: 2,
        pattern2_with_no_outer_or_act_reshape: 2,
    }
    for pattern, pass_number in pattern_to_pass_number.items():

        @register_freezing_graph_pattern(
            pattern,
            extra_check=_validate_pattern,
            pass_number=pass_number,
        )
        def _int_mm_weight_prepack(match: Match, *args, **kwargs):
            bias = kwargs.get("bias", None)
            x = kwargs["a"]
            weight = kwargs["b"]
            dtype = kwargs["dtype"]
            x_scale = kwargs["x_scale"]
            w_scale = kwargs["w_scale"]
            x_shape = x.meta.get("tensor_meta").shape
            if has_free_symbols(x_shape):
                # For dynamic shape case, we can't get activation shape ahead of runtime.
                x_shape = None

            out_node = match.output_node()
            with match.graph.inserting_before(out_node):
                transpose_node = match.graph.call_function(
                    aten.permute.default, args=(weight, [1, 0])
                )
                contig_node = match.graph.call_function(
                    aten.contiguous.default, args=(transpose_node,)
                )
                packed_weight_inputs = (
                    contig_node,
                    x_shape,
                )
                packed_weight_op = torch.ops.onednn.qlinear_prepack
                prepack_weight_node = match.graph.call_function(
                    packed_weight_op, args=packed_weight_inputs
                )

                dummy_zp = match.graph.call_function(aten.empty, args=([0],))
                w_scale = match.graph.call_function(
                    prims.convert_element_type.default, args=(w_scale, torch.float32)
                )

                x_scale_shape = x_scale.meta.get("tensor_meta").shape
                x_scale_is_scalar = False
                if not has_free_symbols(x_scale_shape):
                    prod = 1
                    for d in x_scale_shape:
                        prod *= d
                    x_scale_is_scalar = prod == 1

                new_args: tuple[Any, ...]
                if x_scale_is_scalar:
                    # in this case, we can call onednn.qlinear directly
                    new_args = (
                        x,
                        x_scale,
                        dummy_zp,  # x_zp
                        prepack_weight_node,
                        w_scale,
                        dummy_zp,  # w_zp
                        bias,
                        1.0,  # output_scale
                        0,  # output_zero_point
                        dtype,  # output_dtype
                        "none",  # post op name
                        [],  # post op args
                        "",  # post op algorithm
                    )
                    new_linear_node = match.graph.call_function(
                        torch.ops.onednn.qlinear_pointwise.tensor, args=new_args
                    )
                    out_node.replace_all_uses_with(new_linear_node)
                    new_linear_node.meta.update(out_node.meta)
                else:
                    # onednn.qlinear does not support per-channel quantization of x
                    # so in this case, we have to apply x scale and add bias ourselves after qlinear
                    in_shape = kwargs.get("in_shape", None)
                    if in_shape is None:
                        x_reshaped = x
                    else:
                        x_reshaped = match.graph.call_function(
                            aten.reshape.default, args=(x, in_shape)
                        )
                    new_args = (
                        x_reshaped,
                        1.0,  # x_scale
                        0,  # x_zp
                        prepack_weight_node,
                        w_scale,
                        dummy_zp,  # w_zp
                        None,  # bias
                        1.0,  # output_scale
                        0,  # output_zero_point
                        dtype,  # output_dtype
                        "none",  # post op name
                        [],  # post op args
                        "",  # post op algorithm
                    )
                    new_linear_node = match.graph.call_function(
                        torch.ops.onednn.qlinear_pointwise, args=new_args
                    )
                    # apply x scale
                    new_out_node = match.graph.call_function(
                        aten.mul.Tensor, args=(new_linear_node, x_scale)
                    )

                    # Add bias and reshape
                    has_outer_reshape = (
                        kwargs.get("out_shape_with_bias", None) is not None
                        or kwargs.get("out_shape_no_bias", None) is not None
                    )

                    if has_outer_reshape:
                        out_shape = kwargs.get(
                            "out_shape_with_bias", kwargs["out_shape_no_bias"]
                        )
                    if bias is not None:
                        new_out_node = match.graph.call_function(
                            aten.add.Tensor, args=(new_out_node, bias)
                        )
                        if has_outer_reshape:
                            new_out_node = match.graph.call_function(
                                aten.reshape.default,
                                args=(new_out_node, out_shape),  # type: ignore[possibly-undefined]
                            )
                    else:
                        if has_outer_reshape:
                            new_out_node = match.graph.call_function(
                                aten.reshape.default,
                                args=(new_out_node, out_shape),  # type: ignore[possibly-undefined]
                            )
                    out_node.replace_all_uses_with(new_out_node)
                    new_out_node.meta.update(out_node.meta)
                for node in reversed(match.nodes):
                    match.graph.erase_node(node)
                counters["inductor"]["qlinear_weight_prepack_matcher_count"] += 1
                counters["inductor"]["qlinear_weight_prepack_matcher_nodes"] += len(
                    match.nodes
                )


class PostOpAttr:
    def __init__(
        self,
        binary_op_name: str = "none",
        alpha=None,
        unary_op_name: str = "none",
        scalars_attr=None,
        algorithm_attr=None,
    ) -> None:
        self.binary_op_name = binary_op_name
        self.alpha = alpha if alpha else 1.0
        self.unary_op_name = unary_op_name
        self.scalars_attr = scalars_attr if scalars_attr else []
        self.algorithm_attr = algorithm_attr if algorithm_attr else ""


def _register_qconv_post_op_fusion_pass(
    pattern,
    pass_number,
    computation_op,
    post_op_attr,
):
    has_binary_post_op = post_op_attr.binary_op_name != "none"

    @register_freezing_graph_pattern(
        pattern,
        extra_check=_is_valid_qconv_post_op_fusion_pattern(has_binary_post_op),
        pass_number=pass_number,
    )
    def qconv(match: Match, *args, **kwargs):
        # Activation QParams
        x, x_scale, x_zp = (
            kwargs["x"],
            kwargs["x_scale"],
            kwargs["x_zp"],
        )
        # Weight QParams
        packed_weight, w_scale, w_zp = (
            kwargs["packed_weight"],
            kwargs["w_scale"],
            kwargs["w_zp"],
        )
        # Conv Params
        b, stride, padding, dilation, groups = (
            kwargs["b"],
            kwargs["stride"],
            kwargs["padding"],
            kwargs["dilation"],
            kwargs["groups"],
        )
        output_dtype = _get_pattern_output_dtype(match)
        assert output_dtype in [torch.int8, torch.uint8, torch.float32, torch.bfloat16]
        # Output QParams
        o_inv_scale = (
            kwargs["o_inv_scale"]
            if (output_dtype == torch.uint8 or output_dtype == torch.int8)
            else 1.0
        )
        o_zero_point = (
            kwargs["o_zp"]
            if (output_dtype == torch.uint8 or output_dtype == torch.int8)
            else 0
        )
        assert (
            kwargs["postop_name"] == "none"
        )  # Expected no post op fused in weight prepack phase
        if post_op_attr.unary_op_name == "hardtanh":
            min_value = kwargs.get("min_value")
            max_value = kwargs.get("max_value")
            post_op_attr.scalars_attr = [min_value, max_value]

        out_node = match.output_node()
        with match.graph.inserting_before(out_node):
            if not has_binary_post_op:
                computation_args: tuple[Any, ...] = (
                    x,
                    x_scale,
                    x_zp,
                    packed_weight,
                    w_scale,
                    w_zp,
                    b,
                    stride,
                    padding,
                    dilation,
                    groups,
                    o_inv_scale,
                    o_zero_point,
                    output_dtype,
                    post_op_attr.unary_op_name,
                    post_op_attr.scalars_attr,
                    post_op_attr.algorithm_attr,
                )
            else:
                accum = (
                    kwargs["accum"]
                    if output_dtype == torch.uint8
                    else kwargs["accum_after_dequant"]
                )
                accum_scale = (
                    kwargs["accum_scale"] if output_dtype == torch.uint8 else 1.0
                )
                accum_zp = kwargs["accum_zp"] if output_dtype == torch.uint8 else 0
                computation_args = (
                    x,
                    x_scale,
                    x_zp,
                    packed_weight,
                    w_scale,
                    w_zp,
                    accum,
                    b,
                    stride,
                    padding,
                    dilation,
                    groups,
                    o_inv_scale,
                    o_zero_point,
                    output_dtype,
                    accum_scale,
                    accum_zp,
                    post_op_attr.binary_op_name,
                    post_op_attr.alpha,
                    post_op_attr.unary_op_name,
                    post_op_attr.scalars_attr,
                    post_op_attr.algorithm_attr,
                )
            new_conv_node = match.graph.call_function(
                computation_op, args=computation_args
            )
            out_node.replace_all_uses_with(new_conv_node)
            new_conv_node.meta.update(out_node.meta)
            for node in reversed(match.nodes):
                match.graph.erase_node(node)
        count_key = (
            "qconv2d_binary_matcher_count"
            if has_binary_post_op
            else "qconv2d_unary_matcher_count"
        )
        nodes_key = (
            "qconv2d_binary_matcher_nodes"
            if has_binary_post_op
            else "qconv2d_unary_matcher_nodes"
        )
        counters["inductor"][count_key] += 1
        counters["inductor"][nodes_key] += len(match.nodes)

    return qconv


def _register_qconv_unary_fusion():
    from .mkldnn_fusion import _hardswish_fusion, _hardtanh_fusion, _silu_fusion

    for original_pattern_output_dtype in [torch.float32, torch.bfloat16]:
        # Priority 1 to match: QConv2d Unary pattern with int8 output
        # If a pattern1 is a sub-set of pattern2, we should try to match pattern2 firstly.
        # For example: pattern1 is qconv_fp32 -> relu, pattern2 is qconv_fp32 -> relu -> quant
        is_bf16 = original_pattern_output_dtype == torch.bfloat16
        conv_unary_replace_patterns = {
            PostOpAttr(
                "none", None, "none", [], ""
            ): generate_pattern_with_output_quant(
                get_qconv2d_pt2e_pattern(1),
            ),
            PostOpAttr(
                "none", None, "relu", [], ""
            ): generate_pattern_with_output_quant(
                generate_pattern_with_unary(
                    get_qconv2d_pt2e_pattern(1), aten.relu.default
                ),
            ),
            PostOpAttr(
                "none", None, "hardtanh", [], ""
            ): generate_pattern_with_output_quant(
                _unary_fusion_pattern(
                    _hardtanh_fusion,
                    get_qconv2d_pt2e_pattern(1),
                    1,
                    is_bf16,
                ),
                with_dtype_convert=is_bf16,
            ),
            PostOpAttr(
                "none", None, "hardswish", [], ""
            ): generate_pattern_with_output_quant(
                _unary_fusion_pattern(
                    _hardswish_fusion,
                    get_qconv2d_pt2e_pattern(1 if is_bf16 else 2),
                    2,
                    is_bf16,
                ),
                with_dtype_convert=is_bf16,
            ),
            PostOpAttr(
                "none", None, "swish", [], ""
            ): generate_pattern_with_output_quant(
                _unary_fusion_pattern(
                    _silu_fusion,
                    get_qconv2d_pt2e_pattern(1 if is_bf16 else 2),
                    2,
                    is_bf16,
                ),
                with_dtype_convert=is_bf16,
            ),
        }

        for unary_attr, patterns in conv_unary_replace_patterns.items():
            # Register qconv2d pattern for ExternKernel Lowering
            _register_qconv_post_op_fusion_pass(
                patterns,
                3,  # pass_number
                torch.ops.onednn.qconv2d_pointwise.default,  # computation_op
                unary_attr,  # unary_attr
            )

        # Priority 2 to match: QConv2d Unary pattern with fp32/bfloat16 output
        conv_unary_replace_float_out_patterns = {
            PostOpAttr("none", None, "relu", [], ""): generate_pattern_with_unary(
                get_qconv2d_pt2e_pattern(1), aten.relu.default
            ),
            PostOpAttr(
                "none", None, "hardtanh", [], ""
            ): _may_generate_pattern_with_dtype_convert(
                _unary_fusion_pattern(
                    _hardtanh_fusion,
                    get_qconv2d_pt2e_pattern(1),
                    1,
                    is_bf16,
                ),
                Arg(),
                is_bf16,
            ),
            PostOpAttr(
                "none", None, "hardswish", [], ""
            ): _may_generate_pattern_with_dtype_convert(
                _unary_fusion_pattern(
                    _hardswish_fusion,
                    get_qconv2d_pt2e_pattern(1 if is_bf16 else 2),
                    2,
                    is_bf16,
                ),
                Arg(),
                is_bf16,
            ),
            PostOpAttr(
                "none", None, "swish", [], ""
            ): _may_generate_pattern_with_dtype_convert(
                _unary_fusion_pattern(
                    _silu_fusion,
                    get_qconv2d_pt2e_pattern(1 if is_bf16 else 2),
                    2,
                    is_bf16,
                ),
                Arg(),
                is_bf16,
            ),
        }

        for unary_attr, patterns in conv_unary_replace_float_out_patterns.items():
            # Register qconv2d pattern for ExternKernel Lowering
            _register_qconv_post_op_fusion_pass(
                patterns,
                4,  # pass_number
                torch.ops.onednn.qconv2d_pointwise.default,  # computation_op
                unary_attr,  # unary_attr
            )


def _register_qconv_binary_fusion():
    for int8_mixed_bf16_with_inplace_add in [False, True]:
        # Priority 1 to match: QConv2d Binary or Binary-Unary pattern with int8 output
        swap_binary_inputs_list = [False, True]
        binary_replace_patterns = {}
        for swap_inputs in swap_binary_inputs_list:
            binary_replace_patterns.update(
                {
                    PostOpAttr(
                        "sum", 1.0, "none", [], ""
                    ): generate_pattern_with_output_quant(
                        generate_pattern_with_binary(
                            aten.add.Tensor,
                            get_qconv2d_pt2e_pattern(1),
                            dequantize_accum_pattern,
                            int8_mixed_bf16_with_inplace_add,
                            swap_inputs=swap_inputs,
                        ),
                    ),
                    PostOpAttr(
                        "sum", 1.0, "relu", [], ""
                    ): generate_pattern_with_output_quant(
                        generate_pattern_with_unary(
                            generate_pattern_with_binary(
                                aten.add.Tensor,
                                get_qconv2d_pt2e_pattern(1),
                                dequantize_accum_pattern,
                                int8_mixed_bf16_with_inplace_add,
                                swap_inputs=swap_inputs,
                            ),
                            aten.relu.default,
                        ),
                    ),
                }
            )

        for binary_unary_attr, patterns in binary_replace_patterns.items():
            _register_qconv_post_op_fusion_pass(
                patterns,
                3,  # pass_number
                torch.ops.onednn.qconv2d_pointwise.binary,  # computation_op
                binary_unary_attr,  # binary_unary_attr
            )

        # Priority 2 to match: QConv2d Binary-Unary pattern with fp32/bfloat16 output
        binary_replace_float_out_patterns = {}
        for swap_inputs in swap_binary_inputs_list:
            binary_replace_float_out_patterns.update(
                {
                    PostOpAttr("sum", 1.0, "relu", [], ""): generate_pattern_with_unary(
                        generate_pattern_with_binary(
                            aten.add.Tensor,
                            get_qconv2d_pt2e_pattern(1),
                            KeywordArg("accum_after_dequant"),
                            int8_mixed_bf16_with_inplace_add,
                            swap_inputs=swap_inputs,
                        ),
                        aten.relu.default,
                    )
                }
            )

        for (
            binary_unary_attr,
            patterns,
        ) in binary_replace_float_out_patterns.items():
            if int8_mixed_bf16_with_inplace_add:
                _register_qconv_post_op_fusion_pass(
                    patterns,
                    3,  # pass_number
                    torch.ops.onednn.qconv2d_pointwise.binary,  # computation_op
                    binary_unary_attr,  # binary_unary_attr
                )
            else:
                _register_qconv_post_op_fusion_pass(
                    patterns,
                    4,  # pass_number
                    torch.ops.onednn.qconv2d_pointwise.binary,  # computation_op
                    binary_unary_attr,  # binary_unary_attr
                )

        # Priority 3: QConv2d Binary pattern with fp32/bfloat16 output
        binary_replace_float_out_patterns = {}
        for swap_inputs in swap_binary_inputs_list:
            binary_replace_float_out_patterns.update(
                {
                    PostOpAttr(
                        "sum", 1.0, "none", [], ""
                    ): generate_pattern_with_binary(
                        aten.add.Tensor,
                        get_qconv2d_pt2e_pattern(1),
                        KeywordArg("accum_after_dequant"),
                        int8_mixed_bf16_with_inplace_add,
                        swap_inputs=swap_inputs,
                    ),
                }
            )

        for (
            binary_unary_attr,
            patterns,
        ) in binary_replace_float_out_patterns.items():
            _register_qconv_post_op_fusion_pass(
                patterns,
                4 if int8_mixed_bf16_with_inplace_add else 5,  # pass_number
                torch.ops.onednn.qconv2d_pointwise.binary,  # computation_op
                binary_unary_attr,  # binary_unary_attr
            )


def _register_qlinear_post_op_fusion_pass(
    pattern,
    pass_number,
    computation_op,
    post_op_attr,
):
    has_binary_post_op = post_op_attr.binary_op_name != "none"

    @register_freezing_graph_pattern(
        pattern,
        extra_check=_is_valid_qlinear_post_op_fusion_pattern(has_binary_post_op),
        pass_number=pass_number,
    )
    def qlinear_post_op_fusion(match: Match, *args, **kwargs):
        """
        Match the pattern:
        qlinear - post op
        """
        output_dtype = _get_pattern_output_dtype(match)
        # Activation QParams
        x, x_scale, x_zp = (
            kwargs["x"],
            kwargs["x_scale"],
            kwargs["x_zp"],
        )
        # Weight QParams
        packed_weight, w_scale, w_zp = (
            kwargs["packed_weight"],
            kwargs["w_scale"],
            kwargs["w_zp"],
        )

        # bias
        b = kwargs["b"] if "b" in kwargs else None

        # Output QParams
        o_inv_scale = (
            kwargs["o_inv_scale"]
            if (output_dtype in OrderedSet([torch.uint8, torch.int8]))
            else 1.0
        )
        o_zero_point = (
            kwargs["o_zp"]
            if (output_dtype in OrderedSet([torch.uint8, torch.int8]))
            else 0
        )
        assert (
            kwargs["postop_name"] == "none"
        )  # Expected no post op fused in weight prepack phase

        out_node = match.output_node()
        with match.graph.inserting_before(out_node):
            if not has_binary_post_op:
                computation_args: tuple[Any, ...] = (
                    x,
                    x_scale,
                    x_zp,
                    packed_weight,
                    w_scale,
                    w_zp,
                    b,
                    o_inv_scale,
                    o_zero_point,
                    output_dtype,
                    post_op_attr.unary_op_name,
                    post_op_attr.scalars_attr,
                    post_op_attr.algorithm_attr,
                )
            else:
                other = kwargs["other"] if "other" in kwargs else kwargs["accum"]
                x2_scale = 1.0
                x2_zp = 0
                computation_args = (
                    x,
                    x_scale,
                    x_zp,
                    packed_weight,
                    w_scale,
                    w_zp,
                    other,
                    b,
                    o_inv_scale,
                    o_zero_point,
                    output_dtype,
                    x2_scale,
                    x2_zp,
                    post_op_attr.binary_op_name,
                    post_op_attr.alpha,
                    post_op_attr.unary_op_name,
                    post_op_attr.scalars_attr,
                    post_op_attr.algorithm_attr,
                )
            new_linear_node = match.graph.call_function(
                computation_op, args=computation_args
            )
            out_node.replace_all_uses_with(new_linear_node)
            new_linear_node.meta.update(out_node.meta)
            for node in reversed(match.nodes):
                match.graph.erase_node(node)
        count_key = (
            "qlinear_binary_matcher_count"
            if has_binary_post_op
            else "qlinear_unary_matcher_count"
        )
        nodes_key = (
            "qlinear_binary_matcher_nodes"
            if has_binary_post_op
            else "qlinear_unary_matcher_nodes"
        )
        counters["inductor"][count_key] += 1
        counters["inductor"][nodes_key] += len(match.nodes)


def _register_qlinear_unary_fusion():
    from .mkldnn_fusion import (
        _gelu_fusion_1 as _gelu_fusion_erf,
        _gelu_fusion_2 as _gelu_fusion_tanh,
    )

    for original_pattern_output_dtype in [torch.float32, torch.bfloat16]:
        is_bf16 = original_pattern_output_dtype == torch.bfloat16
        for x_scale_zp_are_tensors in (False, True):
            qlinear_pattern = get_qlinear_pt2e_pattern(x_scale_zp_are_tensors)
            computation_op = (
                torch.ops.onednn.qlinear_pointwise.tensor
                if x_scale_zp_are_tensors
                else torch.ops.onednn.qlinear_pointwise.default
            )
            # Priority 1 to match: QLinear Unary pattern with int8 output
            linear_unary_replace_patterns = {
                PostOpAttr(
                    "none", None, "none", [], ""
                ): generate_pattern_with_output_quant(
                    qlinear_pattern,
                ),
                PostOpAttr(
                    "none", None, "relu", [], ""
                ): generate_pattern_with_output_quant(
                    generate_pattern_with_unary(qlinear_pattern, aten.relu.default),
                ),
                PostOpAttr(
                    "none", None, "gelu", [], "none"
                ): generate_pattern_with_output_quant(
                    _unary_fusion_pattern(
                        _gelu_fusion_erf,
                        get_qlinear_pt2e_pattern(
                            x_scale_zp_are_tensors, 1 if is_bf16 else 2
                        ),
                        2,
                        is_bf16,
                    ),
                    with_dtype_convert=is_bf16,
                ),
                PostOpAttr(
                    "none", None, "gelu", [], "tanh"
                ): generate_pattern_with_output_quant(
                    _unary_fusion_pattern(
                        _gelu_fusion_tanh,
                        get_qlinear_pt2e_pattern(
                            x_scale_zp_are_tensors, 1 if is_bf16 else 4
                        ),
                        4,
                        is_bf16,
                    ),
                    with_dtype_convert=is_bf16,
                ),
            }

            for unary_attr, patterns in linear_unary_replace_patterns.items():
                _register_qlinear_post_op_fusion_pass(
                    patterns,
                    3,  # pass_number
                    computation_op,
                    unary_attr,  # unary_attr
                )

            # Priority 2 to match: QLinear Unary pattern with FP32/BF16 output
            linear_unary_replace_float_out_patterns = {
                PostOpAttr("none", None, "relu", [], ""): generate_pattern_with_unary(
                    qlinear_pattern, aten.relu.default
                ),
                PostOpAttr(
                    "none", None, "gelu", [], "none"
                ): _may_generate_pattern_with_dtype_convert(
                    _unary_fusion_pattern(
                        _gelu_fusion_erf,
                        get_qlinear_pt2e_pattern(
                            x_scale_zp_are_tensors, 1 if is_bf16 else 2
                        ),
                        2,
                        is_bf16,
                    ),
                    Arg(),
                    is_bf16,
                ),
                PostOpAttr(
                    "none", None, "gelu", [], "tanh"
                ): _may_generate_pattern_with_dtype_convert(
                    _unary_fusion_pattern(
                        _gelu_fusion_tanh,
                        get_qlinear_pt2e_pattern(
                            x_scale_zp_are_tensors, 1 if is_bf16 else 4
                        ),
                        4,
                        is_bf16,
                    ),
                    Arg(),
                    is_bf16,
                ),
            }

            for unary_attr, patterns in linear_unary_replace_float_out_patterns.items():
                _register_qlinear_post_op_fusion_pass(
                    patterns,
                    4,  # pass_number
                    computation_op,
                    unary_attr,  # unary_attr
                )


def _register_qlinear_binary_fusion():
    r"""
    Supported linear-binary(-unary) patterns

        linear(X)   extra input
               \   /
                Add
                 |
            Optional(relu)
                 |
                 Y

    1. int8-mixed-fp32
    +---+---------------+-----------+------------------------------+---------+
    | # | Add type      | Quant out | Pattern                      | Post op |
    +---+---------------+-----------+------------------------------+---------+
    | 1 | In-/out-place | Yes       | linear + fp32 -> (relu) -> q | add     |
    +---+---------------+-----------+------------------------------+---------+
    | 2 | In-/out-place | No        | linear + fp32 -> (relu)      | sum     |
    +---+---------------+-----------+------------------------------+---------+

    2. int8-mixed-bf16
    +---+----------+---------------+-----------+-----------------------------------------+---------+
    | # | X2 dtype | Add type      | Quant out | Pattern                                 | Post op |
    +---+----------+---------------+-----------+-----------------------------------------+---------+
    | 1 | BF16     | In-/out-place | Yes       | linear + bf16 -> (relu) -> q            | add     |
    +---+----------+---------------+-----------+-----------------------------------------+---------+
    | 2 | BF16     | In-/out-place | No        | linear + bf16 -> (relu)                 | sum     |
    +---+----------+---------------+-----------+-----------------------------------------+---------+
    | 3 | FP32     | Out-place     | Yes       | linear + fp32 -> (relu) -> q            | add     |
    |   |          | In-place right|           |                                         |         |
    +---+----------+---------------+-----------+-----------------------------------------+---------+
    | 4 | FP32     | Out-place     | No        | linear + fp32 -> (relu)                 | sum     |
    |   |          | In-place right|           |                                         |         |
    +---+----------+---------------+-----------+-----------------------------------------+---------+
    | 5 | FP32     | In-place left | Yes       | linear + fp32 -> to_bf16 -> (relu) -> q | add     |
    +---+----------+---------------+-----------+-----------------------------------------+---------+
    | 6 | FP32     | In-place left | No        | linear + fp32 -> to_bf16 -> (relu)      | add     |
    +---+----------+---------------+-----------+-----------------------------------------+---------+

    Note
    (1) The positions of linear and the extra input can be swapped.
    (2) we don't insert q-dq before the extra input of linear-add by recipe. But if q-dq is found at the
    extra input, we don't match that pattern because we cannot match all these patterns in 3 passes.
    """
    for x_scale_zp_are_tensors in (False, True):
        qlinear_binary_op = (
            torch.ops.onednn.qlinear_pointwise.binary_tensor
            if x_scale_zp_are_tensors
            else torch.ops.onednn.qlinear_pointwise.binary
        )
        unary_postop_list = ["none", "relu"]
        unary_postop_dict = {
            "none": None,
            "relu": aten.relu.default,
        }
        convert_dtype_after_binary_list = [False, True]

        # Priority 1 to match: QLinear Binary or Binary-Unary pattern with int8 output
        # Covers case (1) of int8-mixed-fp32 and case (1)(3)(5) of int8-mixed-bf16,
        # totally 3 patterns (2 are identical)
        swap_binary_inputs_list = [False, True]
        int8_mixed_bf16_list = [False, True]
        combinations = itertools.product(
            unary_postop_list,
            int8_mixed_bf16_list,
            swap_binary_inputs_list,
            convert_dtype_after_binary_list,
        )
        qlinear_binary_replace_patterns = {}
        for unary_op, int8_mixed_bf16, swap_inputs, cvt_dtype_binary in combinations:
            if not int8_mixed_bf16 and cvt_dtype_binary:
                # No convert node after binary node if dtypes are all fp32
                continue
            qlinear_binary_replace_patterns.update(
                {
                    PostOpAttr(
                        "add", 1.0, unary_op, [], ""
                    ): generate_pattern_with_output_quant(
                        generate_pattern_with_unary(
                            generate_pattern_with_binary(
                                aten.add.Tensor,
                                get_qlinear_pt2e_pattern(x_scale_zp_are_tensors),
                                KeywordArg("other"),
                                # If fp32 extra input is inplace added to bf16 linear output,
                                # a to_bf16 node is inserted after binary
                                dtype_convert=cvt_dtype_binary,
                                swap_inputs=swap_inputs,
                            ),
                            unary_postop_dict[unary_op],
                        ),
                    )
                }
            )
        for binary_unary_attr, patterns in qlinear_binary_replace_patterns.items():
            _register_qlinear_post_op_fusion_pass(
                patterns,
                3,  # pass_number
                qlinear_binary_op,  # computation_op
                binary_unary_attr,
            )

        # Priority 2.1 to match: QLinear Binary-Unary pattern with fp32/bfloat16 output
        # Covers case (2) of int8-mixed-fp32 and case (2)(4) of int8-mixed-bf16,
        # totally 2 patterns (2 are identical)
        binary_replace_float_out_patterns = {}
        for swap_binary_inputs in swap_binary_inputs_list:
            binary_replace_float_out_patterns.update(
                {
                    PostOpAttr("sum", 1.0, "relu", [], ""): generate_pattern_with_unary(
                        generate_pattern_with_binary(
                            aten.add.Tensor,
                            get_qlinear_pt2e_pattern(x_scale_zp_are_tensors),
                            KeywordArg("accum"),
                            dtype_convert=False,
                            swap_inputs=swap_binary_inputs,
                        ),
                        aten.relu.default,
                    ),
                }
            )
        for (
            binary_unary_attr,
            patterns,
        ) in binary_replace_float_out_patterns.items():
            _register_qlinear_post_op_fusion_pass(
                patterns,
                4,  # pass_number
                qlinear_binary_op,  # computation_op
                binary_unary_attr,
            )
        # Priority 2.2 to match: QLinear Binary-Unary pattern with fp32/bfloat16 output
        # Covers case (6) of int8-mixed-bf16
        binary_replace_float_out_patterns = {}
        for swap_binary_inputs in swap_binary_inputs_list:
            binary_replace_float_out_patterns.update(
                {
                    PostOpAttr("add", 1.0, "relu", [], ""): generate_pattern_with_unary(
                        generate_pattern_with_binary(
                            aten.add.Tensor,
                            get_qlinear_pt2e_pattern(x_scale_zp_are_tensors),
                            KeywordArg("other"),
                            dtype_convert=True,
                            swap_inputs=swap_binary_inputs,
                        ),
                        aten.relu.default,
                    ),
                }
            )
        for (
            binary_unary_attr,
            patterns,
        ) in binary_replace_float_out_patterns.items():
            _register_qlinear_post_op_fusion_pass(
                patterns,
                4,  # pass_number
                qlinear_binary_op,  # computation_op
                binary_unary_attr,
            )

        # Priority 3.1: QLinear Binary pattern with fp32/bfloat16 output
        # Covers case (2) of int8-mixed-fp32 and case (2)(4) of int8-mixed-bf16,
        # totally 2 patterns (2 are identical)
        binary_replace_float_out_patterns = {}
        for swap_binary_inputs in swap_binary_inputs_list:
            binary_replace_float_out_patterns.update(
                {
                    PostOpAttr(
                        "sum", 1.0, "none", [], ""
                    ): generate_pattern_with_binary(
                        aten.add.Tensor,
                        get_qlinear_pt2e_pattern(x_scale_zp_are_tensors),
                        KeywordArg("accum"),
                        dtype_convert=False,
                        swap_inputs=swap_binary_inputs,
                    ),
                }
            )
        for (
            binary_unary_attr,
            patterns,
        ) in binary_replace_float_out_patterns.items():
            _register_qlinear_post_op_fusion_pass(
                patterns,
                5,  # pass_number
                qlinear_binary_op,  # computation_op
                binary_unary_attr,
            )
        # Priority 3.2: QLinear Binary pattern with fp32/bfloat16 output
        # Covers (6) of int8-mixed-bf16
        binary_replace_float_out_patterns = {}
        for swap_binary_inputs in swap_binary_inputs_list:
            binary_replace_float_out_patterns.update(
                {
                    PostOpAttr(
                        "add", 1.0, "none", [], ""
                    ): generate_pattern_with_binary(
                        aten.add.Tensor,
                        get_qlinear_pt2e_pattern(x_scale_zp_are_tensors),
                        KeywordArg("other"),
                        dtype_convert=True,
                        swap_inputs=swap_binary_inputs,
                    ),
                }
            )
        for (
            binary_unary_attr,
            patterns,
        ) in binary_replace_float_out_patterns.items():
            _register_qlinear_post_op_fusion_pass(
                patterns,
                5,  # pass_number
                qlinear_binary_op,  # computation_op
                binary_unary_attr,
            )


@functools.lru_cache(None)
def _register_quantization_weight_pack_pass():
    # Step 1: Dequant promotion for int8-mixed-fp32/bf16
    _register_dequant_promotion()

    # Step 2: QConv weight prepack
    _register_qconv_weight_prepack()

    # Step 3: QLinear weight prepack
    _register_qlinear_weight_prepack()
    _register_linear_dynamic_fp16_weight_prepack()

    # Step 4: weight prepack for SmoothQuant from Torchao
    _register_smooth_quant_int_mm_pattern()

    # Step 5: QLinear post op Fusion
    if not torch.ops.mkldnn._is_mkldnn_acl_supported():
        # skip fusion on ARM
        _register_qconv_unary_fusion()
        _register_qconv_binary_fusion()
        _register_qlinear_unary_fusion()
        _register_qlinear_binary_fusion()


def quant_lift_up(graph_module: torch.fx.GraphModule):
    """
    Lift up the quant node before view like nodes. It can benefit performance
    of Attention like block. For example, we have the pattern as:

             DQ
    DQ       LINEAR
    LINEAR   VIEW
    VIEW     PERMUTE
    PERMUTE  TRANSPOSE
    Q        Q
    DQ       DQ
       Matmul
        DIV
        ADD
      SOFTMAX

    We want to lift up the the quant nodes from matmul before view like nodes
    as the output of Linear node.

             DQ
    DQ       LINEAR
    LINEAR   Q
    Q        VIEW
    VIEW     PERMUTE
    PERMUTE  TRANSPOSE
    DQ       DQ
       Matmul
        DIV
        ADD
      SOFTMAX

    It produces a DQ->LINEAR->Q pattern which can be fused by backend.
    """

    def is_view_op(node):
        return node.op == "call_function" and node.target in _VIEW_OPS

    for node in graph_module.graph.nodes:
        # <TODO> Leslie: Here we verify that the quant node has exactly
        # one input FX node, with constant scalar value for scale and zero point.
        # For the case input of quant node has more than one input FX nodes,
        # extend the implementation to lift up all the connected nodes
        # before the view nodes to keep the topological order.
        if (
            node.op == "call_function"
            and node.target in _PER_TENSOR_QUANTIZE_OPS
            and len(node.all_input_nodes) == 1
            and is_view_op(node.all_input_nodes[0])
        ):
            quant_node = node
            input_node_of_quant = quant_node.args[0]

            # Check the nodes along lift up path has only 1 user node
            # Propagate view like node to find where to insert the new quant node
            could_lift_up = True
            current_node = quant_node
            input_node = current_node.args[0]
            while is_view_op(input_node):
                if len(input_node.users) != 1:
                    could_lift_up = False
                    break
                current_node = input_node
                input_node = current_node.args[0]

            # Further check the input node of the first view node has only 1 user node
            if could_lift_up and len(input_node.users) == 1:
                # Replace dequant's input from quant to quant's input
                quant_node.replace_all_uses_with(input_node_of_quant)
                # Insert the new quant node
                with graph_module.graph.inserting_before(current_node):
                    new_quant_node = graph_module.graph.node_copy(quant_node)
                    input_node.replace_all_uses_with(new_quant_node)

                    # Update inputs of new_quant_node
                    def maybe_replace_node(n: torch.fx.Node) -> torch.fx.Node:
                        if n == input_node_of_quant:
                            return input_node
                        else:
                            return n

                    new_args = map_arg(new_quant_node.args, maybe_replace_node)
                    new_kwargs = map_arg(new_quant_node.kwargs, maybe_replace_node)
                    new_quant_node.args = new_args  # type: ignore[assignment]
                    new_quant_node.kwargs = new_kwargs  # type: ignore[assignment]
                    graph_module.graph.erase_node(quant_node)

    graph_module.graph.lint()
    graph_module.recompile()<|MERGE_RESOLUTION|>--- conflicted
+++ resolved
@@ -735,27 +735,9 @@
         output_dtype = _get_pattern_output_dtype(match)
         assert output_dtype is not None
         x, x_scale, x_zp = kwargs["x"], kwargs["x_scale"], kwargs["x_zp"]
-<<<<<<< HEAD
-        accum = (
-            kwargs["accum"]
-            if (output_dtype in OrderedSet([torch.uint8, torch.int8]))
-            else kwargs["accum_after_dequant"]
-        )
-        accum_scale = (
-            kwargs["accum_scale"]
-            if (output_dtype in OrderedSet([torch.uint8, torch.int8]))
-            else 1.0
-        )
-        accum_zp = (
-            kwargs["accum_zp"]
-            if (output_dtype in OrderedSet([torch.uint8, torch.int8]))
-            else 0
-        )
-=======
         accum = kwargs["accum"]
         accum_scale = kwargs["accum_scale"]
         accum_zp = kwargs["accum_zero_point"]
->>>>>>> 71590d3b
         packed_weight, w_scale, w_zp = (
             kwargs["packed_weight"],
             kwargs["w_scale"],
@@ -769,18 +751,6 @@
             kwargs["groups"],
         )
         # Output QParams
-<<<<<<< HEAD
-        o_inv_scale = (
-            kwargs["o_inv_scale"]
-            if (output_dtype in OrderedSet([torch.uint8, torch.int8]))
-            else 1.0
-        )
-        o_zero_point = (
-            kwargs["o_zp"]
-            if (output_dtype in OrderedSet([torch.uint8, torch.int8]))
-            else 0
-        )
-=======
         output_scale = kwargs["output_scale"]
         output_zero_point = kwargs["output_zero_point"]
 
@@ -790,7 +760,6 @@
         unary_op_name = kwargs["unary_op_name"]
         unary_op_args = kwargs["unary_op_args"]
         unary_op_algorithm = kwargs["unary_op_algorithm"]
->>>>>>> 71590d3b
 
         accum.realize()
         from .mkldnn_fusion import _can_be_inplace
