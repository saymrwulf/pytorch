--- conflicted
+++ resolved
@@ -2700,16 +2700,6 @@
             kwargs["w_scale"],
             kwargs["w_zp"],
         )
-<<<<<<< HEAD
-
-        # bias
-        b = kwargs["b"] if "b" in kwargs else None
-
-        # Output QParams
-        o_inv_scale = (
-            kwargs["o_inv_scale"]
-            if (output_dtype in OrderedSet([torch.uint8, torch.int8]))
-=======
         # Conv Params
         b, stride, padding, dilation, groups = (
             kwargs["b"],
@@ -2724,16 +2714,11 @@
         o_inv_scale = (
             kwargs["o_inv_scale"]
             if (output_dtype == torch.uint8 or output_dtype == torch.int8)
->>>>>>> 43a00d73
             else 1.0
         )
         o_zero_point = (
             kwargs["o_zp"]
-<<<<<<< HEAD
-            if (output_dtype in OrderedSet([torch.uint8, torch.int8]))
-=======
             if (output_dtype == torch.uint8 or output_dtype == torch.int8)
->>>>>>> 43a00d73
             else 0
         )
         assert (
@@ -3087,8 +3072,16 @@
         b = kwargs["b"] if "b" in kwargs else None
 
         # Output QParams
-        o_inv_scale = kwargs["o_inv_scale"] if output_dtype == torch.uint8 else 1.0
-        o_zero_point = kwargs["o_zp"] if output_dtype == torch.uint8 else 0
+        o_inv_scale = (
+            kwargs["o_inv_scale"]
+            if (output_dtype in OrderedSet([torch.uint8, torch.int8]))
+            else 1.0
+        )
+        o_zero_point = (
+            kwargs["o_zp"]
+            if (output_dtype in OrderedSet([torch.uint8, torch.int8]))
+            else 0
+        )
         assert (
             kwargs["postop_name"] == "none"
         )  # Expected no post op fused in weight prepack phase
