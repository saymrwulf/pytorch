--- conflicted
+++ resolved
@@ -4,11 +4,8 @@
 import inspect
 import itertools
 import re
-<<<<<<< HEAD
+import warnings
 from io import StringIO
-=======
-import warnings
->>>>>>> a27a7bbf
 from typing import Any, Callable, Generic, Literal, NamedTuple, Optional, TypeVar, Union
 from unittest.mock import patch
 
