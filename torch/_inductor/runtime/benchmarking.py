--- conflicted
+++ resolved
@@ -41,7 +41,7 @@
     def __init__(self: Self) -> None:
         pass
 
-    def infer_device_type(fn_args: Tuple[Any, ...], fn_kwargs: Dict[str, Any]) -> Any:
+    def infer_device_type(self: Self, fn_args: Tuple[Any, ...], fn_kwargs: Dict[str, Any]) -> Any:
         inferred_device = None
         for arg_or_kwarg in chain(fn_args, fn_kwargs.values()):
             if not isinstance(arg_or_kwarg, torch.Tensor):
@@ -344,7 +344,6 @@
         return min(estimated_timing, benchmarked_timing)
 
 
-<<<<<<< HEAD
 class GroupedInductorBenchmarker(InductorBenchmarker):
     def get_interleaved_event_pairs(
         self: Self, num_callables: int, iters: int
@@ -460,9 +459,6 @@
         ]
 
 
-benchmarker = GroupedInductorBenchmarker() if use_experimental_benchmarker else TritonBenchmarker()
-=======
 benchmarker = (
-    InductorBenchmarker() if use_experimental_benchmarker else TritonBenchmarker()
-)
->>>>>>> 5433e18a
+    GroupedInductorBenchmarker() if use_experimental_benchmarker else TritonBenchmarker()
+)