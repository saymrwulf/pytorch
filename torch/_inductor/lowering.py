--- conflicted
+++ resolved
@@ -1,10 +1,7 @@
 # mypy: allow-untyped-defs
 from __future__ import annotations
 
-<<<<<<< HEAD
-=======
 import contextlib
->>>>>>> 579b9f2e
 import dataclasses
 import functools
 import itertools
