--- conflicted
+++ resolved
@@ -1,10 +1,7 @@
 # mypy: allow-untyped-defs
 from __future__ import annotations
 
-<<<<<<< HEAD
-=======
 import contextlib
->>>>>>> be8dbbc3
 import dataclasses
 import functools
 import itertools
