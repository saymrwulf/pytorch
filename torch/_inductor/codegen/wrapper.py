# mypy: allow-untyped-defs
from __future__ import annotations

import collections
import contextlib
import dataclasses
import dis
import functools
import inspect
import logging
import operator
import random
import re
import tempfile
from itertools import count
from typing import Any, Callable, Optional, TYPE_CHECKING, Union

import sympy
from sympy import Expr

import torch
import torch._ops
from torch import dtype as torch_dtype
from torch._dynamo.utils import counters, dynamo_timed
from torch._inductor.codegen.debug_utils import DebugPrinterManager
from torch._inductor.codegen.multi_kernel import MultiKernelState
from torch._inductor.runtime.runtime_utils import cache_dir
from torch.fx.experimental.symbolic_shapes import ConvertIntKey, DivideByKey, SymTypes
from torch.fx.node import _get_qualified_name
from torch.utils._ordered_set import OrderedSet
from torch.utils._sympy.singleton_int import SingletonInt
from torch.utils._sympy.symbol import symbol_is_type, SymT

from .. import async_compile, config, ir
from ..codecache import output_code_log
from ..ir import IRNode, ReinterpretView
from ..runtime import triton_heuristics
from ..runtime.hints import DeviceProperties
from ..utils import (
    cache_on_self,
    get_benchmark_name,
    LineContext,
    sympy_product,
    sympy_str,
    triton_version_uses_attrs_dict,
)
from ..virtualized import V
from .common import (
    ArgName,
    CodeGen,
    DeferredLine,
    IndentedBuffer,
    PythonPrinter,
    WorkspaceArg,
    WorkspaceZeroMode,
)
from .triton_utils import config_of, should_unwrap_unspec_arg, signature_to_meta


if TYPE_CHECKING:
    from collections.abc import Iterator, Sequence

    import triton

    from ..graph import GraphLowering


pexpr = PythonPrinter().doprint


ReuseKey = tuple[torch.device, torch.dtype, str]
BufferLike = Union[ir.Buffer, WorkspaceArg]


def buffer_reuse_key(node: BufferLike) -> ReuseKey:
    storage_size = V.graph.get_allocation_storage_size(node)
    return (
        node.get_device_or_error(),
        node.get_dtype(),
        # NB: this is symbolic so that we don't try to reuse a buffer
        # for s0 for s1, just because they happen to share the same
        # size hint
        sympy_str(V.graph.sizevars.simplify(storage_size)),
    )


def can_match_buffer_size(input_buf: BufferLike, output_buf: BufferLike):
    # Return True if input_buf can be re-inplaced for output_buf.
    # This differs from `buffer_reuse_key` for general buffer reuse.
    if input_buf.get_device_or_error() != output_buf.get_device_or_error():
        return False

    if input_buf.get_dtype() != output_buf.get_dtype():
        return False

    input_size = V.graph.sizevars.simplify(
        V.graph.get_allocation_storage_size(input_buf)
    )
    output_size = V.graph.sizevars.simplify(
        V.graph.get_allocation_storage_size(output_buf)
    )

    if (
        # NB: this is symbolic so that we don't try to reuse a buffer
        # for s0 for s1, just because they happen to share the same
        # size hint
        sympy_str(input_size)
        == sympy_str(output_size)
    ) or (
        # statically known that 0.95 * input_size <= output_size <= input_size
        V.graph.sizevars.statically_known_geq(output_size, 0.95 * input_size)
        and V.graph.sizevars.statically_known_leq(output_size, input_size)
    ):
        return True

    return False


def convert_arg_type(arg: torch.Argument) -> str:
    from .cpp import CONTAINER_PYTHON_TO_CPP, PYTHON_TO_CPP

    # use x.real_type instead of x.type so that we get ScalarType instead of int
    python_type = repr(arg.real_type)  # type: ignore[attr-defined]

    if python_type == "Tensor":
        # Conversions rules follow https://github.com/pytorch/pytorch/tree/main/aten/src/ATen/native#func
        if arg.alias_info is not None and arg.alias_info.is_write:
            return f"at::{python_type}&"
        else:
            return f"at::{python_type} const&"

    if python_type in PYTHON_TO_CPP:
        cpp_type = PYTHON_TO_CPP[python_type]
        return cpp_type

    # Convert args of container types e.g. Optional[*]
    for py_container, cpp_container in CONTAINER_PYTHON_TO_CPP.items():
        container_match = re.findall(py_container + r"\[([a-zA-Z_]+)]", python_type)
        if len(container_match) == 1:
            contained_type = container_match[0]
            assert (
                contained_type in PYTHON_TO_CPP
            ), f"unsupported {py_container} type in convert_arg_type: {contained_type}"
            cpp_contained_type = PYTHON_TO_CPP[contained_type]
            return f"{cpp_container}<{cpp_contained_type}>"

    raise AssertionError(f"unsupport python_type: {python_type}")


def convert_return_type(ret: torch.Argument) -> str:
    # use x.real_type instead of x.type so that we get ScalarType instead of int
    python_type = repr(ret.real_type)  # type: ignore[attr-defined]
    python_to_cpp = {
        "Tensor": "at::Tensor",
        "List[Tensor]": "std::vector<at::Tensor>",
    }

    cpp_type = python_to_cpp.get(python_type, None)
    assert cpp_type is not None, f"NYI return type: {python_type}"
    # An output aliasing an input is returned by reference only when it's a
    # Tensor, not when it's a Tensor[]. For example, aten.split.Tensor's output
    # aliases the input tensor, but the op returns a vector by value.
    if python_type == "Tensor" and ret.alias_info is not None:
        cpp_type += "&"
    return cpp_type


def get_cpp_op_schema(kernel: torch._ops.OpOverload) -> str:
    args = kernel._schema.arguments
    returns = kernel._schema.returns

    num_returns = len(returns)
    assert num_returns > 0, "must have at least one return value"

    if num_returns == 1:
        cpp_return_value = convert_return_type(returns[0])
    elif num_returns > 1:
        tuple_returns = ", ".join([convert_return_type(r) for r in returns])
        cpp_return_value = f"std::tuple<{tuple_returns}>"

    cpp_arg_type = [f"{convert_arg_type(arg)} {arg.name}" for arg in args]
    return f"{cpp_return_value}({', '.join(cpp_arg_type)})"  # type: ignore[possibly-undefined]


# TODO: Move to a well known place
TritonMetaParams = dict[str, int]
TritonGrid = Union[
    tuple[Union[int, sympy.Expr], ...], Callable[[TritonMetaParams], tuple[int, ...]]
]


def user_defined_kernel_grid_fn_code(
    name: str,
    configs: list[triton.Config],  # type: ignore[name-defined]
    grids: list[TritonGrid],
    wrapper: Optional[PythonWrapperCodegen] = None,
) -> tuple[str, str]:
    output = IndentedBuffer()

    def _convert_to_sympy_expr(item: Union[int, sympy.Expr]) -> sympy.Expr:
        return item if isinstance(item, sympy.Expr) else sympy.Integer(item)

    def determine_grid(
        grid: TritonGrid,
    ):
        """
        This function return a tuple of two values: the first one is for the real grid
        which is used in the generated code; the second one is an example grid with
        concreate values which is used in the autotune block to run the generated
        kernels at compile time.
        """
        if wrapper is None or callable(grid):
            # return as-is when used in eager mode or when grid is callable
            return grid, grid
        # Grid contains ints/Expr, so utilize wrapper's expr printer for codegen
        sympy_grid = tuple(_convert_to_sympy_expr(g) for g in grid)
        return (
            wrapper.codegen_python_shape_tuple(sympy_grid),
            (
                wrapper.codegen_python_shape_tuple(
                    tuple(
                        wrapper.generate_example_arg_value(g, type(g))
                        for g in sympy_grid
                    )
                )
                if config.triton.autotune_at_compile_time
                else None
            ),
        )

    def writeline(line: str, example_grid: Optional[str] = None):
        output.writeline(line)
        if (
            wrapper
            and config.triton.autotune_at_compile_time
            and name not in wrapper.kernel_autotune_names
        ):
            wrapper.kernel_autotune_calls.writeline(example_grid or line)

    fn_name = f"grid_wrapper_for_{name}"
    writeline(f"def {fn_name}(meta):")
    kernel_autotune_calls_indent = (
        wrapper.kernel_autotune_calls.indent()
        if wrapper and config.triton.autotune_at_compile_time
        else contextlib.nullcontext()
    )
    with output.indent(), kernel_autotune_calls_indent:
        if len(grids) == 1:
            grid, example_grid = determine_grid(grids[0])
            writeline(f"return {grid}", f"return {example_grid}")
        else:
            assert len(grids) > 1
            assert len(grids) == len(configs)
            seen = OrderedSet[str]()
            # sort the configs from the largest # of kwargs to the smallest to
            # emit the grids in the order of (approximately) decreasing specificity
            # TODO(aakhundov): the sorting below is generally not sufficient, so
            # maybe we'll need to restrict the supported cases to identical kwarg
            # names in all autotuning configs.
            for grid, c in sorted(
                zip(grids, configs), key=lambda x: len(x[1].kwargs), reverse=True
            ):
                if c.kwargs:
                    guards = [
                        f"meta['{name}'] == {val}" for name, val in c.kwargs.items()
                    ]
                    guards = " and ".join(guards)
                else:
                    guards = "True"  # for configs with empty kwargs
                grid, example_grid = determine_grid(grid)
                statement = f"if {guards}: return {grid}"
                if statement in seen:
                    continue
                seen.add(statement)
                writeline(statement, f"if {guards}: return {example_grid}")

    return fn_name, output.getvalue()


def user_defined_triton_kernel_transitive_closure_source_code(kernel) -> str:
    """
    Given a triton kernel function pointer collect the transitive closure of
    its dependencies
    """
    compile_wrapper = IndentedBuffer()
    compile_wrapper.splice(kernel.src, strip=True)

    # Also include any possible kernel being called indirectly
    from triton import JITFunction  # type: ignore[name-defined, attr-defined]
    from triton.language import constexpr  # type: ignore[name-defined]

    # global constexpr vars handled above
    symbols_included = OrderedSet([kernel.__name__])

    def traverse(cur_kernel):
        # here we extract the unqualified names (i.e., not attributes and
        # without prepended module name) loaded in the kernel code, which
        # are matched with the co_names and __globals__ below to codegen
        # the respective imports necessary for the kernel compilation
        unqualified_loads = OrderedSet(
            inst.argval
            for inst in dis.Bytecode(cur_kernel.fn)
            if inst.opname == "LOAD_GLOBAL"
        )
        global_annotations = cur_kernel.fn.__globals__.get("__annotations__", {})
        for symbol_name in cur_kernel.fn.__code__.co_names:
            if symbol_name in symbols_included:
                continue
            if symbol_name in cur_kernel.fn.__globals__:
                symbol = cur_kernel.fn.__globals__[symbol_name]
                if isinstance(symbol, JITFunction):
                    compile_wrapper.newline()
                    compile_wrapper.writeline("@triton.jit")
                    compile_wrapper.splice(symbol.src, strip=True)
                    symbols_included.add(symbol_name)
                    traverse(symbol)
                elif isinstance(symbol, (int, str, bool, constexpr)):
                    compile_wrapper.newline()
                    if isinstance(symbol, constexpr):
                        symbol_str = f"tl.constexpr({symbol.value!r})"
                    else:
                        symbol_str = f"{symbol!r}"
                    if annotation := global_annotations.get(symbol_name):
                        if isinstance(annotation, type):
                            annotation_code = (
                                f": {annotation.__module__}.{annotation.__name__}"
                            )
                        else:
                            annotation_code = f": {annotation!r}"
                        compile_wrapper.writeline(
                            f"{symbol_name}{annotation_code} = {symbol_str}"
                        )
                    else:
                        compile_wrapper.writeline(f"{symbol_name} = {symbol_str}")
                    symbols_included.add(symbol_name)
                elif (
                    symbol_name in unqualified_loads
                    and symbol_name != "tl"  # already imported
                    and hasattr(symbol, "__module__")
                    # only codegen imports from triton; JITFunctions
                    # imported from other modules will be codegened
                    # in the separate branch above
                    and symbol.__module__.startswith("triton")
                ):
                    # a global symbol imported from triton is referenced
                    # without module qualification (i.e., `store` instead
                    # of `tl.store`): need to codegen an import
                    compile_wrapper.writeline(
                        f"from {symbol.__module__} import {symbol.__name__} as {symbol_name}"
                    )
                    symbols_included.add(symbol_name)

    traverse(kernel)
    return compile_wrapper.getvalue()


@dataclasses.dataclass
class SymbolicCallArg:
    inner: str
    # the original symbolic expression represented by inner
    inner_expr: sympy.Expr

    def __str__(self):
        return str(self.inner)


class MemoryPlanningState:
    def __init__(self):
        super().__init__()
        self.reuse_pool: dict[
            ReuseKey, list[FreeIfNotReusedLine]
        ] = collections.defaultdict(list)
        self.total_allocated_buffer_size: int = 0

    def __contains__(self, key: ReuseKey) -> bool:
        return bool(self.reuse_pool.get(key, None))

    def pop(self, key: ReuseKey) -> FreeIfNotReusedLine:
        item = self.reuse_pool[key].pop()
        assert not item.is_reused
        return item

    def push(self, key: ReuseKey, item: FreeIfNotReusedLine) -> None:
        assert not item.is_reused
        self.reuse_pool[key].append(item)


class WrapperLine:
    pass


@dataclasses.dataclass
class EnterSubgraphLine(WrapperLine):
    wrapper: PythonWrapperCodegen
    graph: GraphLowering

    def __post_init__(self) -> None:
        self.wrapper.push_computed_sizes(self.wrapper.computed_sizes)

    def codegen(self, code: IndentedBuffer) -> None:
        self.wrapper.push_codegened_graph(self.graph)
        code.do_indent()


@dataclasses.dataclass
class ExitSubgraphLine(WrapperLine):
    wrapper: PythonWrapperCodegen

    def __post_init__(self) -> None:
        self.wrapper.computed_sizes = self.wrapper.pop_computed_sizes()

    def codegen(self, code: IndentedBuffer) -> None:
        self.wrapper.pop_codegened_graph()
        code.do_unindent()


@dataclasses.dataclass
class EnterDeviceContextManagerLine(WrapperLine):
    device_idx: int
    last_seen_device_guard_index: Optional[int]

    def codegen(self, code: IndentedBuffer) -> None:
        if V.graph.cpp_wrapper:
            code.writeline("\n")
            if V.graph.aot_mode:
                # In AOT mode, we have a stream provided as a param. A stream is
                # associated with a device, so we never expect the device to change.
                # CUDAStreamGuard sets the stream and the device.
                if self.last_seen_device_guard_index is None:
                    code.writeline(
                        f"{V.graph.device_ops.cpp_aoti_stream_guard()} stream_guard(stream, this->device_idx_);"
                    )
                else:
                    assert (
                        self.last_seen_device_guard_index == self.device_idx
                    ), "AOTInductor only supports running on one CUDA device"
            else:
                if self.last_seen_device_guard_index is None:
                    code.writeline(
                        f"{V.graph.device_ops.cpp_aoti_device_guard()} device_guard({self.device_idx});"
                    )
                else:
                    code.writeline(f"device_guard.set_index({self.device_idx});")
        else:
            # Note _DeviceGuard has less overhead than device, but only accepts
            # integers
            code.writeline(f"with {V.graph.device_ops.device_guard(self.device_idx)}:")
            code.do_indent()
            code.writeline(V.graph.device_ops.set_device(self.device_idx))


class ExitDeviceContextManagerLine(WrapperLine):
    def codegen(self, code: IndentedBuffer) -> None:
        if not V.graph.cpp_wrapper:
            code.do_unindent()


@dataclasses.dataclass
class MemoryPlanningLine(WrapperLine):
    wrapper: PythonWrapperCodegen

    def plan(self, state: MemoryPlanningState) -> MemoryPlanningLine:
        """First pass to find reuse"""
        return self

    def codegen(self, code: IndentedBuffer) -> None:
        """Second pass to output code"""

    def __str__(self) -> str:
        """
        Emits a string representation that fits on one line.
        """
        args: list[str] = []
        for field in dataclasses.fields(self):
            if field.name == "wrapper":
                continue
            val = getattr(self, field.name)
            args.append(
                f"{field.name}={val.get_name() if field.type is ir.Buffer else val}"
            )
        return f"{type(self).__name__}({', '.join(args)})"


@dataclasses.dataclass
class AllocateLine(MemoryPlanningLine):
    node: BufferLike

    def plan(self, state: MemoryPlanningState) -> MemoryPlanningLine:
        if self.node.get_name() in V.graph.removed_buffers:
            return NullLine(self.wrapper)

        # try to reuse a recently freed buffer
        key = buffer_reuse_key(self.node)
        if config.allow_buffer_reuse and key in state:
            free_line = state.pop(key)
            free_line.is_reused = True
            return ReuseLine(self.wrapper, free_line.node, self.node)

        if self.node.get_device_or_error().type == "cpu":
            static_shape = self.wrapper.static_shape_for_buffer_or_none(self.node)
            if static_shape is not None:
                state.total_allocated_buffer_size += int(
                    functools.reduce(operator.mul, static_shape, 1)
                )

        return self

    def codegen(self, code: IndentedBuffer) -> None:
        assert self.node.get_name() not in V.graph.removed_buffers
        line = self.wrapper.make_buffer_allocation(self.node)
        code.writeline(line)


@dataclasses.dataclass
class FreeIfNotReusedLine(MemoryPlanningLine):
    node: BufferLike
    is_reused: bool = False

    def plan(self, state: MemoryPlanningState) -> MemoryPlanningLine:
        if len(self.node.get_inputs_that_alias_output()) > 0:
            return self
        if isinstance(self.node.layout, ir.MultiOutputLayout):
            return self
        assert not self.is_reused
        if self.node.get_name() in V.graph.removed_buffers:
            return NullLine(self.wrapper)
        if config.allow_buffer_reuse:
            state.push(buffer_reuse_key(self.node), self)
        return self

    def codegen(self, code: IndentedBuffer) -> None:
        assert self.node.get_name() not in V.graph.removed_buffers
        if not self.is_reused:
            code.writeline(self.wrapper.make_buffer_free(self.node))


@dataclasses.dataclass
class ReuseLine(MemoryPlanningLine):
    node: BufferLike
    reused_as: BufferLike
    delete_old: bool = True

    def plan(self, state: MemoryPlanningState) -> MemoryPlanningLine:
        if self.node.get_name() in V.graph.removed_buffers:
            assert self.reused_as.get_name() in V.graph.removed_buffers
            return NullLine(self.wrapper)
        assert self.reused_as.get_name() not in V.graph.removed_buffers
        return self

    def codegen(self, code: IndentedBuffer) -> None:
        assert self.node.get_name() not in V.graph.removed_buffers
        assert self.reused_as.get_name() not in V.graph.removed_buffers
        code.writeline(
            self.wrapper.make_buffer_reuse(self.node, self.reused_as, self.delete_old)
        )


class NullLine(MemoryPlanningLine):
    pass


@dataclasses.dataclass
class CommBufferLine(WrapperLine):
    wrapper: PythonWrapperCodegen  # type: ignore[name-defined] # noqa: F821
    node: ir.Buffer

    @property
    def size(self) -> int:
        from torch._inductor.utils import is_symbolic

        numel = self.node.get_numel()
        dtype = self.node.get_dtype()
        if is_symbolic(numel):
            raise AssertionError(
                f"The size of a comm buffer can't be symbolic: {self.node}"
            )
        return int(numel) * dtype.itemsize

    @property
    def comm_buffer_type(self) -> ir.CommBufferType:
        layout = self.node.get_output_spec()
        assert isinstance(layout, ir.CommBufferLayout)
        return layout.comm_buffer_type

    @property
    def group_name(self) -> str:
        layout = self.node.get_output_spec()
        assert isinstance(layout, ir.CommBufferLayout)
        return layout.group_name


@dataclasses.dataclass
class CommBufferAllocateLine(CommBufferLine):
    def codegen(self, code: IndentedBuffer) -> None:
        assert self.node.get_name() not in V.graph.removed_buffers
        name = self.node.get_name()
        device = self.node.get_device()
        dtype = self.node.get_dtype()
        shape = tuple(self.node.get_size())
        stride = tuple(self.node.get_stride())
        code.writeline(
            self.make_allocation_line(
                self.comm_buffer_type,
                self.group_name,
                self.wrapper,
                name,
                device,
                dtype,
                shape,
                stride,
            )
        )

    @staticmethod
    def make_allocation_line(
        comm_buffer_type, group_name, wrapper, name, device, dtype, shape, stride
    ):
        if comm_buffer_type == ir.CommBufferType.SYMM_MEM:
            return (
                f"{name} = empty_strided_p2p("
                f"{wrapper.codegen_shape_tuple(shape)}, "
                f"{wrapper.codegen_shape_tuple(stride)}, "
                f"{dtype}, "
                f'torch.device("cuda:{device.index}"), '
                f'group_name="{group_name}", '
                f"alloc_id={random.randint(0, 2**64 - 1)})"
            )
        else:
            raise NotImplementedError(
                f"Unsupported comm buffer type: {comm_buffer_type}"
            )


@dataclasses.dataclass
class CommBufferFreeLine(CommBufferLine):
    def codegen(self, code: IndentedBuffer) -> None:
        line = self.wrapper.make_buffer_free(self.node)
        code.writeline(f"{line} # {self.comm_buffer_type.value} buffer free")


BufferName = str


class PythonWrapperCodegen(CodeGen):
    """
    Generate outer wrapper in Python that calls the kernels.
    """

    def __init__(self):
        super().__init__()
        self._names_iter: Iterator[int] = count()
        self.imports = IndentedBuffer()
        self.header = IndentedBuffer()
        self.prefix = IndentedBuffer()
        self.suffix = IndentedBuffer()
        self.wrapper_call = IndentedBuffer()
        self.kernel_autotune_defs = IndentedBuffer()
        self.kernel_autotune_calls = IndentedBuffer()
        self.subgraph_definitions = IndentedBuffer()
        self.kernel_autotune_names = OrderedSet[str]()
        # If the generated source code is exactly the same, reuse the
        # pre-existing kernel for it
        self.src_to_kernel: dict[str, str] = {}
        self.kernel_numel_expr: OrderedSet[tuple[str, GraphLowering]] = OrderedSet()
        self.lines: list[Union[MemoryPlanningLine, LineContext]] = []
        self.declare = ""
        self.declare_maybe_reference = ""
        self.ending = ""
        self.comment = "#"
        self.none_str = "None"
        self.move_begin = "std::move(" if V.graph.cpp_wrapper else ""
        self.move_end = ")" if V.graph.cpp_wrapper else ""
        self.last_seen_device_guard_index: Optional[int] = None
        self.supports_intermediate_hooks = True
        self.user_defined_kernel_cache: dict[tuple[Any, ...], tuple[str, Any]] = {}
        self.unbacked_symbol_decls = OrderedSet[str]()  # str of sympy.Symbol
        self.computed_sizes: OrderedSet[sympy.Symbol] = OrderedSet()
        self.launcher_fn_name = None
        # This function can be overridden to change the launcher name
        self.set_launcher_fn_name()

        # this is used for tracking which GraphLowering instance---parent graph
        # or (nested) subgraph---is currently codegened; the primary use case is
        # including the graph instance into a cache key to avoid cross-graph
        # caching during lowering of nested subgraphs
        self.codegened_graph_stack = []
        self.computed_sizes_stack = []

        self.write_header()
        self.write_prefix()
        self.write_kernel_autotune_defs_header()

        if not V.graph.aot_mode:
            for name, hashed in V.graph.constant_reprs.items():
                # include a hash so our code cache puts different constants into different files
                self.write_constant(name, hashed)

        self.allocated = OrderedSet[BufferName]()
        self.freed = OrderedSet[BufferName]()

        # maps from reusing buffer to reused buffer
        self.reuses: dict[BufferName, BufferName] = {}

        self.write_get_raw_stream = functools.lru_cache(None)(  # type: ignore[assignment]
            self.write_get_raw_stream
        )

        @functools.lru_cache(None)
        def add_import_once(line: str) -> None:
            self.imports.writeline(line)
            if config.triton.autotune_at_compile_time:
                self.kernel_autotune_calls.writeline(line)

        self.add_import_once = add_import_once
        self._metas: dict[str, str] = {}
        self._meta_vars = OrderedSet[str]()
        self.multi_kernel_state = MultiKernelState()
        self.already_codegened_subgraphs = OrderedSet[str]()
        self.allocated_workspaces: dict[str, Any] = {}

        # intermediate tensor value printing utility
        self.debug_printer = DebugPrinterManager(
            debug_printer_level=config.aot_inductor.debug_intermediate_value_printer,
            use_array_ref=config.aot_inductor.allow_stack_allocation,
        )

        # Additional files that are dependent to the wrapper (ex. cubin files)
        self.additional_files = []

    @staticmethod
    def create(
        is_subgraph: bool,
        subgraph_name: Optional[str],
        parent_wrapper: Optional[PythonWrapperCodegen],
    ):
        if is_subgraph:
            assert subgraph_name is not None
            assert parent_wrapper is not None
            return SubgraphPythonWrapperCodegen(subgraph_name, parent_wrapper)
        return PythonWrapperCodegen()

    def set_launcher_fn_name(self) -> None:
        self.launcher_fn_name = "call"

    def write_constant(self, name: str, hashed: str) -> None:
        self.header.writeline(f"{name} = None  # {hashed}")

    def write_header(self) -> None:
        context = torch._guards.TracingContext.try_get()
        aot_config_comment = ""
        if context is not None and context.aot_graph_name is not None:
            aot_config_comment = f"# AOT ID: {context.aot_graph_name}"
        aot_inductor_debug_utils = ""
        if int(config.aot_inductor.debug_intermediate_value_printer) > 0:
            aot_inductor_debug_utils = "from torch._inductor.codegen.debug_utils import _print_debugging_tensor_value_info"
        self.imports.splice(
            f"""
                {aot_config_comment}
                from ctypes import c_void_p, c_long, c_int
                import torch
                import math
                import random
                import os
                import tempfile
                from math import inf, nan
                from cmath import nanj
                from torch._inductor.hooks import run_intermediate_hooks
                from torch._inductor.utils import maybe_profile
                from torch._inductor.codegen.memory_planning import _align as align
                from torch import device, empty_strided
                from {async_compile.__name__} import AsyncCompile
                from torch._inductor.select_algorithm import extern_kernels
                from torch._inductor.codegen.multi_kernel import MultiKernelCall
                {aot_inductor_debug_utils}
            """,
            strip=True,
        )
        self.header.splice(
            """
                aten = torch.ops.aten
                inductor_ops = torch.ops.inductor
                _quantized = torch.ops._quantized
                assert_size_stride = torch._C._dynamo.guards.assert_size_stride
                empty_strided_cpu = torch._C._dynamo.guards._empty_strided_cpu
                empty_strided_cuda = torch._C._dynamo.guards._empty_strided_cuda
                empty_strided_xpu = torch._C._dynamo.guards._empty_strided_xpu
                reinterpret_tensor = torch._C._dynamo.guards._reinterpret_tensor
                alloc_from_pool = torch.ops.inductor._alloc_from_pool
                async_compile = AsyncCompile()
            """,
            strip=True,
        )
        try:
            # Only add empty_strided_p2p() if distributed and SymmetricMemory
            # is available
            from torch._C._distributed_c10d import _SymmetricMemory  # noqa: F401

            self.header.splice(
                """
                empty_strided_p2p = torch._C._distributed_c10d._SymmetricMemory.empty_strided_p2p
                """,
                strip=True,
            )
        except (AttributeError, ImportError):
            pass
        if config.annotate_training:
            self.header.writeline("from torch.cuda import nvtx")

    def include_extra_header(self, header: str):
        pass

    def write_kernel_autotune_defs_header(self) -> None:
        self.kernel_autotune_defs.splice(
            f"""
                import torch
                from torch._dynamo.testing import rand_strided
                from torch._dynamo.utils import preserve_rng_state
                from torch._inductor.select_algorithm import AlgorithmSelectorCache
                from {async_compile.__name__} import AsyncCompile

                async_compile = AsyncCompile()
                generate_example_value = AlgorithmSelectorCache.generate_example_value
                empty_strided_cuda = torch._C._dynamo.guards._empty_strided_cuda
                empty_strided_xpu = torch._C._dynamo.guards._empty_strided_xpu
            """
        )

    @cache_on_self
    def write_triton_header_once(self) -> None:
        import_str = f"""
            import triton
            import triton.language as tl
            from {triton_heuristics.__name__} import (
                grid,
                split_scan_grid,
                grid_combo_kernels,
                start_graph,
                end_graph,
                cooperative_reduction_grid,
            )
            """
        if config.triton.autotune_at_compile_time:
            self.kernel_autotune_calls.splice(import_str)
            self.kernel_autotune_calls.writeline(
                V.graph.device_ops.import_get_raw_stream_as("get_raw_stream")
            )
        if not V.graph.cpp_wrapper:
            self.imports.splice(import_str, strip=True)
            self.imports.writeline(
                V.graph.device_ops.import_get_raw_stream_as("get_raw_stream")
            )

    @cache_on_self
    def write_get_raw_stream_header_once(self) -> None:
        if config.triton.autotune_at_compile_time:
            self.kernel_autotune_calls.writeline(
                V.graph.device_ops.import_get_raw_stream_as("get_raw_stream")
            )
        if not V.graph.cpp_wrapper:
            self.imports.writeline(
                V.graph.device_ops.import_get_raw_stream_as("get_raw_stream")
            )

    def add_meta_once(self, meta: TritonMetaParams) -> str:
        meta = repr(meta)
        if meta not in self._metas:
            var = f"meta{len(self._metas)}"
            self._metas[meta] = var
            self.header.writeline(f"{var} = {meta}")
            if config.triton.autotune_at_compile_time:
                self.kernel_autotune_calls.writeline(f"{var} = {meta}")
                self._meta_vars.add(var)
        return self._metas[meta]

    @cache_on_self
    def get_output_refs(self) -> list[str]:
        return [x.codegen_reference(self.wrapper_call) for x in V.graph.graph_outputs]

    def mark_output_type(self) -> None:
        return

    def codegen_input_size_asserts(self) -> None:
        for name, buf in V.graph.graph_inputs.items():
            if isinstance(buf, sympy.Expr):
                continue

            # comparing strides for 0 size tensor is tricky. Ignore them for now.
            if sympy_product(buf.get_size()) == 0:
                continue
            size = self.codegen_python_shape_tuple(buf.get_size())
            stride = self.codegen_python_shape_tuple(buf.get_stride())
            self.prefix.writeline(f"assert_size_stride({name}, {size}, {stride})")

    def codegen_input_nan_asserts(self) -> None:
        self.prefix.writeline("# make sure graph inputs are not nan/inf")
        for name, buf in V.graph.graph_inputs.items():
            if isinstance(buf, sympy.Expr):
                continue

            line = f"assert not {name}.isnan().any().item()"
            self.prefix.writeline(line)
            line = f"assert not {name}.isinf().any().item()"
            self.prefix.writeline(line)

    def write_async_compile_wait(self) -> None:
        self.prefix.splice(
            """

            async_compile.wait(globals())
            del async_compile
            """
        )

    def write_prefix(self) -> None:
        assert self.launcher_fn_name is not None
        self.write_async_compile_wait()
        self.prefix.splice(
            f"""
            def {self.launcher_fn_name}(args):
            """
        )
        with self.prefix.indent():
            if config.triton.debug_sync_graph:
                self.prefix.writeline(V.graph.device_ops.synchronize())
            phase = V.graph.get_training_phase()
            if config.annotate_training:
                self.prefix.writeline(
                    f"training_annotation = nvtx._device_range_start('{phase}')"
                )
            if V.graph.graph_inputs:
                lhs = ", ".join(V.graph.graph_input_names)
                if len(V.graph.graph_input_names) == 1:
                    lhs += ","
                self.prefix.writeline(f"{lhs} = args")
                self.prefix.writeline("args.clear()")

            self.codegen_inputs()
            self.codegen_input_size_and_nan_asserts()

    def codegen_input_size_and_nan_asserts(self) -> None:
        if config.size_asserts:
            self.codegen_input_size_asserts()
        if config.nan_asserts:
            self.codegen_input_nan_asserts()

    # this function (and below) takes a graph as input so
    # that stream caching happens per graph instance. this
    # is important for nested subgraph codegening.
    def write_get_raw_stream(self, device_idx: int, graph=None) -> str:
        self.write_get_raw_stream_header_once()
        name = f"stream{device_idx}"
        if config.triton.autotune_at_compile_time:
            self.kernel_autotune_calls.writeline(
                f"{name} = get_raw_stream({device_idx})"
            )
            if V.graph.cpp_wrapper:
                # For cpp wrapper, no need to continue codegen for the main body
                return name
        self.writeline(f"{name} = get_raw_stream({device_idx})")
        return name

    def get_codegened_graph(self):
        return self.codegened_graph_stack[-1]

    def push_codegened_graph(self, graph):
        self.codegened_graph_stack.append(graph)

    def pop_codegened_graph(self):
        return self.codegened_graph_stack.pop()

    def push_computed_sizes(self, computed_sizes):
        from copy import deepcopy

        return self.computed_sizes_stack.append(deepcopy(computed_sizes))

    def pop_computed_sizes(self):
        return self.computed_sizes_stack.pop()

    def next_kernel_suffix(self) -> str:
        return f"{next(self._names_iter)}"

    def codegen_device_guard_enter(self, device_idx: int) -> None:
        self.writeline(
            EnterDeviceContextManagerLine(device_idx, self.last_seen_device_guard_index)
        )
        if config.triton.autotune_at_compile_time:
            # mimic logic of EnterDeviceContextManagerLine.codegen for the autotune code block
            self.write_triton_header_once()
            self.kernel_autotune_calls.writeline(
                f"with {V.graph.device_ops.device_guard(device_idx)}:"
            )
            self.kernel_autotune_calls.do_indent()
            self.kernel_autotune_calls.writeline(
                V.graph.device_ops.set_device(device_idx)
            )
            self.kernel_autotune_calls.writeline(
                f"stream{device_idx} = get_raw_stream({device_idx})"
            )
        self.last_seen_device_guard_index = device_idx

    def codegen_device_guard_exit(self) -> None:
        self.writeline(ExitDeviceContextManagerLine())
        if config.triton.autotune_at_compile_time:
            self.kernel_autotune_calls.do_unindent()

    def generate_return(self, output_refs: list[str]) -> None:
        if output_refs:
            self.wrapper_call.writeline("return (" + ", ".join(output_refs) + ", )")
        else:
            self.wrapper_call.writeline("return ()")

    def generate_before_suffix(self, result: IndentedBuffer) -> None:
        return

    def generate_end(self, result: IndentedBuffer) -> None:
        return

    def generate_fallback_kernel(self, fallback_kernel, args):
        self.generate_extern_kernel_alloc(fallback_kernel, args)

    def generate_extern_kernel_alloc(self, extern_kernel, args):
        # If it's a NoneLayout then the extern_kernel should essentially be
        # treated as if it doesn't return anything
        no_return = isinstance(extern_kernel.layout, ir.NoneLayout)
        output_name = extern_kernel.get_name()
        origin_node = extern_kernel.get_origin_node()
        kernel_name = extern_kernel.get_kernel_name()
        ending = self.ending
        if config.memory_planning and "view_as_complex" in kernel_name:
            # view operation fallbacks cause issues since inductor
            # doesn't know the memory is still needed and might reuse it.
            ending = f".clone(){ending}"

        if no_return:
            self.writeline(f"{self.declare}{kernel_name}({', '.join(args)}){ending}")
        else:
            self.writeline(
                f"{self.declare}{output_name} = {kernel_name}({', '.join(args)}){ending}"
            )
            if (
                self.supports_intermediate_hooks
                and config.generate_intermediate_hooks
                and origin_node is not None
            ):
                counters["inductor"]["intermediate_hooks"] += 1
                self.writeline(
                    f"run_intermediate_hooks({origin_node.name!r}, {output_name})"
                )

    def generate_extern_kernel_out(
        self, kernel: str, out: str, out_view: Optional[str], args: list[str]
    ):
        # add debug printer code for triton kernel calls at (jit) inductor level
        debug_printer_manager = V.graph.wrapper_code.debug_printer
        debug_printer_manager.set_printer_args(args, kernel, None, None, "extern")
        args.append(f"out={out_view if out_view else out}")
        with debug_printer_manager:
            self.writeline(f"{kernel}({', '.join(args)})")

    def generate_user_defined_triton_kernel(
        self,
        kernel_name: str,
        raw_args: list[Any],
        grid: list[Any],
        configs,
        triton_meta,
        constexprs,
    ):
        grid_fn, code = user_defined_kernel_grid_fn_code(
            kernel_name, configs, grid, wrapper=self
        )
        if not (config.triton.autotune_at_compile_time and V.graph.cpp_wrapper):
            # When codegen the autotune block only, do no insert Triton kernel
            # code into the main block
            #
            # Must happen after free symbols are already codegened
            # Emit the grid wrapper function right before the call
            for line in code.split("\n"):
                self.writeline(line)

        # Explicitly call the Python version of val_to_arg_str
        args = [PythonWrapperCodegen.val_to_arg_str(self, v) for v in raw_args]
        arg_types = [
            arg.get_dtype() if isinstance(arg, IRNode) else type(arg)
            for arg in raw_args
        ]
        # Because generate_kernel_call can be overriden by a subclass, explicitly call
        # PythonWrapperCodegen.generate_kernel_call here
        PythonWrapperCodegen.generate_kernel_call(
            self,
            kernel_name,
            args,
            grid_fn=grid_fn,
            arg_types=arg_types,
            raw_args=raw_args,
        )

    def _generate_tma_descriptor_call(self, desc, apply_size_hints=False):
        dims = desc.dims
        block_dims = desc.block_dims
        if apply_size_hints:
            dims = tuple(V.graph.sizevars.atomically_apply_size_hint(d) for d in dims)
            block_dims = tuple(
                V.graph.sizevars.atomically_apply_size_hint(d) for d in block_dims
            )

        ptr = f"{desc.tensor.codegen_reference()}.data_ptr()"
        # Explicitly call the Python version of val_to_arg_str
        dims = ", ".join(PythonWrapperCodegen.val_to_arg_str(self, dim) for dim in dims)
        block_dims = ", ".join(
            PythonWrapperCodegen.val_to_arg_str(self, dim) for dim in block_dims
        )
        element_size = PythonWrapperCodegen.val_to_arg_str(self, desc.element_size)
        prefix = "triton.tools.experimental_descriptor"
        fn = f"{prefix}.create_{desc.rank}d_tma_descriptor"
        args = f"{ptr}, {dims}, {block_dims}, {element_size}"
        call = f"{fn}({args})"
        return call

    def generate_tma_descriptor(self, desc):
        call = self._generate_tma_descriptor_call(desc)
        line = f"{desc.name} = {call}{self.ending}"
        self.writeline(line)

    def generate_scatter_fallback(
        self,
        output,
        inputs,
        cpp_kernel_name,
        python_kernel_name,
        src_is_tensor,
        reduce,
        kwargs,
    ):
        line = f"{python_kernel_name}({','.join(map(str, inputs))}"
        if python_kernel_name.startswith("aten.scatter_reduce"):
            line += ", ".join([""] + kwargs)
        else:
            if reduce:
                line += f", reduce={repr(reduce)}"
        line += ")"
        self.writeline(line)

    def generate_index_put_fallback(self, kernel, x, indices, values, accumulate):
        indices_str = f"[{', '.join(indices)}]"
        args = [x, indices_str, values, accumulate]
        self.writeline(self.wrap_kernel_call(kernel, args))

    def generate_fallback_kernel_with_runtime_lookup(
        self,
        buf_name: str,
        python_kernel_name: str,
        cpp_kernel_name: str,
        codegen_args: list[str],
        op_overload: Optional[torch._ops.OpOverload] = None,
        raw_args=None,
        outputs=None,
    ):
        self.writeline(f"{buf_name} = {python_kernel_name}({', '.join(codegen_args)})")

    def generate(self, is_inference):
        with dynamo_timed("PythonWrapperCodegen.generate"):
            return self._generate(is_inference)

    def _generate(self, is_inference):
        if config.profile_bandwidth:
            self.write_triton_header_once()
        result = IndentedBuffer()
        result.splice(self.imports)
        result.writeline("")
        result.splice(self.header)
        # We do not want the cpp header for intermediate const graph. Headers would be
        # rendered by the main module instead.
        if V.graph.aot_mode and V.graph.cpp_wrapper and V.graph.is_const_graph:
            result = IndentedBuffer()

        # Add subgraph definitions to the result
        result.splice(self.subgraph_definitions)

        with contextlib.ExitStack() as stack:
            stack.enter_context(self.wrapper_call.indent())
            if config.profiler_mark_wrapper_call:
                self.generate_profiler_mark_wrapper_call(stack)
            if config.profile_bandwidth:
                self.generate_start_graph()

            # We disable planning during training because it presently increases peak memory consumption.
            if is_inference and config.memory_planning:
                self.memory_plan()
            else:
                self.memory_plan_reuse()

            if config.triton.store_cubin and not config.triton.autotune_at_compile_time:
                self.generate_reset_kernel_saved_flags()

            for line in self.lines:
                if isinstance(line, WrapperLine):
                    line.codegen(self.wrapper_call)
                else:
                    self.wrapper_call.writeline(line)

            output_refs = self.get_output_refs()
            self.mark_output_type()
            if config.triton.debug_sync_graph:
                self.wrapper_call.writeline(V.graph.device_ops.synchronize())

            if config.profile_bandwidth:
                self.generate_end_graph()

            if config.triton.store_cubin and not config.triton.autotune_at_compile_time:
                self.generate_save_uncompiled_kernels()

            if config.triton.autotune_at_compile_time:
                self.generate_and_run_autotune_block()

            # cpp_wrapper currently doesn't support nvtx
            if config.annotate_training and not config.cpp_wrapper:
                self.wrapper_call.writeline(
                    "nvtx._device_range_end(training_annotation)"
                )
            self.generate_return(output_refs)

        self.finalize_prefix()
        result.splice(self.prefix)

        with result.indent():
            result.splice(self.wrapper_call)

        self.generate_before_suffix(result)
        result.splice(self.suffix)

        self.generate_end(result)

        self.add_benchmark_harness(result)

        return result.getvaluewithlinemap()

    def generate_and_run_autotune_block(self):
        """
        Compose self.kernel_autotune_defs and self.kernel_autotune_calls into a single block of
        code and execute it to trigger Triton kernel compilation and auto-tuning
        """
        self.kernel_autotune_defs.splice(
            """
            async_compile.wait(globals())
            del async_compile
        """
        )
        scope = {}  # type: ignore[var-annotated]
        tuning_code = (
            self.kernel_autotune_defs.getvalue()
            + "\n"
            + self.kernel_autotune_calls.getvalue()
        )
        if output_code_log.level == logging.DEBUG:
            # Save the autotuning code block into a file
            # Create a temporary file
            with tempfile.NamedTemporaryFile(
                dir=cache_dir(), suffix=".py", delete=False
            ) as f:
                f.write(tuning_code.encode("utf-8"))
                file_path = f.name
            output_code_log.debug(
                "Auto-tuning code written to %s",
                file_path,
            )
        # Execute the code to autotune kernels
        try:
            exec(tuning_code, scope)
        except Exception as e:
            raise RuntimeError(f"Failed to run autotuning code block: {e}") from e

    def memory_plan(self):
        from .memory_planning import MemoryPlanner

        self.lines = MemoryPlanner(self).plan(self.lines)

    def memory_plan_reuse(self):
        out_names = V.graph.get_output_names()

        while (
            self.lines
            and isinstance(self.lines[-1], MemoryPlanningLine)
            # TODO: this seems legit, NullLine has no node
            and self.lines[-1].node.name not in out_names  # type: ignore[attr-defined]
        ):
            # these lines will be pointless
            self.lines.pop()

        # codegen allocations in two passes
        planning_states = [MemoryPlanningState()]
        past_planning_states = []
        for i in range(len(self.lines)):
            line = self.lines[i]
            if isinstance(line, MemoryPlanningLine):
                self.lines[i] = line.plan(planning_states[-1])
            elif isinstance(line, EnterSubgraphLine):
                planning_states.append(MemoryPlanningState())
            elif isinstance(line, ExitSubgraphLine):
                past_planning_states.append(planning_states.pop())
        past_planning_states.append(planning_states.pop())
        assert len(planning_states) == 0

        # conservatively use the sum of all allocated buffer sizes
        # in potentially nested scopes as the total allocated size
        # FIXME(rec): not used
        _total_allocated_buffer_size = sum(
            s.total_allocated_buffer_size for s in past_planning_states
        )

    def codegen_input_symbol_assignment(
        self,
        name: str,
        value: ir.TensorBox,
        bound_vars: OrderedSet[sympy.Symbol],
    ):
        code = self.prefix

        @functools.lru_cache(None)
        def sizeof(name):
            code.writeline(f"{name}_size = {name}.size()")
            return f"{name}_size"

        @functools.lru_cache(None)
        def strideof(name):
            code.writeline(f"{name}_stride = {name}.stride()")
            return f"{name}_stride"

        if isinstance(value, sympy.Expr):
            if not isinstance(value, sympy.Symbol) or value in bound_vars:
                return
            code.writeline(f"{value} = {name}")
            bound_vars.add(value)
        elif isinstance(value, ir.TensorBox):
            for dim, size in enumerate(value.get_size()):
                if isinstance(size, sympy.Symbol) and size not in bound_vars:
                    code.writeline(f"{size} = {sizeof(name)}[{dim}]")
                    bound_vars.add(size)
            for dim, stride in enumerate(value.get_stride()):
                if isinstance(stride, sympy.Symbol) and stride not in bound_vars:
                    code.writeline(f"{stride} = {strideof(name)}[{dim}]")
                    bound_vars.add(stride)
        else:
            raise AssertionError(f"Unknown value type: {type(value)}")

    def codegen_inputs(self):
        """Assign all symbolic shapes to locals"""
        bound_vars = OrderedSet[sympy.Symbol]()
        for name, value in V.graph.graph_inputs.items():
            self.codegen_input_symbol_assignment(name, value, bound_vars)

    def ensure_size_computed(self, sym: sympy.Symbol):
        if isinstance(sym, sympy.Symbol) and symbol_is_type(sym, SymT.PRECOMPUTED_SIZE):
            if sym in self.computed_sizes:
                return
            self.computed_sizes.add(sym)
            expr = V.graph.sizevars.inv_precomputed_replacements[sym]
            self.writeline(f"{sym} = {pexpr(expr)}")

    def finalize_prefix(self):
        pass

    def codegen_cpp_sizevar(self, x: Expr, *, simplify: bool = True) -> str:
        raise RuntimeError("codegen_cpp_sizevar is only implemented for cpp_wrapper!")

    def codegen_python_sizevar(self, x: Expr, *, simplify: bool = True) -> str:
        return pexpr(x, simplify=simplify)

    def codegen_sizevar(self, x: Expr) -> str:
        return self.codegen_python_sizevar(x)

    def codegen_tuple_access(self, basename: str, name: str, index: str) -> str:
        return f"{basename}[{index}]"

    def codegen_python_shape_tuple(self, shape: Sequence[Expr]) -> str:
        parts = [*map(self.codegen_python_sizevar, shape)]
        if len(parts) == 0:
            return "()"
        if len(parts) == 1:
            return f"({parts[0]}, )"
        return f"({', '.join(parts)})"

    def codegen_shape_tuple(self, shape: Sequence[Expr]) -> str:
        return self.codegen_python_shape_tuple(shape)

    def codegen_alloc_from_pool(self, name, offset, dtype, shape, stride) -> str:
        return "alloc_from_pool({})".format(
            ", ".join(
                [
                    name,
                    pexpr(offset),  # bytes not numel
                    str(dtype),
                    self.codegen_python_shape_tuple(shape),
                    self.codegen_python_shape_tuple(stride),
                ]
            )
        )

    def codegen_reinterpret_view(
        self,
        data,
        size,
        stride,
        offset,
        writeline: Callable[..., None],
        dtype=None,
    ) -> str:
        if (
            size == data.layout.size
            and stride == data.layout.stride
            and offset == data.layout.offset
        ):
            if dtype is not None and dtype != data.dtype:
                return f"aten.view.dtype({data.get_name()}, {dtype})"
            else:
                return f"{data.get_name()}"
        else:
            size = self.codegen_python_shape_tuple(size)
            stride = self.codegen_python_shape_tuple(stride)
            offset = self.codegen_sizevar(offset)
            if dtype is not None and dtype != data.dtype:
                return f"aten.view.dtype(reinterpret_tensor({data.get_name()}, {size}, {stride}, {offset}), {dtype})"
            else:
                return (
                    f"reinterpret_tensor({data.get_name()}, {size}, {stride}, {offset})"
                )

    def codegen_device_copy(self, src, dst, non_blocking: bool):
        self.writeline(f"{dst}.copy_({src}, {non_blocking})")

    def codegen_multi_output(self, name, value):
        self.writeline(f"{self.declare}{name} = {value}{self.ending}")

    def codegen_dynamic_scalar(self, node):
        (data,) = (t.codegen_reference() for t in node.inputs)
        if len(node.keypath) == 0:
            self.writeline(f"{node.sym} = {data}.item()")
        elif len(node.keypath) == 1 and isinstance(node.keypath[0], ConvertIntKey):
            self.writeline(f"{node.sym} = 1 if {data}.item() else 0")
        elif len(node.keypath) == 1 and isinstance(node.keypath[0], DivideByKey):
            self.writeline(f"{node.sym}_undivided = {data}.item()")
            self.writeline(
                f"assert {node.sym}_undivided % {node.keypath[0].divisor} == 0, "
                f"f'{{{node.sym}_undivided}} not divisible by {node.keypath[0].divisor}'"
            )
            self.writeline(
                f"{node.sym} = {node.sym}_undivided // {node.keypath[0].divisor}"
            )
        else:
            raise AssertionError(f"unrecognized keypath {node.keypath}")
        # No one should ever use this buffer, but for uniformity
        # define the variable and assign it None
        self.writeline(f"{node.get_name()} = None")

    def benchmark_compiled_module(self, output):
        def add_fake_input(name, shape, stride, device, dtype):
            output.writeline(
                f"{name} = rand_strided("
                f"{self.codegen_python_shape_tuple(shape)}, "
                f"{self.codegen_python_shape_tuple(stride)}, "
                f"device='{device}', dtype={dtype})"
            )

        def add_expr_input(name, val):
            output.writeline(f"{name} = {val}")

        def add_torchbind_input(name, value):
            import pickle

            output.writeline(f"{name} = pickle.loads({pickle.dumps(value)!r})")

        output.writelines(
            ["", "", "def benchmark_compiled_module(times=10, repeat=10):"]
        )
        with output.indent():
            output.splice(
                """
                from torch._dynamo.testing import rand_strided
                from torch._inductor.utils import print_performance
                """,
                strip=True,
            )

            for name, value in V.graph.constants.items():
                # all the constants are global variables, that's why we need
                # these 'global var_name' lines
                output.writeline(f"global {name}")
                add_fake_input(
                    name, value.size(), value.stride(), value.device, value.dtype
                )

            if len(V.graph.torchbind_constants) > 0:
                output.writeline("import pickle")
                for name, torchbind_obj in V.graph.torchbind_constants.items():
                    # all the constants are global variables, that's why we need
                    # these 'global var_name' lines
                    output.writeline(f"global {name}")
                    add_torchbind_input(name, torchbind_obj)

            for name, value in V.graph.graph_inputs.items():
                if isinstance(value, sympy.Symbol) and isinstance(
                    V.graph.sizevars.var_to_val.get(value, None), SingletonInt
                ):
                    # Inductor should only work with dense -> dense graph, and
                    # SingletonInts belong to metadata that should only live on
                    # the subclass.
                    continue
                if isinstance(value, sympy.Expr):  # Don't need to add symbolic
                    # TODO: this fallback and those below actually will generate possibly
                    # invalid benchmark code, because it's not guaranteed 42
                    # is actually a valid value for the kernel in question.
                    # See https://github.com/pytorch/pytorch/issues/124686
                    add_expr_input(name, V.graph.sizevars.size_hint(value, fallback=42))
                else:
                    shape = [
                        V.graph.sizevars.size_hint(x, fallback=42)
                        for x in value.get_size()
                    ]
                    stride = [
                        V.graph.sizevars.size_hint(x, fallback=42)
                        for x in value.get_stride()
                    ]
                    add_fake_input(
                        name,
                        shape,
                        stride,
                        value.get_device(),
                        value.get_dtype(),
                    )

            call_str = f"call([{', '.join(V.graph.graph_inputs.keys())}])"
            output.writeline(f"fn = lambda: {call_str}")
            output.writeline("return print_performance(fn, times=times, repeat=repeat)")

    def add_benchmark_harness(self, output):
        """
        Append a benchmark harness to generated code for debugging
        """
        if not config.benchmark_harness:
            return

        self.benchmark_compiled_module(output)

        output.writelines(["", "", 'if __name__ == "__main__":'])
        with output.indent():
            output.writelines(
                [
                    "from torch._inductor.wrapper_benchmark import compiled_module_main",
                    f"compiled_module_main('{get_benchmark_name()}', benchmark_compiled_module)",
                ]
            )

    def define_kernel(
        self,
        kernel_name: str,
        kernel_body: str,
        metadata: Optional[str] = None,
        gpu=True,
    ):
        if config.triton.autotune_at_compile_time:
            # Skip inserting comments for the autotune block as they may contain cpp style comments
            body = f"\n\n{kernel_name} = {kernel_body}"
            self.kernel_autotune_defs.splice(body)
            if V.graph.cpp_wrapper:
                # For cpp wrapper, no need to continue codegen for the main body
                return
        metadata_comment = f"{metadata}\n" if metadata else ""
        body = f"\n\n{metadata_comment}{kernel_name} = {kernel_body}"
        self.header.splice(body)

    def define_subgraph_launcher_fn(self, fn_code: str):
        self.subgraph_definitions.splice(fn_code)

    def define_user_defined_triton_kernel(
        self,
        kernel,
        configs,
        kwargs,
        restore_value_args,
        reset_to_zero_args,
    ):
        from torch.utils._triton import patch_triton_dtype_repr

        patch_triton_dtype_repr()

        original_name = kernel.__name__

        from .common import (
            ConstexprArg,
            KernelArgType,
            SizeArg,
            TensorArg,
            TMADescriptorArg,
        )

        signature: list[KernelArgType] = []
        constants: dict[str, Any] = {}
        non_constant_indices = []
        equal_to_1_args: list[str] = []

        def add_to_signature(idx, arg):
            signature.append(arg)
            non_constant_indices.append(idx)

        for idx, key in enumerate(kernel.arg_names):
            if idx in kernel.constexprs:
                if key in kwargs:
                    constants[key] = kwargs[key]
                if triton_version_uses_attrs_dict():
                    add_to_signature(idx, ConstexprArg(name=key))
                continue

            if key not in kwargs:
                continue

            arg = kwargs[key]

            if kwargs[key] is None:
                constants[key] = None
            else:
                if isinstance(arg, ir.TMADescriptor):
                    add_to_signature(
                        idx,
                        TMADescriptorArg(
                            name=key,
                        ),
                    )
                elif isinstance(arg, ir.Buffer):
                    add_to_signature(
                        idx,
                        TensorArg(
                            name=key,
                            buffer=arg.get_name(),
                            dtype=arg.get_dtype(),
                        ),
                    )
                elif isinstance(arg, ir.ReinterpretView):
                    # for ReinterpretView we use the underlying
                    # buffer name and note the (possibly non-zero)
                    # offset relative to the underlying buffer
                    add_to_signature(
                        idx,
                        TensorArg(
                            name=key,
                            buffer=arg.data.get_name(),
                            dtype=arg.get_dtype(),
                            offset=arg.layout.offset,
                        ),
                    )
                else:
                    add_to_signature(idx, SizeArg(key, arg))
                    if isinstance(
                        arg, (int, sympy.Integer)
                    ) and V.graph.sizevars.statically_known_equals(
                        arg, 1  # type: ignore[arg-type]
                    ):
                        equal_to_1_args.append(key)

        triton_signature = signature_to_meta(
            signature,
            size_dtype=None,  # try to infer based on symints
            indices=non_constant_indices,
            argdefs=[ArgName(x) for x in kernel.arg_names],
        )
        triton_meta: dict[str, Any] = {
            "signature": triton_signature,
            "device": DeviceProperties.create(V.graph.get_current_device_or_throw()),
            # Triton compiler includes equal_to_1 args into constants even
            # when they are not constexpr. otherwise there may be a segfault
            # during launching the Inductor-compiled Triton kernel.
            # TODO(aakhundov): add None args to constants, too. currently, this
            # causes CUDA errors in test_aot_inductor.test_triton_kernel_with_none_input.
            # https://github.com/pytorch/pytorch/issues/120478#issuecomment-1962822307
            # https://github.com/openai/triton/blob/231efe9ed2d200be0f69a07c298e4342b08efe3d/python/triton/runtime/jit.py#L384
            "constants": {
                **constants,
                **dict.fromkeys(equal_to_1_args, 1),
            },
            "configs": [
                config_of(
                    signature,
                    indices=non_constant_indices,
                )
            ],
        }

        if restore_value_args:
            triton_meta["restore_value"] = tuple(restore_value_args)

        if reset_to_zero_args:
            triton_meta["reset_to_zero"] = tuple(reset_to_zero_args)

        # Distinguish between different functions using function id
        cache_key: list[Any] = [id(kernel.fn)]
        if len(configs) > 0:
            for arg in kwargs.values():
                # We need to key on non tensor arg only in autotune mode
                if not isinstance(arg, (ir.Buffer, ir.ReinterpretView)):
                    cache_key.append(arg)
        cache_key.append(str(triton_meta))
        cache_key = tuple(cache_key)

        if cache_key in self.user_defined_kernel_cache:
            return self.user_defined_kernel_cache[cache_key]

        name = f"{original_name}_{len(self.user_defined_kernel_cache)}"
        # Add to the cache for the next use
        self.user_defined_kernel_cache[cache_key] = (name, triton_meta)

        compile_wrapper = IndentedBuffer()
        compile_wrapper.writeline(f"async_compile.triton({original_name!r}, '''")

        from .triton import gen_common_triton_imports, TritonKernel

        compile_wrapper.splice(gen_common_triton_imports())

        inductor_meta = {
            "kernel_name": name,
            **TritonKernel.inductor_meta_common(),
        }

        configs = [
            {
                "kwargs": config.kwargs,
                "num_warps": config.num_warps,
                "num_stages": config.num_stages,
            }
            for config in configs
        ]

        compile_wrapper.splice(
            f"""
            @triton_heuristics.user_autotune(
                configs={configs!r},
                inductor_meta={inductor_meta!r},
                triton_meta={triton_meta!r},
                filename=__file__,
                custom_kernel=True,
            )
            @triton.jit
            """
        )
        compile_wrapper.splice(
            user_defined_triton_kernel_transitive_closure_source_code(kernel)
        )

        current_device = V.graph.get_current_device_or_throw()
        compile_wrapper.writeline(f"''', device_str='{current_device.type}')")
        _, lineno = inspect.getsourcelines(kernel.fn)
        srcfile = inspect.getsourcefile(kernel.fn)
        metadata = f"# Original path: {srcfile}:{lineno}"
        self.define_kernel(
            name,
            compile_wrapper.getvalue(),
            metadata,
        )
        return name, triton_meta

    def generate_numel_expr(self, kernel_name: str, tree, suffix: Optional[str] = None):
        expr = f"{kernel_name}_{tree.prefix}numel"
        if suffix is not None:
            expr += f"_{suffix}"
        self.writeline(f"{expr} = {pexpr(tree.numel)}")
        # We can get symbolic expressions here, like s0*64
        # It is fine to have them here, but we need to handle them correctly as their own type
        # This is tricky to do, so we wrap in a custom type, distinct from scalars, but also from sympy*
        # scalars as well.
        # This is handled in `generate_args_decl` which has a correct comment of: TODO: only works for
        # constant now, need type info. I agree, this needs type info, and while this is not true type info
        # it suffices as a type hint for the purposes of producing the correct code for this type.
        return SymbolicCallArg(expr, tree.numel)

    def generate_workspace_allocation(self, ws: WorkspaceArg):
        name = ws.get_name()
        line = AllocateLine(self, ws)
        if ws.zero_mode == WorkspaceZeroMode.UNINITIALIZED:
            self.writeline(line)
        elif ws.zero_mode == WorkspaceZeroMode.ZERO_ON_CALL:
            self.writeline(line)
            self.writeline(self.make_zero_buffer(name))
        elif ws.zero_mode == WorkspaceZeroMode.ZERO_PER_GRAPH:
            prior = self.allocated_workspaces.get(name)
            if prior:
                assert isinstance(prior, AllocateLine) and isinstance(
                    prior.node, WorkspaceArg
                )
                # expand existing allocation
                prior.node = WorkspaceArg.maximum(prior.node, ws)
            else:
                self.writeline(line)
                self.writeline(self.make_zero_buffer(name))
                self.allocated_workspaces[name] = line
        else:
            raise AssertionError(ws.zero_mode)

        if config.triton.autotune_at_compile_time:
            self.kernel_autotune_calls.writeline(
                PythonWrapperCodegen.make_allocation(
                    self,
                    name,
                    ws.device,
                    ws.dtype,
                    shape=(V.graph.sizevars.size_hint(ws.count),),
                    stride=(1,),
                )
            )
            if ws.zero_mode != WorkspaceZeroMode.UNINITIALIZED:
                self.kernel_autotune_calls.writeline(
                    PythonWrapperCodegen.make_zero_buffer(self, name)
                )

    def generate_workspace_deallocation(self, ws: WorkspaceArg):
        if ws.zero_mode != WorkspaceZeroMode.ZERO_PER_GRAPH:
            self.writeline(FreeIfNotReusedLine(self, ws))

    def make_zero_buffer(self, name):
        return f"{name}.zero_(){self.ending}"

    def wrap_kernel_call(self, name, call_args):
        return f"{name}({', '.join(call_args)}){self.ending}"

    def generate_profiler_mark_wrapper_call(self, stack):
        self.wrapper_call.writeline("from torch.profiler import record_function")
        self.wrapper_call.writeline(
            f"with record_function('graph_{V.graph.graph_id}_inductor_wrapper_call'):"
        )
        stack.enter_context(self.wrapper_call.indent())

    def generate_start_graph(self):
        self.wrapper_call.writeline("start_graph()")

    def generate_end_graph(self):
        self.wrapper_call.writeline(f"end_graph({config.profile_bandwidth_output!r})")

    def generate_reset_kernel_saved_flags(self):
        self.wrapper_call.splice(
            f"""
            for kernel in globals().values():
                if isinstance(kernel, {triton_heuristics.__name__}.CachingAutotuner):
                    kernel.cuda_kernel_saved = False
            """
        )

    def generate_save_uncompiled_kernels(self):
        """
        Precompile and save the CUBINs of the Triton kernels that haven't
        been precompiled and saved as a side effect of running the generated
        JIT model (Python wrapper). This can happen when the model contains
        control flow: only one pass through the control flow operators covers
        the kernels that are saved, the remaining kernels are not launched,
        hence not saved. The main purpose of this codegen is to compile and
        save the Triton kernels outside the active control flow path for
        subsequent AOTInductor code generation and compilation.
        """
        self.wrapper_call.splice(
            f"""
            for kernel in globals().values():
                if isinstance(kernel, {triton_heuristics.__name__}.CachingAutotuner):
                    if not kernel.cuda_kernel_saved:
                        if len(kernel.launchers) == 0:
                            kernel.precompile()
                        kernel.save_gpu_kernel(
                            grid=(0, 0, 0),   # use dummy grid
                            stream="stream",  # use dummy stream
                            launcher=kernel.launchers[0],
                        )
            """
        )

    def generate_default_grid(
        self,
        kernel_name: str,
        grid_args: list[Any],
        gpu: bool = True,
        grid_callable: Optional[Callable[..., Any]] = None,
        **grid_extra_kwags,
    ):
        return grid_args

    def prepare_triton_kernel_call(self, device_index, call_args):
        def wrap_arg(arg):
            if isinstance(arg, str):
                # dynamo wraps unspec variable as 0d CPU tensor, need convert to scalar
                return arg + ".item()" if should_unwrap_unspec_arg(arg) else arg
            elif isinstance(arg, (int, float, bool, SymbolicCallArg)):
                return str(arg)
            else:
                return pexpr(V.graph.sizevars.simplify(arg))

        call_args = [wrap_arg(arg) for arg in call_args]

        if device_index is None:
            current_device = V.graph.get_current_device_or_throw()
            device_index = current_device.index

        return device_index, call_args

    def generate_example_arg_value(self, arg, arg_type, raw_arg=None, index=None):
        if isinstance(arg_type, torch_dtype):
            if isinstance(raw_arg, ir.TMADescriptor):
                # first we generate the underlying buffer
                buf_name = raw_arg.tensor.get_name()
                buf = V.graph.get_buffer(buf_name)
            elif V.graph.try_get_buffer(arg) is not None:
                buf_name = arg
                buf = V.graph.get_buffer(arg)
            else:
                assert (
                    raw_arg is not None
                ), "V.graph.get_buffer(arg) and raw_arg can't be None at the same time"
                buf_name = f"tmp_arg_{index}"
                buf = raw_arg

            size = tuple(
                V.graph.sizevars.atomically_apply_size_hint(
                    e,
                    fallback=config.unbacked_symint_fallback,
                )
                for e in buf.get_size()
            )
            allocation_size = tuple(
                V.graph.sizevars.atomically_apply_size_hint(
                    e,
                    fallback=config.unbacked_symint_fallback,
                )
                for e in V.graph.get_allocation_size(buf)
            )
            stride = tuple(
                V.graph.sizevars.atomically_apply_size_hint(
                    e,
                    fallback=config.unbacked_symint_fallback,
                )
                for e in buf.get_stride()
            )
            device = buf.get_device()
            dtype = buf.get_dtype()
            offset = V.graph.sizevars.size_hint(
                buf.get_layout().offset,
                fallback=config.unbacked_symint_fallback,
            )
            value = f"generate_example_value({size}, {stride}, '{device}', {dtype}, {offset}, {allocation_size})"
            self.kernel_autotune_calls.writeline(f"{buf_name} = {value}")

            if isinstance(raw_arg, ir.TMADescriptor):
                # generate another line initializing a host-side TMA
                # descriptor from the underlying buffer created above
                value = self._generate_tma_descriptor_call(
                    desc=raw_arg,
                    apply_size_hints=True,
                )
                buf_name = arg
                self.kernel_autotune_calls.writeline(f"{buf_name} = {value}")

            return buf_name
        elif issubclass(arg_type, sympy.Basic) or isinstance(arg, SymbolicCallArg):
            # arg is a symbol or symbolic expression
            if isinstance(arg, str):
                if arg in self._meta_vars:
                    return arg
                if raw_arg is None:
                    return "None"
                arg = raw_arg
            if isinstance(arg, SymbolicCallArg):
                arg = arg.inner_expr
            if arg in V.graph.sizevars.inv_precomputed_replacements:
                arg = V.graph.sizevars.inv_precomputed_replacements[arg]

            return str(
                V.graph.sizevars.atomically_apply_size_hint(
                    arg, fallback=config.unbacked_symint_fallback
                )
            )

        elif isinstance(arg, (str, int, float, bool)):
            return str(arg)
        elif isinstance(arg, list):
            return f"[{', '.join(self.generate_example_arg_value(a, type(a)) for a in arg)}]"
        else:
            raise NotImplementedError(f"Unsupported type {type(arg)}")

    def _grid_dim_str(self, grid_per_dim):
        if isinstance(grid_per_dim, list):
            return (
                "[" + ", ".join(self._grid_dim_str(item) for item in grid_per_dim) + "]"
            )
        else:
            return pexpr(grid_per_dim)

    def generate_kernel_call(
        self,
        kernel_name: str,
        call_args,
        grid=None,
        device_index=None,
        gpu=True,
        triton=True,
        arg_types=None,
        raw_args=None,
        grid_fn: str = "grid",
        triton_meta=None,
        autotune_configs=None,
        grid_extra_kwargs="",
    ):
        """
        Generates kernel call code.

        gpu: Defines whether the backend is GPU. Otherwise the backend is CPU.

        triton: Defines whether the backend uses Triton for codegen. Otherwise it uses the CUDA language when gpu=True,
                and C++ when gpu=False.
        """
        if not (triton or gpu):
            self.writeline(self.wrap_kernel_call(kernel_name, call_args))
            return

        device_index, call_args_str = self.prepare_triton_kernel_call(
            device_index, call_args
        )
        call_args_str = ", ".join(call_args_str)
        stream_name = PythonWrapperCodegen.write_get_raw_stream(
            self, device_index, V.graph
        )
        if not triton:
            stream_ptr = f"c_void_p({stream_name})"
            self.writeline(
                f"{kernel_name}.{kernel_name}({call_args_str}, {stream_ptr})"
            )
            return

        self.write_triton_header_once()

        if (
            config.triton.autotune_at_compile_time
            and kernel_name not in self.kernel_autotune_names
        ):
            # Create example args for autotune in a separate epilogue
            assert arg_types is not None and len(call_args) == len(
                arg_types
            ), "call_args and arg_types do not match"

            tensor_args = {}
            all_args = []
            if raw_args is None:
                # create a dummy raw_args for uniform behavior in the following loop
                raw_args = [None] * len(call_args)
            else:
                assert len(raw_args) == len(
                    call_args
                ), "call_args and raw_args do not match"

            for i, (arg, arg_type, raw_arg) in enumerate(
                zip(call_args, arg_types, raw_args)
            ):
                key = None
                if isinstance(arg, str) and "=" in str(arg):
                    # arg may be passed in a kwarg style, and then we need to extract its value
                    key, arg = arg.split("=")

                if isinstance(arg_type, torch_dtype):
                    # workspace allocation is already generated by `generate_workspace_allocation()`
                    # in `TritonKernel.call_kernel()`.
                    if re.match(r"^(workspace|semaphore)", arg):
                        arg_str = arg
                        tensor_args[arg] = arg_str
                    elif arg not in tensor_args:
                        arg_str = self.generate_example_arg_value(
                            arg, arg_type, raw_arg, i
                        )
                        tensor_args[arg] = arg_str
                    else:
                        arg_str = tensor_args[arg]
                else:
                    arg_str = self.generate_example_arg_value(arg, arg_type, raw_arg, i)
                all_args.append(arg_str if key is None else f"{key}={arg_str}")

            if grid is None:
                grid_str = grid_fn
            else:
                grid_str = ", ".join(
                    self.generate_example_arg_value(g, type(g)) for g in grid
                )
                if grid_extra_kwargs:
                    grid_str = f"{grid_str}, {grid_extra_kwargs}"
                grid_str = f"{grid_fn}({grid_str})"
            self.kernel_autotune_calls.writeline(
                f"{kernel_name}.run({', '.join(all_args)}, grid={grid_str}, stream={stream_name})"
            )
            self.kernel_autotune_calls.writeline(
                f"del {', '.join(arg for arg in tensor_args.values())}\n",
            )
            self.kernel_autotune_names.add(kernel_name)
            if V.graph.cpp_wrapper:
                # For cpp wrapper, no need to continue codegen for the main body
                return

        if grid is None:
            grid_str = grid_fn
        else:
            grid_str = ", ".join(
                PythonWrapperCodegen._grid_dim_str(self, item) for item in grid
            )
            if grid_extra_kwargs:
                grid_str = f"{grid_str}, {grid_extra_kwargs}"
            grid_str = f"{grid_fn}({grid_str})"
        # add debug printer code for triton kernel calls at (jit) inductor level
        debug_printer_manager = V.graph.wrapper_code.debug_printer
        debug_printer_manager.set_printer_args(call_args, kernel_name, arg_types, None)
        with debug_printer_manager:
            self.writeline(
                f"{kernel_name}.run({call_args_str}, grid={grid_str}, stream={stream_name})"
            )

    def writeline(self, line):
        self.lines.append(line)

    def writelines(self, lines):
        for line in lines:
            self.writeline(line)

    def enter_context(self, ctx):
        self.lines.append(LineContext(ctx))

    def val_to_arg_str(self, s, type_=None):
        from torch.utils._triton import dtype_to_string, has_triton_package

        if has_triton_package():
            import triton

        if isinstance(s, SymTypes):
            return pexpr(s.node.expr)
        elif isinstance(s, sympy.Expr):
            return pexpr(s)
        elif isinstance(s, (tuple, list)):

            @dataclasses.dataclass
            class Shim:
                ref: Any

                def __repr__(self):
                    return self.ref

            # Explicitly call the Python version of val_to_arg_str
            return repr(
                type(s)(Shim(PythonWrapperCodegen.val_to_arg_str(self, a)) for a in s)
            )
        elif isinstance(s, torch._ops.OpOverload):
            return _get_qualified_name(s)
        elif isinstance(s, (ir.Buffer, ir.MutableBox, ReinterpretView)):
            return s.codegen_reference()
        elif has_triton_package() and isinstance(s, triton.language.dtype):  # type: ignore[possibly-undefined]
            return dtype_to_string(s)
        else:
            return repr(s)

    # The following methods are for memory management
    def make_buffer_allocation(self, buffer: BufferLike):
        device = buffer.get_device()
        dtype = buffer.get_dtype()
        shape = tuple(buffer.get_size())
        allocation_shape = tuple(V.graph.get_allocation_size(buffer))
        stride = tuple(buffer.get_stride())
        return self.make_allocation(
            buffer.get_name(), device, dtype, shape, stride, allocation_shape
        )

    def make_allocation(
        self, name, device, dtype, shape, stride, allocation_shape=None
    ):
        if allocation_shape is None:
            allocation_shape = shape

        codegen_shape_tuple = self.codegen_python_shape_tuple(shape)
        codegen_allocation_shape_tuple = self.codegen_python_shape_tuple(
            allocation_shape
        )
        codegen_stride_tuple = self.codegen_python_shape_tuple(stride)
        if device.type in ("cpu", "cuda", "xpu"):
            # optimized path for faster allocations, saving ~2us versus the stuff below
            out = (
                f"{name} = empty_strided_{device.type}("
                f"{codegen_allocation_shape_tuple}, "
                f"{codegen_stride_tuple}, "
                f"{dtype})"
            )
        # all other devices:
        else:
            out = (
                f"{name} = empty_strided("
                f"{codegen_allocation_shape_tuple}, "
                f"{codegen_stride_tuple}, "
                f"device='{device.type}', dtype={dtype})"
            )
        if codegen_shape_tuple != codegen_allocation_shape_tuple:
            # need an extra as_strided call
            out = out + f".as_strided({codegen_shape_tuple}, {codegen_stride_tuple})"
        return out

    def make_tensor_alias(self, new_name, old_name, comment=""):
        return f"{self.declare}{new_name} = {old_name}{self.ending}  {self.comment} {comment}"

    def make_buffer_free(self, buffer: BufferLike):
        return f"del {buffer.get_name()}"

    def make_free_by_names(self, names_to_del: list[str]):
        return f"del {', '.join(name for name in names_to_del)}"

    def codegen_exact_buffer_reuse(self, old_name: str, new_name: str, del_line: str):
        return f"{self.declare_maybe_reference}{new_name} = {old_name}{del_line}{self.ending}  {self.comment} reuse"

    def make_buffer_reuse(self, old: BufferLike, new: BufferLike, delete_old: bool):
        assert old.get_dtype() == new.get_dtype()
        old_name = old.get_name()
        new_name = new.get_name()
        del_line = ";"
        if old_name not in V.graph.get_output_names() and delete_old:
            del_line = f"; {self.make_buffer_free(old)}"

        if old.get_size() == new.get_size() and old.get_stride() == new.get_stride():
            return self.codegen_exact_buffer_reuse(old_name, new_name, del_line)

        reinterpret_view = self.codegen_reinterpret_view(
            old, new.get_size(), new.get_stride(), 0, self.wrapper_call.writeline
        )
        return (
            f"{self.declare_maybe_reference}{new_name} = "
            f"{self.move_begin}{reinterpret_view}{self.move_end}{del_line}"
            f"  {self.comment} reuse"
        )

    def codegen_deferred_allocation(self, name, layout):
        self.writeline(
            DeferredLine(
                name,
                f"{self.declare_maybe_reference}{name} = "
                f"{self.move_begin}{layout.view.codegen_reference()}{self.move_end}{self.ending}"
                f"  {self.comment} alias",
            )
        )

    def codegen_allocation(self, buffer: ir.Buffer):
        name = buffer.get_name()

        if (
            name in V.graph.removed_buffers
            or name in self.allocated
            or isinstance(buffer, ir.DonatedBuffer)
        ):
            return
        self.allocated.add(name)
        if (
            isinstance(
                buffer.get_defining_op(),
                (ir.ExternKernelAlloc, ir.MultiOutput),
            )
            and not buffer.should_allocate()
        ):
            return

        layout = buffer.get_output_spec()
        if isinstance(layout, ir.MutationLayoutSHOULDREMOVE):
            return
        if isinstance(layout, ir.NoneLayout):
            return
        if isinstance(layout, ir.NonOwningLayout):
            assert isinstance(
                layout.view, ir.ReinterpretView
            ), f"unexpected {type(layout.view)}: {layout.view}"
            assert isinstance(layout.view.data, ir.StorageBox), type(layout.view.data)
            assert isinstance(layout.view.data.data, ir.Buffer), type(layout.view.data)
            self.codegen_allocation(layout.view.data.data)
            self.codegen_deferred_allocation(name, layout)
            return

        if isinstance(layout, ir.CommBufferLayout):
            self.writeline(CommBufferAllocateLine(self, buffer))
            return

        self.writeline(AllocateLine(self, buffer))

    def codegen_free(self, buffer):
        name = buffer.get_name()

        # can be freed but not reused
        if isinstance(buffer, ir.InputBuffer):
            self.writeline(self.make_buffer_free(buffer))
            return

        if isinstance(buffer.get_output_spec(), ir.CommBufferLayout):
            # Comm buffers are not eligible for in-place reuse. Their reuse is
            # achieved exclusively via buffer planning.
            self.writeline(CommBufferFreeLine(self, buffer))
            return

        if not self.can_reuse(buffer):
            return
        self.freed.add(name)

        self.writeline(FreeIfNotReusedLine(self, buffer))

    def can_reuse(self, input_buffer, output_buffer=None):
        name = input_buffer.get_name()
        return not (
            name in V.graph.removed_buffers
            or (
                name in V.graph.graph_inputs
                and not isinstance(
                    V.graph.graph_inputs_original[name], ir.DonatedBuffer
                )
            )
            or name in V.graph.constants
            or name in V.graph.torchbind_constants
            or name in V.graph.never_reuse_buffers
            or name in self.freed
        )

    def did_reuse(self, buffer, reused_buffer):
        # Check whether a given buffer was reused by a possible reuser in the wrapper codegen
        # Can be consulted from inside ir codegen, e.g. to determine whether a copy is needed
        return (
            buffer.get_name() in self.reuses
            and self.reuses[buffer.get_name()] == reused_buffer.get_name()
        )

    def codegen_inplace_reuse(self, input_buffer: ir.Buffer, output_buffer: ir.Buffer):
        assert can_match_buffer_size(input_buffer, output_buffer)
        self.codegen_allocation(input_buffer)
        self.freed.add(input_buffer.get_name())
        self.allocated.add(output_buffer.get_name())
        self.reuses[output_buffer.get_name()] = input_buffer.get_name()
        self.writeline(ReuseLine(self, input_buffer, output_buffer))

    def codegen_unbacked_symbol_decl(self, symbol):
        name = str(symbol)
        if name in self.unbacked_symbol_decls:
            return name
        else:
            # When in CppWrapperCpu, we should only generate the declaration once
            self.unbacked_symbol_decls.add(name)
            return self.declare + name

    def codegen_subgraph_by_inlining(self, subgraph, outer_inputs, outer_outputs):
        # TODO (desertfire) - This function is the old way of supporting
        # subgraph codegen by inlining subgraphs in the output code. For python
        # wrapper, we have moved to lifting subgraphs as functions, supported by
        # `codegen_subgraph` function.
        #
        # However this does not work with cpp wrapper. With cpp wrapper, we make
        # two passes and the kernels are shared from the first pass to the next.
        # Therefore, both the Python and CppWrapper need to share the some
        # codegen infra. For now, CppWrapperCpu has not been updated to lift the
        # subgraph as functions. Therefore for cpp_wrapper first pass with
        # PythonWrapper, we still fallback to the old way of inlining subgraphs
        # in the output code. Once we update CppWrapperCpu, we can remove this
        # function.
        def _codegen_subgraph_prefix():
            assert len(subgraph.graph.graph_inputs) == len(outer_inputs)
            for inner_input, outer_input in zip(
                subgraph.graph.graph_inputs, outer_inputs
            ):
                self.writeline(
                    f"{self.declare}{inner_input} = {outer_input}{self.ending}"
                )

        def _codegen_subgraph_suffix():
            assert len(subgraph.graph.graph_outputs) == len(outer_outputs)
            for inner_output, outer_output in zip(
                subgraph.graph.graph_outputs, outer_outputs
            ):
                self.writeline(
                    f"{outer_output} = {inner_output.codegen_reference()}{self.ending}"
                )

        try:
            self.push_codegened_graph(subgraph.graph)
            self.writeline(f"{self.comment} subgraph: {subgraph.name}")
            _codegen_subgraph_prefix()
            parent_graph = V.graph
            with V.set_graph_handler(subgraph.graph):
                subgraph.graph.codegen_subgraph(
                    parent_graph=parent_graph,
                )
            _codegen_subgraph_suffix()
        finally:
            self.pop_codegened_graph()

    def codegen_subgraph_prefix(self, subgraph, outer_inputs, outer_outputs):
        # All inputs of hops must be explicitly passed in.
        # Free tensors and basic symbols should have been explicitly lifted as inputs in dynamo.
        assert len(outer_inputs) == len(
            subgraph.graph.graph_input_names
        ), f"graph_input_names:{subgraph.graph.graph_input_names}, outer_inputs: {outer_inputs}"
        for inner_input, outer_input in zip(
            subgraph.graph.graph_input_names, outer_inputs
        ):
            self.writeline(f"{self.declare}{inner_input} = {outer_input}{self.ending}")

    def codegen_subgraph_call(self, subgraph, outer_inputs, outer_outputs):
        # Get the input and output names of the subgraph
        input_names = subgraph.graph.graph_input_names
        inner_inputs = ", ".join(input_names)
        if len(input_names) == 1:
            inner_inputs += ","

        outer_output_names = ", ".join(outer_outputs) + (
            "," if len(outer_outputs) == 1 else ""
        )

        # Create a list of inputs for the subgraph call
        self.writeline(f"{subgraph.graph.name}_args = [{inner_inputs}]")
        for inner_input in input_names[: len(outer_inputs)]:
            self.writeline(f"del {inner_input}")

        # Call the subgraph launcher function
        self.writeline(
            f"({outer_output_names}) = {subgraph.graph.name}({subgraph.graph.name}_args)"
        )

    def codegen_subgraph(self, subgraph, outer_inputs, outer_outputs):
        # Codegen subgraph by recursively calling the codegen for the subgraph.
        # This lifts the subgraph as a function in the output code.
        if V.graph.aot_mode:
            self.codegen_subgraph_by_inlining(subgraph, outer_inputs, outer_outputs)
            return

        self.push_codegened_graph(subgraph.graph)
        self.writeline("")
        self.writeline(f"{self.comment} subgraph: {subgraph.name}")
        self.codegen_subgraph_prefix(subgraph, outer_inputs, outer_outputs)

        parent_graph = V.graph
        subgraph.graph.cpp_wrapper = parent_graph.cpp_wrapper

        if subgraph.graph.name not in self.already_codegened_subgraphs:
            # If it is already codegened, the parent wrapper already has
            # subgraph fn by name subgraph.graph.name
            with V.set_graph_handler(subgraph.graph):
                # Call the codegen of subgraph recursively
                subgraph_code, _ = subgraph.graph.codegen()
            self.already_codegened_subgraphs.add(subgraph.graph.name)
            self.define_subgraph_launcher_fn(subgraph_code)

        self.codegen_subgraph_call(subgraph, outer_inputs, outer_outputs)

    def codegen_invoke_subgraph(self, invoke_subgraph):
        name = invoke_subgraph.get_name()

        self.writeline(f"{name} = [None] * {len(invoke_subgraph.outputs)}")
        outer_inputs = [buf.codegen_reference() for buf in invoke_subgraph.inputs]
        outer_outputs = [f"{name}[{i}]" for i in range(len(invoke_subgraph.outputs))]
        self.codegen_subgraph(invoke_subgraph.subgraph, outer_inputs, outer_outputs)

    def codegen_conditional(self, conditional):
        name = conditional.get_name()

        outer_inputs = [buf.codegen_reference() for buf in conditional.operands]
        outer_outputs = [f"{name}[{i}]" for i in range(len(conditional.outputs))]

        predicate = conditional.predicate.codegen_reference()
        if not isinstance(conditional.predicate, ir.ShapeAsConstantBuffer):
            # move the Tensor predicate to host
            predicate = f"{predicate}.item()"

        self.writeline(f"{name} = [None] * {len(conditional.outputs)}")
        self.writeline(f"if {predicate}:")
        self.writeline(EnterSubgraphLine(self, conditional.true_subgraph.graph))
        self.codegen_subgraph(conditional.true_subgraph, outer_inputs, outer_outputs)
        self.writeline(ExitSubgraphLine(self))
        self.writeline("else:")
        self.writeline(EnterSubgraphLine(self, conditional.false_subgraph.graph))
        self.codegen_subgraph(conditional.false_subgraph, outer_inputs, outer_outputs)
        self.writeline(ExitSubgraphLine(self))

    def codegen_while_loop(self, while_loop):
        name = while_loop.get_name()
        outer_carried_inputs = [
            buf.codegen_reference() for buf in while_loop.carried_inputs
        ]
        outer_additional_inputs = [
            buf.codegen_reference() for buf in while_loop.additional_inputs
        ]

        self.writeline(f"{name} = [None] * {len(outer_carried_inputs)}")
        for i, inp in enumerate(outer_carried_inputs):
            # set the initial state before the loop
            self.writeline(f"{name}[{i}] = {inp}")

        cond_outer_inputs = [
            *[f"{name}[{i}]" for i in range(len(outer_carried_inputs))],
            *outer_additional_inputs,
        ]
        cond_outer_outputs = [f"{name}_cond_result"]
        body_outer_inputs = list(
            cond_outer_inputs
        )  # same inputs for cond_fn and body_fn
        # Carry over the state from body_fn. Note: We only carry over
        # the carried_inputs part of the inputs, the additional ones
        # are passed in as they're before.
        body_outer_outputs = body_outer_inputs[: len(outer_carried_inputs)]

        self.writeline("while True:")
        self.writeline(EnterSubgraphLine(self, while_loop.cond_subgraph.graph))
        self.codegen_subgraph(
            while_loop.cond_subgraph, cond_outer_inputs, cond_outer_outputs
        )
<<<<<<< HEAD
        predicate = (
            cond_outer_outputs[0]
            if isinstance(
                while_loop.cond_subgraph.graph.graph_outputs[0],
                ir.ShapeAsConstantBuffer,
            )
            else cond_outer_outputs[0] + ".item()"
        )
        self.writeline(f"if not {predicate}: break")  # condition doesn't hold

=======
        self.writeline(
            f"if not {cond_outer_outputs[0]}: break"
        )  # condition doesn't hold
>>>>>>> 78256d4c
        self.writeline(ExitSubgraphLine(self))
        self.writeline(EnterSubgraphLine(self, while_loop.body_subgraph.graph))
        self.codegen_subgraph(
            while_loop.body_subgraph, body_outer_inputs, body_outer_outputs
        )
        self.writeline(ExitSubgraphLine(self))

    @staticmethod
    def statically_known_int_or_none(x):
        try:
            if getattr(x, "free_symbols", None):
                # _maybe_evaluate_static will return (s0 // (2 // s0)) as 2, but
                # the actual codegen will still generate the full expression here.
                return None
            if isinstance(x, int):
                return x
            val = V.graph._shape_env._maybe_evaluate_static(x)
            if val is None:
                return val
            return int(val)  # type: ignore[call-overload]
        except Exception:
            return None

    @staticmethod
    def statically_known_list_of_ints_or_none(lst):
        result = []
        for x in lst:
            num = PythonWrapperCodegen.statically_known_int_or_none(x)
            if num is None:
                return None
            result.append(num)
        return result

    @staticmethod
    def is_statically_known_list_of_ints(lst):
        return (
            PythonWrapperCodegen.statically_known_list_of_ints_or_none(lst) is not None
        )

    @staticmethod
    def static_shape_for_buffer_or_none(buffer):
        return PythonWrapperCodegen.statically_known_list_of_ints_or_none(
            buffer.get_size()
        )

    @staticmethod
    def can_prove_buffer_has_static_shape(buffer):
        return PythonWrapperCodegen.static_shape_for_buffer_or_none(buffer) is not None


class SubgraphPythonWrapperCodegen(PythonWrapperCodegen):
    """
    A wrapper codegen that generates code for a subgraph. For most of the
    methods, we rely on the implementation in the PythonWrapperCodegen. But we
    override a few functions to produce cleaner code (like avoiding writing
    imports twice in the output code)
    """

    def __init__(self, subgraph_name: str, parent_wrapper: PythonWrapperCodegen):
        # It is necessary to set the subgraph_name before calling super __init__
        # because __init__ calls set_launcher_fn_name
        self.subgraph_name = subgraph_name
        self.parent_wrapper = parent_wrapper
        super().__init__()

    def set_launcher_fn_name(self) -> None:
        # This sets up the name of the function containing the launcher code of
        # the subgraph.
        self.launcher_fn_name = self.subgraph_name

    def write_header(self) -> None:
        pass

    def add_benchmark_harness(self, output):
        pass

    def benchmark_compiled_module(self, output):
        pass

    def write_async_compile_wait(self):
        pass

    def next_kernel_suffix(self) -> str:
        # Ensures that subgraphs kernels do not clash with each other
        return self.parent_wrapper.next_kernel_suffix()

    @cache_on_self
    def write_triton_header_once(self) -> None:
        # TODO: Uncomment in future. This will be needed to support subgraph
        # codegen for cpp wrapper.
        # if config.triton.autotune_at_compile_time:
        #     import_str = self.triton_header_str()
        #     self.kernel_autotune_calls.splice(import_str)
        self.parent_wrapper.write_triton_header_once()

    @cache_on_self
    def write_get_raw_stream_header_once(self) -> None:
        # TODO: Uncomment in future. This will be needed to support subgraph
        # codegen for cpp wrapper.
        # if config.triton.autotune_at_compile_time:
        #     self.kernel_autotune_calls.writeline(
        #         V.graph.device_ops.import_get_raw_stream_as("get_raw_stream")
        #     )
        self.parent_wrapper.write_get_raw_stream_header_once()<|MERGE_RESOLUTION|>--- conflicted
+++ resolved
@@ -2502,22 +2502,9 @@
         self.codegen_subgraph(
             while_loop.cond_subgraph, cond_outer_inputs, cond_outer_outputs
         )
-<<<<<<< HEAD
-        predicate = (
-            cond_outer_outputs[0]
-            if isinstance(
-                while_loop.cond_subgraph.graph.graph_outputs[0],
-                ir.ShapeAsConstantBuffer,
-            )
-            else cond_outer_outputs[0] + ".item()"
-        )
-        self.writeline(f"if not {predicate}: break")  # condition doesn't hold
-
-=======
         self.writeline(
             f"if not {cond_outer_outputs[0]}: break"
         )  # condition doesn't hold
->>>>>>> 78256d4c
         self.writeline(ExitSubgraphLine(self))
         self.writeline(EnterSubgraphLine(self, while_loop.body_subgraph.graph))
         self.codegen_subgraph(
