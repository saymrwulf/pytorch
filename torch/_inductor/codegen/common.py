from __future__ import annotations

import contextlib
import dataclasses
import enum
import functools
import itertools
import logging
import math
import operator
import re
from enum import auto, Enum
from itertools import chain
from typing import Any, Callable, ClassVar, NamedTuple, Optional, TYPE_CHECKING, Union

import sympy

import torch
import torch.fx
from torch._prims_common import ELEMENTWISE_TYPE_PROMOTION_KIND
from torch.utils import _pytree as pytree
from torch.utils._ordered_set import OrderedSet
from torch.utils._sympy.numbers import int_oo
from torch.utils._sympy.printers import PythonPrinter as _PythonPrinter
from torch.utils._sympy.symbol import free_symbol_is_type, symbol_is_type, SymT
from torch.utils._sympy.value_ranges import bound_sympy, ValueRangeAnalysis, ValueRanges

from .. import config, metrics
from ..dtype_propagation import DtypePropagationOpsHandler
from ..utils import (
    boolean_ops,
    DeferredLineBase,
    generate_assert,
    IndentedBuffer,
    ir_dataclass,
    sympy_dot,
    sympy_subs,
    unique,
)
from ..virtualized import ops, OpsHandler, OpsValue, ReductionType, StoreMode, V


if TYPE_CHECKING:
<<<<<<< HEAD
    from collections.abc import Sequence

    from ..ir import Buffer, ChoiceCaller, FixedLayout, IRNode
=======
    from typing import Never

    from ..ir import FixedLayout
>>>>>>> 9756c7d7
    from ..loop_body import LoopBody
    from ..scheduler import BaseScheduling, Scheduler
    from .wrapper import PythonWrapperCodegen

    SchedulingConstructor = Callable[[Optional[Scheduler]], BaseScheduling]
    WrapperConstructor = type[PythonWrapperCodegen]
    SymbolLike = Union[str, sympy.Symbol]

    # OpVarT should really be Union[CSEVariable, str], however this
    # causes typing errors in subclasses (defined in other files).
    OpVarT = str

schedule_log = torch._logging.getArtifactLogger(__name__, "schedule")
log = logging.getLogger(__name__)


def data_type_logger(msg: str) -> None:
    if schedule_log.isEnabledFor(logging.DEBUG):
        schedule_log.debug("Data type propagation: %s", msg)


class WorkspaceZeroMode(enum.Enum):
    UNINITIALIZED = 0
    ZERO_ON_CALL = 1  # kernel may leave workspace dirty
    ZERO_PER_GRAPH = 2  # must be re-zeroed by kernel

    @staticmethod
    def combine(a: WorkspaceZeroMode, b: WorkspaceZeroMode) -> WorkspaceZeroMode:
        if a == b or b == WorkspaceZeroMode.UNINITIALIZED:
            return a
        if a == WorkspaceZeroMode.UNINITIALIZED:
            return b
        raise NotImplementedError(f"WorkspaceZeroMode.combine({a!r}, {b!r})")

    @staticmethod
    def from_bool(zero_fill: bool) -> WorkspaceZeroMode:
        if zero_fill:
            return WorkspaceZeroMode.ZERO_ON_CALL
        return WorkspaceZeroMode.UNINITIALIZED


@ir_dataclass(frozen=True)
class WorkspaceArg:
    """A temporary buffer used for a single kernel, then discarded.

    Not registered as a traditional buffer since there are no users,
    so it would be dead code eliminated.

    Args:
        nbytes: The size of the buffer in bytes.
        zero_fill: Whether the buffer should be initialized to zero.

    """

    count: sympy.Expr
    zero_mode: WorkspaceZeroMode
    device: torch.device
    outer_name: str
    inner_name: str = "ws_ptr"
    dtype: torch.dtype = torch.uint8

    @staticmethod
    def unique_name(prefix: str = "workspace_") -> str:
        return f"{prefix}{next(V.graph.workspace_id)}"

    @staticmethod
    def can_join(a: WorkspaceArg, b: WorkspaceArg) -> bool:
        return (
            a.inner_name == b.inner_name and a.dtype == b.dtype and a.device == b.device
        )

    @staticmethod
    def join(a: WorkspaceArg, b: WorkspaceArg) -> WorkspaceArg:
        return WorkspaceArg(
            count=a.count + b.count,
            zero_mode=WorkspaceZeroMode.combine(a.zero_mode, b.zero_mode),
            dtype=a.dtype,
            device=a.device,
            inner_name=a.inner_name,
            outer_name=a.outer_name,
        )

    @staticmethod
    def maximum(a: WorkspaceArg, b: WorkspaceArg) -> WorkspaceArg:
        assert (
            a.dtype == b.dtype and a.device == b.device and a.inner_name == b.inner_name
        )
        return WorkspaceArg(
            count=sympy.Max(a.count, b.count),
            zero_mode=WorkspaceZeroMode.combine(a.zero_mode, b.zero_mode),
            dtype=a.dtype,
            device=a.device,
            inner_name=a.inner_name,
            outer_name=a.outer_name,
        )

    # These methods let WorkspaceArg pretend it is a buffer to reuse allocation code
    def get_device(self) -> torch.device:
        return self.device

    get_device_or_error = get_device

    def get_dtype(self) -> torch.dtype:
        return self.dtype

    def get_layout(self) -> FixedLayout:
        from ..ir import FixedLayout

        return FixedLayout(
            device=self.device,
            dtype=self.dtype,
            size=[self.count],
            stride=[1],
        )

    @property
    def layout(self) -> FixedLayout:
        return self.get_layout()

    get_output_spec = get_layout
    maybe_get_output_spec = get_layout
    maybe_get_layout = get_layout

    def get_size(self) -> list[sympy.Expr]:
        return [self.count]

    def get_stride(self) -> list[sympy.Expr]:
        return [sympy.S.One]

    def get_name(self) -> str:
        return self.outer_name

    def get_inputs_that_alias_output(self) -> list[str]:
        return []


@dataclasses.dataclass
class TensorArg:
    name: str
    buffer: str
    dtype: torch.dtype
    offset: sympy.Expr = sympy.S.Zero  # c++ only
    alias_of: Optional[str] = None  # halide only


@dataclasses.dataclass
class SizeArg:
    name: str
    expr: sympy.Expr

    @property
    def alias_of(self) -> Optional[str]:
        return None


@dataclasses.dataclass
class ConstexprArg:
    name: str


@dataclasses.dataclass
class TMADescriptorArg:
    name: str


@dataclasses.dataclass
class DeviceCodegen:
    scheduling: SchedulingConstructor
    wrapper_codegen: WrapperConstructor
    cpp_wrapper_codegen: Optional[WrapperConstructor] = None


KernelArgType = Union[WorkspaceArg, TensorArg, SizeArg, TMADescriptorArg, ConstexprArg]

device_codegens: dict[str, DeviceCodegen] = {}


class DeviceOpOverrides:
    def import_get_raw_stream_as(self, name: str) -> str:
        raise NotImplementedError

    def set_device(self, device_idx: int) -> str:
        raise NotImplementedError

    def synchronize(self) -> str:
        raise NotImplementedError

    def device_guard(self, device_idx: int) -> str:
        raise NotImplementedError

    def cpp_device_guard(self) -> str:
        raise NotImplementedError

    def cpp_aoti_device_guard(self) -> str:
        raise NotImplementedError

    def cpp_stream_guard(self) -> str:
        raise NotImplementedError

    def cpp_aoti_stream_guard(self) -> str:
        raise NotImplementedError

    def cpp_getStreamFromExternal(self) -> str:
        raise NotImplementedError

    def kernel_header(self) -> str:
        raise NotImplementedError

    def kernel_driver(self) -> str:
        raise NotImplementedError

    def cpp_stream_type(self) -> str:
        raise NotImplementedError

    def aoti_get_stream(self) -> str:
        raise NotImplementedError

    def cpp_kernel_type(self) -> str:
        raise NotImplementedError

    def cpp_device_ptr(self) -> str:
        raise NotImplementedError

    def tma_descriptor_helpers(self) -> str:
        raise NotImplementedError


device_op_overrides_dict: dict[str, DeviceOpOverrides] = {}


# The code generated by Inductor consists of two main parts: kernel code and wrapper code.
# For any new backend looking to integrate with Inductor, customization of these two main
# parts are necessary to generate its specific code.
#
# Kernel code generation is determined by different Scheduling. Consequently, a new
# backend needs to provide a custom Scheduling for its unique kernel code generation. Currently,
# CppScheduling and TritonScheduling serve the C++/OpenMP and Triton backends, respectively.
#
# For the Wrapper, Inductor provides a PythonWrapperCodegen class to generate the Python wrapper code
# that bridges kernels. This allows out-of-tree backends to inherit from PythonWrapperCodegen,
# and override specific member functions to create backend-specific Python wrapper code.
#
# Other classes, such as CppKernel and TritonKernel, used for code generation, typically form part
# of the logic for either Scheduling or PythonWrapperCodegen. So the Scheduling and PythonWrapperCodegen interfaces
# provide flexibility to the backend. A backend can choose to implement these classes from scratch,
# or reuse them by extending and overriding as necessary. And Inductor provides the registration API,
# register_backend_for_device, to equip a new backend at runtime.
#
# Intel has developed a new backend on top of Triton to support Intel GPUs, leveraging these interfaces.
# This backend can be used as a reference:
# https://github.com/intel/intel-extension-for-pytorch/blob/5dcc9d57e5422cf295e1a1ee97896d6b6a554a85/intel_extension_for_pytorch/_inductor/__init__.py#L9
def register_backend_for_device(
    device: str,
    device_scheduling: SchedulingConstructor,
    device_wrapper_codegen: WrapperConstructor,
    device_cpp_wrapper_codegen: Optional[WrapperConstructor] = None,
) -> None:
    device_codegens[device] = DeviceCodegen(
        device_scheduling, device_wrapper_codegen, device_cpp_wrapper_codegen
    )


class BackendFeature(Enum):
    FOREACH = auto()
    BUCKETIZE = auto()
    INPLACE_BUFFERS = auto()
    MASKED_SCATTER_WITH_INDEX = auto()
    SCAN = auto()
    SORT = auto()
    TUPLE_REDUCTION = auto()
    PREFER_STORE_LOOP_ORDER = auto()
    TRITON_TEMPLATES = auto()
    REDUCE_TO_SINGLE_ELEMENT = auto()


def get_backend_features(
    device: Union[torch.device, str, None]
) -> OrderedSet[BackendFeature]:
    if device is None:
        return OrderedSet()
    init_backend_registration()
    if isinstance(device, torch.device):
        device_type = device.type
    else:
        assert isinstance(device, str)
        device_type = device
        device = torch.device(device_type)
    scheduling_ctor = get_scheduling_for_device(device_type)
    assert scheduling_ctor
    scheduling = scheduling_ctor(None)
    return scheduling.get_backend_features(device)


def has_backend_feature(
    device: Union[torch.device, str, None], feature: BackendFeature
) -> bool:
    """See also V.graph.has_feature"""
    assert isinstance(feature, BackendFeature)
    return feature in get_backend_features(device)


def get_scheduling_for_device(device: str) -> Optional[SchedulingConstructor]:
    return device_codegens[device].scheduling if device in device_codegens else None


def get_wrapper_codegen_for_device(
    device: str, cpp_wrapper: bool = False
) -> Optional[WrapperConstructor]:
    if device in device_codegens:
        wrapper_codegen_obj: DeviceCodegen = device_codegens[device]
        return (
            wrapper_codegen_obj.cpp_wrapper_codegen
            if cpp_wrapper
            else wrapper_codegen_obj.wrapper_codegen
        )
    return None


@functools.lru_cache(None)
def init_backend_registration() -> None:
    from .cpp import CppScheduling
    from .cpp_wrapper_cpu import CppWrapperCpu
    from .cpp_wrapper_cpu_array_ref import CppWrapperCpuArrayRef
    from .cpp_wrapper_gpu import CppWrapperGpu
    from .cuda_combined_scheduling import CUDACombinedScheduling
    from .halide import HalideScheduling
    from .mps import MetalScheduling
    from .triton import TritonScheduling
    from .wrapper import PythonWrapperCodegen

    if get_scheduling_for_device("cpu") is None:
        cpu_backends = {
            "cpp": CppScheduling,
            "halide": HalideScheduling,
            "triton": TritonScheduling,
        }
        register_backend_for_device(
            "cpu",
            lambda scheduling: cpu_backends[config.cpu_backend](scheduling),
            PythonWrapperCodegen,
            CppWrapperCpuArrayRef
            if config.aot_inductor.allow_stack_allocation
            else CppWrapperCpu,
        )

    if get_scheduling_for_device("cuda") is None:
        # CUDACombinedScheduling combines Triton and CUDA C++ scheduling for CUDA devices via delegation
        cuda_backends = {
            "triton": CUDACombinedScheduling,
            "halide": HalideScheduling,
        }
        register_backend_for_device(
            "cuda",
            lambda scheduling: cuda_backends[config.cuda_backend](scheduling),
            PythonWrapperCodegen,
            CppWrapperGpu,
        )

    if get_scheduling_for_device("xpu") is None:
        register_backend_for_device(
            "xpu",
            TritonScheduling,
            PythonWrapperCodegen,
            CppWrapperGpu,
        )

    if get_scheduling_for_device("mps") is None:
        register_backend_for_device(
            "mps",
            MetalScheduling,
            PythonWrapperCodegen,
            CppWrapperGpu,
        )

    private_backend = torch._C._get_privateuse1_backend_name()
    if (
        private_backend != "privateuseone"
        and get_scheduling_for_device(private_backend) is None
    ):
        from torch.utils.backend_registration import _get_custom_mod_func

        try:
            device_scheduling = _get_custom_mod_func("Scheduling")
            wrapper_codegen = _get_custom_mod_func("PythonWrapperCodegen")
            cpp_wrapper_codegen = _get_custom_mod_func("CppWrapperCodegen")
            if device_scheduling and wrapper_codegen and cpp_wrapper_codegen:
                register_backend_for_device(
                    private_backend,
                    device_scheduling,
                    wrapper_codegen,
                    cpp_wrapper_codegen,
                )
        except RuntimeError:
            pass


def index_prevent_reordering(
    index: Sequence[sympy.Expr],
    index_vars: Sequence[sympy.Expr],
    sizes: Sequence[sympy.Expr],
) -> list[sympy.Expr]:
    from ..ir import FlexibleLayout

    # added contiguous index prevents reordering
    return [*index, sympy_dot(index_vars, FlexibleLayout.contiguous_strides(sizes))]


def register_device_op_overrides(
    device: str, device_op_overrides: DeviceOpOverrides
) -> None:
    device_op_overrides_dict[device] = device_op_overrides


def get_device_op_overrides(device: str) -> DeviceOpOverrides:
    assert isinstance(device, str)

    if not device_op_overrides_dict:
        from . import cpu_device_op_overrides, mps_device_op_overrides  # noqa: F401
        from .cuda import device_op_overrides  # noqa: F401
        from .xpu import device_op_overrides as xpu_op_overrides  # noqa: F401

    return device_op_overrides_dict[device]


DTYPE_TO_COMPUTATION_DTYPE: dict[torch.dtype, torch.dtype] = {
    torch.bfloat16: torch.float,
    torch.float16: torch.float,
    **{
        dtype: dtype
        for dtype in [
            torch.bool,
            torch.float32,
            torch.float64,
            torch.int8,
            torch.int16,
            torch.int32,
            torch.int64,
            torch.uint8,
            torch.uint16,
            torch.uint32,
            torch.uint64,
        ]
    },
}


def deduce_output_dtype_by_name(
    op_name: str,
    *args: Any,
    **kwargs: Any,
) -> Optional[torch.dtype]:
    """
    Given op name and a list of input dtypes, deduce the output dtype
    """
    if op_name in boolean_ops():
        return torch.bool
    elif op_name in (
        "to_dtype",
        "index_expr",
    ):
        return kwargs["dtype"] if "dtype" in kwargs else args[-1]
    elif op_name in (
        "rand",
        "randn",
    ):
        return torch.float
    elif op_name in (
        "get_index",
        "randint64",
        "load_seed",
    ):
        return torch.int64
    elif op_name == "reduction":
        return kwargs["dtype"] if "dtype" in kwargs else args[1]
    elif op_name == "constant":
        dtype = kwargs["dtype"] if "dtype" in kwargs else args[-1]
        return DTYPE_TO_COMPUTATION_DTYPE[dtype]  # type: ignore[index]
    elif op_name in (
        "load",
        "store",
        "store_reduction",
    ):
        buf_name = args[1]
        return V.graph.get_dtype(buf_name)  # type: ignore[arg-type]
    elif op_name == "to_dtype_bitcast":
        return kwargs["dtype"] if "dtype" in kwargs else args[-2]
    return None


class DataTypePropagation:
    def __init__(self, body: LoopBody) -> None:
        self.body = body
        self.graphs: dict[Union[Callable[..., Any], str], Any] = {
            "root": body.root_block.graph
        }
        for k, v in body.subblocks.items():
            self.graphs[k] = v.graph

    def deduce_node_dtype_by_inputs(self, node: torch.fx.Node) -> Optional[torch.dtype]:
        inputs = node.all_input_nodes
        input_nodes = [
            n for n in inputs if isinstance(n, torch.fx.Node) and n.op != "placeholder"
        ]
        if len(input_nodes) == 0:
            return None

        all_input_nodes_propagated = all(
            OptimizationContext.key in n.meta
            and n.meta[OptimizationContext.key].dtype is not None
            for n in input_nodes
        )
        if not all_input_nodes_propagated:
            return None

        return functools.reduce(
            torch.promote_types,
            [n.meta[OptimizationContext.key].dtype for n in input_nodes],
        )

    def deduce_node_dtype_by_subgraph(self, node: torch.fx.Node) -> torch.dtype:
        sub_graph = self.graphs[node.target]
        dtype = self.propagate_graph(sub_graph)
        assert dtype
        return dtype

    def deduce_node_dtype(self, node: torch.fx.Node) -> Optional[torch.dtype]:
        if node.op == "placeholder":
            return None

        if node.target == "output" and len(node.args) != 1:
            # we can infer output node if it only have 1 arg
            return None

        if node.target == operator.getitem:
            return self.deduce_node_dtype(node.args[0])  # type: ignore[arg-type]

        assert isinstance(node.target, str)

        if node.target.startswith("masked_subblock"):
            return self.deduce_node_dtype_by_subgraph(node)

        if (
            output_dtype := deduce_output_dtype_by_name(
                node.target,
                *node.args,
                **node.kwargs,
            )
        ) is not None:
            return output_dtype

        return self.deduce_node_dtype_by_inputs(node)

    def propagate_graph(self, graph: torch.fx.Graph) -> Optional[torch.dtype]:
        assert graph.nodes
        graph_dtype: Optional[torch.dtype] = None
        # For masked_subblock, we use output's dtype to represent
        # the dtype of this subgraph. For other cases, graph_dtype
        # might be None
        for node in graph.nodes:
            if OptimizationContext.key in node.meta:
                opt_ctx = node.meta[OptimizationContext.key]
            else:
                opt_ctx = OptimizationContext()

            opt_ctx.dtype = self.deduce_node_dtype(node)
            node.meta[OptimizationContext.key] = opt_ctx
            if node.target == "output":
                graph_dtype = opt_ctx.dtype
        return graph_dtype

    def propagate(self) -> Optional[torch.dtype]:
        return self.propagate_graph(self.graphs["root"])

    @classmethod
    def propagate_loopbody(cls, body: LoopBody) -> Optional[torch.dtype]:
        return cls(body).propagate()

    @classmethod
    def propagate_scheduler_node(cls, node: SchedulerNode) -> Optional[torch.dtype]:
        from ..loop_body import LoopBody
        from ..scheduler import SchedulerNode

        assert isinstance(node, SchedulerNode)
        assert isinstance(node._body, LoopBody)
        return DataTypePropagation.propagate_loopbody(node._body)


class PythonPrinter(_PythonPrinter):
    def doprint(
        self, expr: sympy.Expr, *, simplify: bool = True, p: bool = True
    ) -> str:
        # TODO: why are people passing strings to the printer here :think:
        if simplify and isinstance(expr, sympy.Expr) and hasattr(V.graph, "sizevars"):
            expr = V.graph.sizevars.simplify(expr)
        return super().doprint(expr)


class OpDecompositions:
    """
    Decomposes inductor ops
    """

    @staticmethod
    def identity(value: OpVarT) -> OpVarT:
        # used to trigger cse
        return value

    @staticmethod
    def reciprocal(x: OpVarT) -> OpVarT:
        return ops.truediv(ops.constant(1, torch.int32), x)

    @staticmethod
    def square(x: OpVarT) -> OpVarT:
        return ops.mul(x, x)

    @staticmethod
    def erfc(x: OpVarT) -> OpVarT:
        return ops.sub(ops.constant(1, torch.float32), ops.erf(x))

    @staticmethod
    def erfcx(x: OpVarT) -> OpVarT:
        return ops.mul(ops.exp(ops.square(x)), ops.erfc(x))

    @staticmethod
    def expm1(x: OpVarT) -> OpVarT:
        return ops.sub(ops.exp(x), ops.constant(1, torch.float32))

    @staticmethod
    def log10(x: OpVarT) -> OpVarT:
        return ops.mul(ops.log(x), ops.constant(1 / math.log(10), torch.float32))

    @staticmethod
    def log2(x: OpVarT) -> OpVarT:
        return ops.mul(ops.log(x), ops.constant(1 / math.log(2), torch.float32))

    @staticmethod
    def exp2(x: OpVarT) -> OpVarT:
        return ops.exp(ops.mul(x, ops.constant(math.log(2), torch.float32)))

    @staticmethod
    def log1p(x: OpVarT) -> OpVarT:
        return ops.log(ops.add(x, ops.constant(1, torch.int32)))

    @staticmethod
    def sigmoid(x: OpVarT) -> OpVarT:
        one = ops.constant(1, torch.int32)
        return ops.truediv(one, ops.add(one, ops.exp(ops.neg(x))))

    @staticmethod
    def relu(x: OpVarT) -> OpVarT:
        return ops.maximum(x, ops.constant(0, torch.int32))

    @staticmethod
    def fma(x: OpVarT, y: OpVarT, z: OpVarT) -> OpVarT:
        # for backends that don't override this (halide)
        return ops.add(ops.mul(x, y), z)

    @staticmethod
    def floor_to_int(a: OpVarT, dtype: torch.dtype) -> OpVarT:
        return ops.to_dtype(ops.floor(a), dtype)

    @staticmethod
    def ceil_to_int(a: OpVarT, dtype: torch.dtype) -> OpVarT:
        return ops.to_dtype(ops.ceil(a), dtype)

    @staticmethod
    def trunc_to_int(a: OpVarT, dtype: torch.dtype) -> OpVarT:
        return ops.to_dtype(ops.trunc(a), dtype)

    @staticmethod
    def remainder(a: OpVarT, b: OpVarT) -> OpVarT:
        r = ops.mod(a, b)
        cond = ops.and_(
            ops.ne(r, ops.constant(0, torch.int32)),
            ops.ne(ops.signbit(r), ops.signbit(b)),
        )
        return ops.where(cond, ops.add(r, b), r)

    @staticmethod
    def round_to_int(a: OpVarT, dtype: torch.dtype) -> OpVarT:
        return ops.to_dtype(ops.round(a), dtype)


_RE_PAREN_NOT_NEEDED = re.compile(r"[a-z0-9_.]+|\([^)]*\)|", flags=re.IGNORECASE)


def _all_in_parens(string: str) -> bool:
    if string[0] != "(" or len(string) < 2:
        return False
    count = 1
    for i, char in enumerate(string[1:]):
        if char == "(":
            count += 1
        elif char == ")":
            count -= 1
        if count == 0 and i != len(string) - 2:
            return False
    assert count == 0
    return True


class OpOverrides(OpDecompositions):
    def __init__(self, parent: OpsHandler[OpVarT]) -> None:
        super().__init__()
        self._parent = parent

    @staticmethod
    def paren(string: OpVarT) -> OpVarT:
        if (
            isinstance(string, CSEVariable)
            or _RE_PAREN_NOT_NEEDED.fullmatch(string)
            or _all_in_parens(string)
        ):
            # don't put extra parens for strings that are already wrapped in parens
            return string
        return f"({string})"

    def __getattr__(self, item: str) -> Callable[..., Any]:
        return getattr(self._parent, item)

    @staticmethod
    def constant(value: Union[bool, float, int], dtype: torch.dtype) -> OpVarT:
        return repr(value)

    @staticmethod
    def libdevice_sigmoid(x: OpVarT) -> OpVarT:
        one = ops.constant(1, torch.int32)
        return ops.truediv(one, ops.add(one, ops.libdevice_exp(ops.neg(x))))

    @staticmethod
    def libdevice_abs(x: OpVarT) -> OpVarT:
        return ops.abs(x)

    @staticmethod
    def libdevice_sqrt(x: OpVarT) -> OpVarT:
        return ops.sqrt(x)

    @staticmethod
    def libdevice_cos(x: OpVarT) -> OpVarT:
        return ops.cos(x)

    @staticmethod
    def libdevice_sin(x: OpVarT) -> OpVarT:
        return ops.sin(x)

    @staticmethod
    def libdevice_log(x: OpVarT) -> OpVarT:
        return ops.log(x)

    @staticmethod
    def libdevice_exp(x: OpVarT) -> OpVarT:
        return ops.exp(x)

    @staticmethod
    def bitwise_not(x: OpVarT) -> OpVarT:
        return f"~{OpOverrides.paren(x)}"

    @staticmethod
    def logical_not(a: OpVarT) -> OpVarT:
        return f"{OpOverrides.paren(a)} == 0"

    @staticmethod
    def bitwise_and(x: OpVarT, y: OpVarT) -> OpVarT:
        return f"{OpOverrides.paren(x)} & {OpOverrides.paren(y)}"

    @staticmethod
    def bitwise_or(x: OpVarT, y: OpVarT) -> OpVarT:
        return f"{OpOverrides.paren(x)} | {OpOverrides.paren(y)}"

    @staticmethod
    def bitwise_xor(x: OpVarT, y: OpVarT) -> OpVarT:
        return f"{OpOverrides.paren(x)} ^ {OpOverrides.paren(y)}"

    @staticmethod
    def bitwise_left_shift(x: OpVarT, y: OpVarT) -> OpVarT:
        return f"{OpOverrides.paren(x)} << {OpOverrides.paren(y)}"

    @staticmethod
    def bitwise_right_shift(x: OpVarT, y: OpVarT) -> OpVarT:
        return f"{OpOverrides.paren(x)} >> {OpOverrides.paren(y)}"

    @staticmethod
    def int_truediv(a: OpVarT, b: OpVarT) -> OpVarT:
        # TODO: this is wrong
        # TODO: an easy bandaid is to generate runtime asserts that it's
        # <= 2**53, which is when this equation is correct
        return ops.truediv(a, b)

    @staticmethod
    def load_seed(name: str, offset: OpVarT) -> OpVarT:
        return ops.load(name, sympy.Integer(offset))

    @classmethod
    def _initialize_pointwise_overrides(cls, target: str) -> None:
        assert target in ("triton", "cpp", "cppvec"), target

        for funcname, data in pointwise_overrides_data.items():
            impl = getattr(data, target)
            if impl is None:
                continue
            setattr(cls, funcname, staticmethod(impl))


@dataclasses.dataclass
class OverridesData:
    name: str
    cpp: Callable[..., str]
    # None when not impl in libdevice/triton
    triton: Optional[Callable[..., str]] = None
    # None when not impl in aten/.../vec
    cppvec: Optional[Callable[..., str]] = None
    type_promotion_kind: ELEMENTWISE_TYPE_PROMOTION_KIND = (
        ELEMENTWISE_TYPE_PROMOTION_KIND.DEFAULT
    )


# NB: if you add a new special function, don't forget to update
# torch._inductor.ops_handler too
pointwise_overrides_data: dict[str, OverridesData] = dict(
    airy_ai=OverridesData(
        type_promotion_kind=ELEMENTWISE_TYPE_PROMOTION_KIND.INT_TO_FLOAT,
        cpp=lambda x: f"airy_ai_forward({x})",
        name="special_airy_ai",
    ),
    bessel_j0=OverridesData(
        type_promotion_kind=ELEMENTWISE_TYPE_PROMOTION_KIND.INT_TO_FLOAT,
        cpp=lambda x: f"bessel_j0_forward({x})",
        triton=lambda x: f"libdevice.j0({x})",
        name="special_bessel_j0",
    ),
    bessel_j1=OverridesData(
        type_promotion_kind=ELEMENTWISE_TYPE_PROMOTION_KIND.INT_TO_FLOAT,
        cpp=lambda x: f"bessel_j1_forward({x})",
        triton=lambda x: f"libdevice.j1({x})",
        name="special_bessel_j1",
    ),
    bessel_y0=OverridesData(
        type_promotion_kind=ELEMENTWISE_TYPE_PROMOTION_KIND.INT_TO_FLOAT,
        cpp=lambda x: f"bessel_y0_forward({x})",
        triton=lambda x: f"libdevice.y0({x})",
        name="special_bessel_y0",
    ),
    bessel_y1=OverridesData(
        type_promotion_kind=ELEMENTWISE_TYPE_PROMOTION_KIND.INT_TO_FLOAT,
        cpp=lambda x: f"bessel_y1_forward({x})",
        triton=lambda x: f"libdevice.y1({x})",
        name="special_bessel_y1",
    ),
    digamma=OverridesData(
        type_promotion_kind=ELEMENTWISE_TYPE_PROMOTION_KIND.INT_TO_FLOAT,
        cpp=lambda x: f"calc_digamma({x})",
        cppvec=lambda x: f"{x}.digamma()",
        name="digamma",
    ),
    # no cpp nor triton implementation for entr, it is defined as decomposition
    # erf, erfc
    erfcx=OverridesData(
        type_promotion_kind=ELEMENTWISE_TYPE_PROMOTION_KIND.INT_TO_FLOAT,
        cpp=lambda x: f"calc_erfcx({x})",
        triton=lambda x: f"libdevice.erfcx({x})",
        name="special_erfcx",
    ),
    fma=OverridesData(
        type_promotion_kind=ELEMENTWISE_TYPE_PROMOTION_KIND.INT_TO_FLOAT,
        cpp=lambda x, y, z: f"std::fma({x}, {y}, {z})",
        cppvec=lambda x, y, z: f"fmadd({x}, {y}, {z})",
        triton=lambda x, y, z: f"libdevice.fma({x}, {y}, {z})",
        name="fma",
    ),
    # erfinv, exp2, expit, gammaln
    igamma=OverridesData(
        type_promotion_kind=ELEMENTWISE_TYPE_PROMOTION_KIND.INT_TO_FLOAT,
        cpp=lambda x, y: f"calc_igamma({x}, {y})",
        name="igamma",
    ),
    igammac=OverridesData(
        type_promotion_kind=ELEMENTWISE_TYPE_PROMOTION_KIND.INT_TO_FLOAT,
        cpp=lambda x, y: f"calc_igammac({x}, {y})",
        name="igammac",
    ),
    gammainc=OverridesData(
        type_promotion_kind=ELEMENTWISE_TYPE_PROMOTION_KIND.INT_TO_FLOAT,
        cpp=lambda x, y: f"calc_igamma({x}, {y})",
        name="special_gammainc",
    ),
    gammaincc=OverridesData(
        type_promotion_kind=ELEMENTWISE_TYPE_PROMOTION_KIND.INT_TO_FLOAT,
        cpp=lambda x, y: f"calc_igammac({x}, {y})",
        name="special_gammaincc",
    ),
    i0=OverridesData(
        type_promotion_kind=ELEMENTWISE_TYPE_PROMOTION_KIND.INT_TO_FLOAT,
        cpp=lambda x: f"calc_i0({x})",
        triton=lambda x: f"libdevice.cyl_bessel_i0({x})",
        cppvec=lambda x: f"{x}.i0()",
        name="i0",
    ),
    i0e=OverridesData(
        type_promotion_kind=ELEMENTWISE_TYPE_PROMOTION_KIND.INT_TO_FLOAT,
        cpp=lambda x: f"calc_i0e({x})",
        cppvec=lambda x: f"{x}.i0e()",
        name="special_i0e",
    ),
    i1=OverridesData(
        type_promotion_kind=ELEMENTWISE_TYPE_PROMOTION_KIND.INT_TO_FLOAT,
        cpp=lambda x: f"calc_i1({x})",
        triton=lambda x: f"libdevice.cyl_bessel_i1({x})",
        name="special_i1",
    ),
    i1e=OverridesData(
        type_promotion_kind=ELEMENTWISE_TYPE_PROMOTION_KIND.INT_TO_FLOAT,
        cpp=lambda x: f"calc_i1e({x})",
        name="special_i1e",
    ),
    log_ndtr=OverridesData(
        type_promotion_kind=ELEMENTWISE_TYPE_PROMOTION_KIND.INT_TO_FLOAT,
        cpp=lambda x: f"calc_log_ndtr({x})",
        name="special_log_ndtr",
    ),
    # logit
    modified_bessel_i0=OverridesData(
        type_promotion_kind=ELEMENTWISE_TYPE_PROMOTION_KIND.INT_TO_FLOAT,
        cpp=lambda x: f"modified_bessel_i0_forward({x})",
        triton=lambda x: f"libdevice.cyl_bessel_i0({x})",
        name="special_modified_bessel_i0",
    ),
    modified_bessel_i1=OverridesData(
        type_promotion_kind=ELEMENTWISE_TYPE_PROMOTION_KIND.INT_TO_FLOAT,
        cpp=lambda x: f"modified_bessel_i1_forward({x})",
        triton=lambda x: f"libdevice.cyl_bessel_i1({x})",
        name="special_modified_bessel_i1",
    ),
    modified_bessel_k0=OverridesData(
        type_promotion_kind=ELEMENTWISE_TYPE_PROMOTION_KIND.INT_TO_FLOAT,
        cpp=lambda x: f"modified_bessel_k0_forward({x})",
        name="special_modified_bessel_k0",
    ),
    modified_bessel_k1=OverridesData(
        type_promotion_kind=ELEMENTWISE_TYPE_PROMOTION_KIND.INT_TO_FLOAT,
        cpp=lambda x: f"modified_bessel_k1_forward({x})",
        name="special_modified_bessel_k1",
    ),
    # multigamma
    ndtr=OverridesData(
        type_promotion_kind=ELEMENTWISE_TYPE_PROMOTION_KIND.INT_TO_FLOAT,
        cpp=lambda x: f"calc_ndtr({x})",
        name="special_ndtr",
    ),
    ndtri=OverridesData(
        type_promotion_kind=ELEMENTWISE_TYPE_PROMOTION_KIND.INT_TO_FLOAT,
        cpp=lambda x: f"calc_ndtri({x})",
        name="special_ndtri",
    ),
    polygamma=OverridesData(
        type_promotion_kind=ELEMENTWISE_TYPE_PROMOTION_KIND.INT_TO_FLOAT,
        cpp=lambda x, y: f"{x} == 0 ? calc_digamma({y}) : calc_polygamma({y}, {x})",
        name="polygamma",
    ),
    # psi - alias to digamma
    # round
    scaled_modified_bessel_k0=OverridesData(
        type_promotion_kind=ELEMENTWISE_TYPE_PROMOTION_KIND.INT_TO_FLOAT,
        cpp=lambda x: f"scaled_modified_bessel_k0_forward({x})",
        name="special_scaled_modified_bessel_k0",
    ),
    scaled_modified_bessel_k1=OverridesData(
        type_promotion_kind=ELEMENTWISE_TYPE_PROMOTION_KIND.INT_TO_FLOAT,
        cpp=lambda x: f"scaled_modified_bessel_k1_forward({x})",
        name="special_scaled_modified_bessel_k1",
    ),
    # sinc
    spherical_bessel_j0=OverridesData(
        type_promotion_kind=ELEMENTWISE_TYPE_PROMOTION_KIND.INT_TO_FLOAT,
        cpp=lambda x: f"spherical_bessel_j0_forward({x})",
        name="special_spherical_bessel_j0",
    ),
    zeta=OverridesData(
        type_promotion_kind=ELEMENTWISE_TYPE_PROMOTION_KIND.INT_TO_FLOAT,
        cpp=lambda x, y: f"zeta({x}, {y})",
        name="special_zeta",
    ),
    chebyshev_polynomial_t=OverridesData(
        type_promotion_kind=ELEMENTWISE_TYPE_PROMOTION_KIND.INT_TO_FLOAT,
        cpp=lambda x, y: f"chebyshev_polynomial_t_forward({x}, {y})",
        name="special_chebyshev_polynomial_t",
    ),
    chebyshev_polynomial_u=OverridesData(
        type_promotion_kind=ELEMENTWISE_TYPE_PROMOTION_KIND.INT_TO_FLOAT,
        cpp=lambda x, y: f"chebyshev_polynomial_u_forward({x}, {y})",
        name="special_chebyshev_polynomial_u",
    ),
    chebyshev_polynomial_v=OverridesData(
        type_promotion_kind=ELEMENTWISE_TYPE_PROMOTION_KIND.INT_TO_FLOAT,
        cpp=lambda x, y: f"chebyshev_polynomial_v_forward({x}, {y})",
        name="special_chebyshev_polynomial_v",
    ),
    chebyshev_polynomial_w=OverridesData(
        type_promotion_kind=ELEMENTWISE_TYPE_PROMOTION_KIND.INT_TO_FLOAT,
        cpp=lambda x, y: f"chebyshev_polynomial_w_forward({x}, {y})",
        name="special_chebyshev_polynomial_w",
    ),
    legendre_polynomial_p=OverridesData(
        type_promotion_kind=ELEMENTWISE_TYPE_PROMOTION_KIND.INT_TO_FLOAT,
        cpp=lambda x, y: f"legendre_polynomial_p_forward({x}, {y})",
        name="special_legendre_polynomial_p",
    ),
    shifted_chebyshev_polynomial_t=OverridesData(
        type_promotion_kind=ELEMENTWISE_TYPE_PROMOTION_KIND.INT_TO_FLOAT,
        cpp=lambda x, y: f"shifted_chebyshev_polynomial_t_forward({x}, {y})",
        name="special_shifted_chebyshev_polynomial_t",
    ),
    shifted_chebyshev_polynomial_u=OverridesData(
        type_promotion_kind=ELEMENTWISE_TYPE_PROMOTION_KIND.INT_TO_FLOAT,
        cpp=lambda x, y: f"shifted_chebyshev_polynomial_u_forward({x}, {y})",
        name="special_shifted_chebyshev_polynomial_u",
    ),
    shifted_chebyshev_polynomial_v=OverridesData(
        type_promotion_kind=ELEMENTWISE_TYPE_PROMOTION_KIND.INT_TO_FLOAT,
        cpp=lambda x, y: f"shifted_chebyshev_polynomial_v_forward({x}, {y})",
        name="special_shifted_chebyshev_polynomial_v",
    ),
    shifted_chebyshev_polynomial_w=OverridesData(
        type_promotion_kind=ELEMENTWISE_TYPE_PROMOTION_KIND.INT_TO_FLOAT,
        cpp=lambda x, y: f"shifted_chebyshev_polynomial_w_forward({x}, {y})",
        name="special_shifted_chebyshev_polynomial_w",
    ),
    hermite_polynomial_h=OverridesData(
        type_promotion_kind=ELEMENTWISE_TYPE_PROMOTION_KIND.INT_TO_FLOAT,
        cpp=lambda x, y: f"hermite_polynomial_h_forward({x}, {y})",
        name="special_hermite_polynomial_h",
    ),
    hermite_polynomial_he=OverridesData(
        type_promotion_kind=ELEMENTWISE_TYPE_PROMOTION_KIND.INT_TO_FLOAT,
        cpp=lambda x, y: f"hermite_polynomial_he_forward({x}, {y})",
        name="special_hermite_polynomial_he",
    ),
    laguerre_polynomial_l=OverridesData(
        type_promotion_kind=ELEMENTWISE_TYPE_PROMOTION_KIND.INT_TO_FLOAT,
        cpp=lambda x, y: f"laguerre_polynomial_l_forward({x}, {y})",
        name="special_laguerre_polynomial_l",
    ),
)


# Use mypy to check protocol implemented correctly
def _typecheck_OpOverrides(h: OpOverrides) -> OpsHandler[OpVarT]:
    return h


class DeferredLine(DeferredLineBase):
    """A line that can be 'unwritten' by adding name to V.graph.removed_buffers"""

    def __init__(self, name: str, line: str):
        super().__init__(line)
        self.name = name
        assert not isinstance(line, DeferredLineBase)

    def __call__(self) -> Optional[str]:
        if all(
            self.name not in x
            for x in (
                V.graph.removed_buffers,
                V.kernel.removed_buffers,
                V.graph.inplaced_to_remove,
                V.kernel.inplaced_to_remove,
            )
        ):
            return self.line
        return None

    def _new_line(self, line: str) -> DeferredLine:
        return DeferredLine(self.name, line)


class BracesBuffer(IndentedBuffer):
    def indent(self, offset: int = 1) -> contextlib.AbstractContextManager[None]:
        @contextlib.contextmanager
        def ctx() -> Iterator[None]:
            for _ in range(offset):
                self.writeline("{")
                self._indent += 1
            for _ in range(-offset):
                self._indent -= 1
                self.writeline("}")
            yield
            for _ in range(-offset):
                self.writeline("{")
                self._indent += 1
            for _ in range(offset):
                self._indent -= 1
                self.writeline("}")

        return ctx()


class InplacedBuffer(NamedTuple):
    inner_name: str
    other_names: list[str]


@dataclasses.dataclass
class ArgName:
    name: str
    # is_constexpr=True is used to attach a " : tl.constexpr" into the argument list
    is_constexpr: bool = False

    def full_name(self) -> str:
        return f"{self.name}{' : tl.constexpr' if self.is_constexpr else ''}"


class KernelArgs:
    @staticmethod
    def _lookup(prefix: str, odict: dict[SymbolLike, str], name: SymbolLike) -> str:
        assert isinstance(name, (str, sympy.Symbol))
        if name not in odict:
            odict[name] = f"{prefix}{len(odict)}"
        return odict[name]

    def __init__(self, sizevars=None):
        self.input_buffers = {}
        self.output_buffers = {}
        self.inplace_buffers = {}
        self.sizevars = sizevars or {}
        self.workspace_args = []

    def __repr__(self) -> str:
        return "KernelArgs({})".format(
            ", ".join(
                map(
                    repr,
                    [
                        self.input_buffers,
                        self.output_buffers,
                        self.inplace_buffers,
                        self.sizevars,
                    ],
                )
            )
        )

    def _buffer_is_marked_removed(self, name):
        return isinstance(name, str) and name.startswith("REMOVED")

    def input(self, name):
        if V.graph.scheduler:
            name = V.graph.scheduler.mutation_real_name.get(name, name)
        assert name not in V.graph.removed_buffers, name
        if name in self.output_buffers:
            return self.output_buffers[name]
        if name in self.inplace_buffers:
            return self.inplace_buffers[name].inner_name
        if name.startswith("seed"):
            return self._lookup("seed", self.input_buffers, name)
        return self._lookup("in_ptr", self.input_buffers, name)

    def output(self, name):
        if V.graph.scheduler:
            name = V.graph.scheduler.mutation_real_name.get(name, name)
        assert name not in V.graph.removed_buffers, name
        if name in self.inplace_buffers:
            return self.inplace_buffers[name].inner_name
        return self._lookup("out_ptr", self.output_buffers, name)

    def make_inplace(self, input_name, output_name):
        assert output_name not in self.inplace_buffers
        if input_name in self.inplace_buffers:
            buf = self.inplace_buffers[input_name]
            buf.other_names.append(output_name)
            self.inplace_buffers[output_name] = buf
        else:
            buf = InplacedBuffer(
                f"in_out_ptr{len(unique(self.inplace_buffers.values()))}",
                [input_name, output_name],
            )
            self.inplace_buffers[input_name] = buf
            self.inplace_buffers[output_name] = buf

    def workspace(self, nbytes: sympy.Expr, zero_fill: bool) -> tuple[str, int]:
        """
        Allocate or extend a workspace buffer of nbytes bytes.

        This function manages the allocation of a workspace buffer. It either creates
        a new WorkspaceArg or extends an existing one.

        Note:
        - Calling this function will in-place mutate the args by adding or updating
        a WorkspaceArg.
        - The codegen for generating the Python argdefs and call_defs will check
        this field and allocate the buffer accordingly.
        - A new argument "ws_ptr" will be present in the generated code.

        Args:
            nbytes (sympy.Expr): The number of bytes to allocate.
            zero_fill (bool): Whether to initialize the buffer to zero.

        Returns:
            Tuple[str, int]: A tuple containing:
                - "ws_ptr": A string identifier for the workspace pointer.
                - offset: An integer representing the byte offset in the workspace.
        """
        arg = WorkspaceArg(
            count=nbytes,
            zero_mode=WorkspaceZeroMode.from_bool(zero_fill),
            device=V.graph.get_current_device_or_throw(),
            outer_name=WorkspaceArg.unique_name(),
        )
        for i, existing_arg in enumerate(self.workspace_args):
            if WorkspaceArg.can_join(existing_arg, arg):
                offset = existing_arg.count
                self.workspace_args[i] = WorkspaceArg.join(existing_arg, arg)
                return existing_arg.inner_name, offset
            assert (
                existing_arg.inner_name != arg.inner_name
                and existing_arg.outer_name != arg.outer_name
            )
        self.workspace_args.append(arg)
        return arg.inner_name, 0

    def semaphores(self, min_size: sympy.Expr) -> str:
        """
        Lazily allocate a graph-wide semaphores buffer with at least min_size.  This is a single buffer shared by
        all kernels and zero initialized once at graph start.  Each kernel must leave the buffer zeroed on exit.

        Warning: multiple calls to this function will return the same buffer.

        Args:
            min_size: the number of int32 semaphores required

        Returns:
            name of the semaphores buffer
        """
        current_device = V.graph.get_current_device_or_throw()
        arg = WorkspaceArg(
            count=min_size,
            zero_mode=WorkspaceZeroMode.ZERO_PER_GRAPH,
            dtype=torch.uint32,
            inner_name="sem_ptr",
            outer_name=f"semaphores_{current_device.type}_{current_device.index}",
            device=current_device,
        )
        for existing_arg in self.workspace_args:
            if existing_arg.inner_name == arg.inner_name:
                assert arg == existing_arg
        self.workspace_args.append(arg)
        return arg.inner_name

    def seed_offset(self, name, value):
        if value in self.sizevars:
            return self.sizevars[value]
        if name in self.sizevars.values():
            name = (
                f"{name}{sum(1 for v in self.sizevars.values() if v.startswith(name))}"
            )
        self.sizevars[value] = name
        return name

    def size(self, name):
        if str(name) == "seed":
            self.sizevars["seed"] = "seed"
            return "seed"
        return self._lookup("ks", self.sizevars, name)

    def call_names(self):
        return chain(
            self.input_buffers.keys(), self.output_buffers.keys(), self.sizevars.keys()
        )

    def wrap_ptr_arg(self, buf, dtype):
        return buf

    def wrap_size_arg(self, size):
        return str(size)

    def cpp_argdefs(self):
        from .cpp_utils import DTYPE_TO_CPP, INDEX_TYPE

        call_args = []
        arg_defs = []
        arg_types = []
        for inplaced in unique(self.inplace_buffers.values()):
            if self._buffer_is_marked_removed(inplaced):
                continue
            outer = inplaced.other_names[-1]
            inner = inplaced.inner_name
            dtype = V.graph.get_dtype(outer)
            cpp_dtype = DTYPE_TO_CPP[dtype]
            arg_defs.append(f"{cpp_dtype}* {inner}")
            call_args.append(self.wrap_ptr_arg(outer, dtype))
            arg_types.append(f"{cpp_dtype}*")
        for outer, inner in self.input_buffers.items():
            if outer in self.inplace_buffers:
                continue
            dtype = V.graph.get_dtype(outer)
            cpp_dtype = DTYPE_TO_CPP[dtype]
            arg_defs.append(f"const {cpp_dtype}* {inner}")
            call_args.append(self.wrap_ptr_arg(outer, dtype))
            arg_types.append(f"const {cpp_dtype}*")
        for outer, inner in self.output_buffers.items():
            if outer in self.inplace_buffers or self._buffer_is_marked_removed(inner):
                continue
            dtype = V.graph.get_dtype(outer)
            cpp_dtype = DTYPE_TO_CPP[dtype]
            arg_defs.append(f"{cpp_dtype}* {inner}")
            call_args.append(self.wrap_ptr_arg(outer, dtype))
            arg_types.append(f"{cpp_dtype}*")
        for outer, inner in self.sizevars.items():
            arg_defs.append(f"const {INDEX_TYPE} {inner}")
            call_args.append(self.wrap_size_arg(outer))
            arg_types.append(f"const {INDEX_TYPE}")
            if V.graph.wrapper_code:
                V.graph.wrapper_code.ensure_size_computed(outer)
        assert not self.workspace_args, "Workspace not supported on CPU "
        return arg_defs, call_args, arg_types

    def python_argdefs(
        self,
    ) -> tuple[list[ArgName], list[str], list[KernelArgType], list[torch.dtype]]:
        arg_defs: list[ArgName] = []
        call_args: list[str] = []
        arg_types: list[torch.dtype] = []
        precompile_args: list[KernelArgType] = []
        for inplaced in unique(self.inplace_buffers.values()):
            if self._buffer_is_marked_removed(inplaced):
                continue
            arg_defs.append(ArgName(inplaced.inner_name))
            call_args.append(inplaced.other_names[-1])
            arg_types.append(V.graph.get_dtype(inplaced.other_names[-1]))
            precompile_args.append(
                TensorArg(
                    name=inplaced.inner_name,
                    buffer=inplaced.other_names[-1],
                    dtype=V.graph.get_dtype(inplaced.other_names[-1]),
                )
            )
        for outer, inner in chain(
            self.input_buffers.items(), self.output_buffers.items()
        ):
            if outer in self.inplace_buffers or self._buffer_is_marked_removed(inner):
                continue
            arg_defs.append(ArgName(inner))
            call_args.append(outer)
            arg_types.append(V.graph.get_dtype(outer))
            precompile_args.append(
                TensorArg(
                    name=inner,
                    buffer=outer,
                    dtype=V.graph.get_dtype(outer),
                )
            )
        for outer, inner in self.sizevars.items():
            arg_defs.append(ArgName(inner))
            call_args.append(outer)
            arg_types.append(type(outer))  # type: ignore[arg-type]
            precompile_args.append(SizeArg(inner, outer))
            if V.graph.wrapper_code:
                V.graph.wrapper_code.ensure_size_computed(outer)
        for arg in self.workspace_args:
            arg_defs.append(ArgName(arg.inner_name))
            call_args.append(arg.outer_name)
            precompile_args.append(arg)
            arg_types.append(arg.dtype)
        return arg_defs, call_args, precompile_args, arg_types

    def aliases(self):
        for inplaced in unique(self.inplace_buffers.values()):
            if self._buffer_is_marked_removed(inplaced):
                continue
            for other in inplaced.other_names:
                if (
                    other in V.graph.inplaced_to_remove
                    or other in V.kernel.inplaced_to_remove
                ):
                    continue
                if other in self.input_buffers:
                    yield self.input_buffers[other], inplaced.inner_name
                if other in self.output_buffers:
                    yield self.output_buffers[other], inplaced.inner_name

    def is_removed(self, name):
        def _is_removed(name, buffers):
            return name not in buffers or self._buffer_is_marked_removed(buffers[name])

        return _is_removed(name, self.output_buffers) and _is_removed(
            name, self.inplace_buffers
        )

    # Includes inplace buffers, excludes removed buffers.  Essentially,
    # after you do a call into this kernel, which buffers actually contain
    # updated data?  Modeled off of python_argdefs.
    def live_output_buffers(self):
        live_outs = OrderedSet()  # type: ignore[var-annotated]
        for inplaced in unique(self.inplace_buffers.values()):
            if self._buffer_is_marked_removed(inplaced):
                continue
            live_outs.add(inplaced.other_names[-1])
        for outer, inner in self.output_buffers.items():
            if outer in self.inplace_buffers or self._buffer_is_marked_removed(inner):
                continue
            live_outs.add(outer)
        return live_outs


class CSEVariable:
    """A CSEVariable is just a name for an expression but it is useful to be able to annotate them on a backend dependent basis.
    To do so, the backends can simply overload `Kernel.create_cse_var`
    The "CSEVariable.update_on_args" method gives you a hook for annotations
    See example of TritonCSEVariable in triton.py
    """

    def __init__(
        self,
        name,
        bounds: ValueRanges[Any],
        dtype: Optional[torch.dtype] = None,
    ):
        assert isinstance(bounds, ValueRanges)
        self.name = name
        self.bounds = bounds
        self.use_count = 1  # track how many times this expression is used
        self.dtype = dtype

    def __str__(self):
        return self.name

    def __hash__(self) -> int:
        return hash(self.name)

    def __eq__(self, other: object) -> bool:
        return isinstance(other, CSEVariable) and other.name == self.name

    def update_on_args(self, name, args, kwargs):
        pass

    def __repr__(self):
        return f"{self.__class__.__name__}({self.name!r})"


class CppWrapperKernelArgs(KernelArgs):
    def wrap_size_arg(self, size):
        return f"{size}"


class CSE:
    """Common subexpression elimination"""

    def __init__(
        self,
        prefix="",
        suffix="",
        name_prefix="tmp",
        iter_buffers=None,
        store_cache=None,
        reduction_cache=None,
        varname_map=None,
    ):
        self.prefix = prefix
        self.suffix = suffix
        self._cache = {}
        self.name_prefix = name_prefix
<<<<<<< HEAD
        self.store_cache: MutableMapping[str, CSEVariableType] = store_cache or {}
        self.reduction_cache: MutableMapping[ReductionCacheKey, CSEVariableType] = (
            reduction_cache or {}
        )
        self.iter_buffer_ids: itertools.count[int] = iter_buffers or itertools.count()
        self.invalidated_stores: OrderedSet[str] = OrderedSet()
        self.varname_map: dict[str, CSEVariableType] = varname_map or {}

    def invalidate(self, keep_vars: OrderedSet[CSEVariable]) -> None:
        for name, tmp in [*self.store_cache.items()]:
=======
        self.store_cache = store_cache or {}
        self.reduction_cache = reduction_cache or {}
        self.iter_buffer_ids = iter_buffers or itertools.count()
        self.invalidated_stores = OrderedSet[str]()
        self.varname_map = varname_map or {}

    def invalidate(self, keep_vars: Union[OrderedSet[str], OrderedSet[Never]]):
        for name, tmp in list(self.store_cache.items()):
>>>>>>> 9756c7d7
            if tmp not in keep_vars:
                del self.store_cache[name]
                self.invalidated_stores.add(name)
        self._cache = {k: v for k, v in self._cache.items() if v in keep_vars}

    def clone(self):
        # Note(fdrocha): reduction_cache is not being cloned, not sure if this is intentional
        return type(self)(
            prefix=self.prefix,
            suffix=self.suffix,
            name_prefix=self.name_prefix,
            iter_buffers=self.iter_buffer_ids,
            store_cache=self.store_cache,
            varname_map=self.varname_map,
        )

<<<<<<< HEAD
    def scoped_copy(self) -> typing.Self:
        """Return a copy of using ScopedDict so changes to *_cache aren't visible in self"""
        new_cse = self.clone()
        new_cse._cache = ScopedDict(self._cache)
        new_cse.reduction_cache = ScopedDict(self.reduction_cache)
        new_cse.store_cache = ScopedDict(self.store_cache)
        return new_cse

    def augment_key(self, cache_key: str) -> AugmentedKeyT:
=======
    def augment_key(self, cache_key: object) -> object:
>>>>>>> 9756c7d7
        "Override this method to augment cache key with backend specifics"
        return cache_key

    def put(self, cache_key: object, val: CSEVariable) -> None:
        self._cache[self.augment_key(cache_key)] = val

    def contains(self, cache_key) -> bool:
        return self.augment_key(cache_key) in self._cache

    def try_get(self, cache_key: object) -> Optional[CSEVariable]:
        return self._cache.get(self.augment_key(cache_key), None)

    def get(self, cache_key: object) -> CSEVariable:
        return self._cache[self.augment_key(cache_key)]

    def generate(
        self,
        buffer: IndentedBuffer,
        expr: Union[str, CSEVariable, OpsValue, IndentedBuffer, DeferredLineBase],
        *,
        bounds: ValueRanges[Any] = ValueRanges.unknown(),
        write=True,
        assignment=True,
        dtype: Optional[torch.dtype] = None,
    ) -> CSEVariable:
        if isinstance(expr, OpsValue):
            expr = expr.value

        assert write or assignment
        if isinstance(expr, CSEVariable):
            # If the expressions were always created with all the information, we could
            # assert expr.bounds == bounds, but sometimes the expression is created
            # with the loose ValueRanges.unknown(), so we need to tighten the bounds
            expr.bounds = expr.bounds.tighten(bounds)
            expr.use_count += 1
            return expr
        elif isinstance(expr, IndentedBuffer):
            cache_key = expr.getvalue()
        elif isinstance(expr, DeferredLineBase):
            cache_key = expr.line
        else:
            assert isinstance(expr, str)
            cache_key = expr
        var = self.try_get(cache_key)
        if not var:
            var = self.newvar(bounds, dtype)
            self.put(cache_key, var)
            if write:
                if V.kernel.current_node:
                    V.kernel.current_node.codegen_originating_info(
                        buffer, only_once=True
                    )
                if isinstance(expr, IndentedBuffer):
                    if assignment:
                        buffer.writeline(f"{self.prefix}{var} =")
                    buffer.splice(expr)
                    buffer.writeline(self.suffix)
                elif isinstance(expr, DeferredLineBase):
                    assert assignment
                    buffer.writeline(
                        expr._new_line(f"{self.prefix}{var} = {expr.line}{self.suffix}")
                    )
                else:
                    if assignment:
                        line = f"{self.prefix}{var} = {expr}{self.suffix}"
                    else:
                        line = f"{expr}{self.suffix}"
                    buffer.writeline(line)
        else:
            var.bounds = var.bounds.tighten(bounds)
            var.use_count += 1

        return var

    def newvar(
        self,
        bounds: ValueRanges[Any] = ValueRanges.unknown(),
        dtype: Optional[torch.dtype] = None,
    ) -> CSEVariable:
        var_name = f"{self.name_prefix}{next(self.iter_buffer_ids)}"
        var = V.kernel.create_cse_var(var_name, bounds, dtype)
        self.varname_map[var_name] = var
        return var

    def namedvar(
        self,
        name: str,
        bounds: ValueRanges[Any] = ValueRanges.unknown(),
        dtype: Optional[torch.dtype] = None,
    ) -> CSEVariable:
        torch._check_value(
            name not in self.varname_map, lambda: f"duplicate name: {name}"
        )
        var = V.kernel.create_cse_var(name, bounds, dtype)
        self.varname_map[name] = var
        return var


class CodeGen:
    def __init__(self) -> None:
        super().__init__()
        self.exit_stack = contextlib.ExitStack()

    def __enter__(self):
        self.exit_stack.__enter__()
        return self

    def __exit__(self, exc_type, exc_val, exc_tb):
        self.exit_stack.__exit__(exc_type, exc_val, exc_tb)


class ScopedDict:
    def __init__(self, original_dict):
        self.original_dict = original_dict
        self.new_items = {}

    def __getitem__(self, key):
        if key in self.new_items:
            return self.new_items[key]
        return self.original_dict[key]

    def __setitem__(self, key, value):
        self.new_items[key] = value

    def __contains__(self, key):
        return key in self.new_items or key in self.original_dict

    def get(self, key, default=None):
        if key in self.new_items:
            return self.new_items[key]
        return self.original_dict.get(key, default)


class Kernel(CodeGen):
    newvar_prefix = ""
    suffix = ""
    overrides: Optional[Callable[[OpsHandler[Any]], OpsHandler[Any]]] = None
    # TODO: these look dead, but with all the getattr it's hard to tell...
    load_format: None = None
    store_format: None = None

    def __init__(self, args=None, increase_kernel_count=True):
        super().__init__()
        if increase_kernel_count:
            metrics.generated_kernel_count += 1
        self.args = args or KernelArgs()
        self.loads = IndentedBuffer()
        self.compute = IndentedBuffer()
        self.stores = IndentedBuffer()

        self.num_load = 0
        self.num_reduction = 0

        self.cse: CSE = CSE(self.newvar_prefix, self.suffix)
        self.must_keep_buffers = OrderedSet[str]()
        self.store_buffer_names = OrderedSet[str]()
        self._load_mask = None
        self._load_other = None
        # OrderedSet in set_current_node
        self.current_node = None
        self.node_to_bounds: Optional[dict[torch.fx.Node, ValueRanges[Any]]] = None

        self.removed_buffers = OrderedSet[str]()
        self.inplaced_to_remove = OrderedSet[str]()

        # key: the buffer to write
        # value: the buffer to read and whose memory can be reused for
        #   the buffer specified by key
        self.inplace_update_buffers = {}
        # Set minimum number of elements processed per thread.
        self.min_elem_per_thread = 1
        self.kernel_name = None

    @contextlib.contextmanager
    def set_current_node(self, node: SchedulerNode) -> Iterator[None]:
        prior = self.current_node
        self.current_node = node
        self.node_to_bounds = node._body.bounds().get_bounds()
        try:
            yield
        finally:
            self.current_node = prior

    @contextlib.contextmanager
<<<<<<< HEAD
    def swap_buffers(
        self,
        lb: IndentedBuffer,
        cb: Optional[IndentedBuffer] = None,
        sb: Optional[IndentedBuffer] = None,
    ) -> Iterator[None]:
=======
    def swap_buffers(self, lb, cb=None, sb=None):
        def scope_cse(cse):
            new_cse = cse.clone()
            new_cse._cache = ScopedDict(cse._cache)
            new_cse.reduction_cache = ScopedDict(cse.reduction_cache)
            new_cse.store_cache = ScopedDict(cse.store_cache)
            return new_cse

>>>>>>> 9756c7d7
        if cb is None:
            cb = lb
        if disallow_stores := sb is None:
            sb = IndentedBuffer()
        loads = self.loads
        compute = self.compute
        stores = self.stores
        cse = self.cse
        self.loads = lb
        self.compute = cb
        self.stores = sb
        self.cse = cse.scoped_copy()
        try:
            yield
        finally:
            self.loads = loads
            self.compute = compute
            self.stores = stores
            self.cse = cse
            if disallow_stores:
                assert not sb, "unexpected store inside swap_buffers"

    def load(self, name: str, index: sympy.Expr) -> CSEVariable:
        raise NotImplementedError

    def indirect_load(self, name: str, index: sympy.Expr) -> CSEVariable:
        """A load the depends on an index we have read"""
        prior = self.loads
        try:
            # put the load in the compute section as it might have deps
            self.loads = self.compute
            return self.load(name, index)
        finally:
            self.loads = prior

    def store_reduction(self, name: str, index: sympy.Expr, value: CSEVariable) -> None:
        raise NotImplementedError

    def store(
        self, name: str, index: sympy.Expr, value: CSEVariable, mode: StoreMode = None
    ) -> None:
        raise NotImplementedError

    def reduction(
        self,
        dtype: torch.dtype,
        src_dtype: torch.dtype,
        reduction_type: ReductionType,
        value: Union[CSEVariable, tuple[CSEVariable, ...]],
    ) -> Union[CSEVariable, tuple[CSEVariable, ...]]:
        raise NotImplementedError

    def scan(
        self,
        dtypes: tuple[torch.dtype, ...],
        combine_fn: Callable[
            [tuple[CSEVariable, ...], tuple[CSEVariable, ...]], tuple[CSEVariable, ...]
        ],
        values: tuple[CSEVariable, ...],
    ) -> tuple[CSEVariable, ...]:
        raise NotImplementedError

    def sort(
        self,
        dtypes: tuple[torch.dtype, ...],
        values: tuple[CSEVariable, ...],
        stable: bool,
        descending: bool,
    ) -> tuple[CSEVariable, ...]:
        raise NotImplementedError

    def var_ranges(self) -> dict[sympy.Symbol, sympy.Expr]:
        raise NotImplementedError

    def bucketize(
        self,
        values: CSEVariable,
        boundaries: tuple[str, sympy.Expr, sympy.Expr, sympy.Expr],
        boundary_indices: CSEVariable,
        indexing_dtype: torch.dtype,
        right: bool,
        sorter: Optional[tuple[str, sympy.Expr]] = None,
        sorter_indices: Optional[CSEVariable] = None,
    ) -> CSEVariable:
        """
        See [Note: Inductor bucketize op]
        """
        raise NotImplementedError

    @property
    def assert_function(self) -> str:
        raise NotImplementedError

    def indirect_assert(
        self,
        var: Union[CSEVariable, str],
        lower: Optional[str],
        upper: Optional[str],
        mask: Optional[Union[CSEVariable, str]] = None,
    ) -> str:
        if isinstance(var, CSEVariable):
            var = str(var)
        assert isinstance(var, str)
        assert lower is None or isinstance(lower, str)
        assert upper is None or isinstance(upper, str)
        if lower and upper:
            # The conditions need to be in parens because of Python's operator precedence.
            # It'd be less error-prone to use and/or/not, which is suported by triton
            cond = f"({lower} <= {var}) & ({var} < {upper})"
            cond_print = f"{lower} <= {var} < {upper}"
        elif lower:
            cond = f"{lower} <= {var}"
            cond_print = cond
        else:
            assert upper
            cond = f"{var} < {upper}"
            cond_print = cond

        if mask:
            cond = f"({cond}) | ~({mask})"

        return f'{self.assert_function}({cond}, "index out of bounds: {cond_print}")'

    def check_bounds(
        self, expr: sympy.Expr, size: sympy.Expr, lower: bool, upper: bool
    ) -> None:
        raise NotImplementedError

    def index_to_str(self, index: sympy.Expr) -> str:
        raise NotImplementedError

    def __enter__(self) -> typing.Self:
        # TODO: hoist this to top level
        class CSEProxy:
            name = "CSEProxy"
            vr_analysis = ValueRangeAnalysis()

            @staticmethod
            def __getattr__(name: str) -> Callable[..., CSEVariable]:  # type: ignore[misc]
                def inner(*args: Any, **kwargs: Any) -> CSEVariable:
                    bounds = CSEProxy._bound_variable(name, *args, **kwargs)

                    value = getattr(parent_handler, name)(*args, **kwargs)  # type: ignore[has-type]
                    dtype_handler = DtypePropagationOpsHandler()

                    output_idx = 0

                    def do_cse(v: str) -> CSEVariable:
                        # cpp backend doesnt set current device - TODO: fix
                        if V.graph.current_device is not None:
                            device_str = V.graph.get_current_device_or_throw().type
                            triton_backend = (
                                config.cpu_backend == "triton"
                                if device_str == "cpu"
                                else config.cuda_backend == "triton"
                                if device_str != "mps"
                                else False
                            )
                        else:
                            triton_backend = False

                        # only triton backend tracks dtype currently
                        if triton_backend:
                            if name == "masked":
                                output_dtype = value.dtype
                            else:
                                output_dtype = getattr(
                                    dtype_handler,
                                    name,
                                )(*args, **kwargs)
                        else:
                            # cpp backend doesnt track dtype yet
                            output_dtype = None

                        csevar = V.kernel.cse.generate(
                            V.kernel.compute,
                            v,
                            bounds=bounds,
                            dtype=output_dtype,
                        )

                        nonlocal output_idx
                        if (
                            config.test_configs.runtime_triton_dtype_assert
                            and triton_backend
                        ):
                            from torch._inductor.codegen.triton import triton_type

                            # we tree_map over the output, so we need to fetch corresponding dtype
                            if isinstance(output_dtype, (list, tuple)):
                                output_dtype = output_dtype[output_idx]

                            V.kernel.compute.writeline(
                                f"tl.static_assert({csevar}.dtype == {triton_type(output_dtype)})"
                            )
                        output_idx += 1

                        csevar.update_on_args(name, args, kwargs)

                        return csevar

                    return pytree.tree_map(do_cse, value)

                return inner

            @staticmethod
            def _bound_variable(
                name: str, *args: Any, **kwargs: Any
            ) -> ValueRanges[Any]:
                """
                If the variable comes from an FX node, we forward the bound we have already computed
                Else, if the variable when codegen'ing another op, we try to compute its bounds
                """
                from ..select_algorithm import TritonTemplateKernel

                if isinstance(V.kernel, TritonTemplateKernel):
                    return ValueRanges.unknown()

                fx_node = V.interpreter.current_node
                if fx_node.target == name and self.node_to_bounds is not None:
                    assert isinstance(self.node_to_bounds, dict)
                    return self.node_to_bounds.get(fx_node, ValueRanges.unknown())
                elif config.compute_all_bounds and hasattr(ValueRangeAnalysis, name):
                    # These create lots of inner strings. We would need to compute the bounds at the ops
                    # We will also likely not get much from computing VRs on these nodes
                    if any(
                        s in fx_node.target
                        for s in ("set_indirect", "reduction", "scan")
                    ):
                        return ValueRanges.unknown()

                    # We assume that the inputs come from `ops.` and are not strings. If you want to generate
                    # intermediary strings, wrap them in CSE variables with properly initialised bounds.

                    # If there is no FX bound but we know how to compute one we do so
                    assert not kwargs

                    def arg_to_bound(x: Any) -> Any:
                        if isinstance(x, CSEVariable):
                            return x.bounds
                        elif isinstance(x, sympy.Expr):
                            return bound_sympy(x)
                        else:
                            return x

                    arg_bounds = list(map(arg_to_bound, args))
                    return getattr(CSEProxy.vr_analysis, name)(*arg_bounds)
                return ValueRanges.unknown()

            @staticmethod
            def indirect_indexing(
                var: CSEVariable,
                size: Union[sympy.Expr, int],
                check: bool = True,
                wrap_neg: bool = True,
            ) -> sympy.Symbol:
                if isinstance(size, int):
                    size = sympy.Integer(size)
                assert isinstance(size, sympy.Expr), size
                # Skip CSE since this doesn't return an expression

                if var.bounds.lower < 0:  # type: ignore[operator]
                    if wrap_neg:
                        stm = ops.add(var, ops.index_expr(size, torch.long))
                        # Mixed negative and non-negative
                        if var.bounds.upper >= 0:  # type: ignore[operator]
                            lt = ops.lt(var, 0)
                            stm = ops.where(lt, stm, var)
                    else:
                        stm = var

                    # Propagate bounds as we know how to compute them properly
                    new_bounds = ValueRanges.unknown()
                    if var.bounds != ValueRanges.unknown() and isinstance(
                        size, sympy.Number
                    ):
                        # Take the negative part of the bound and add size to it
                        # Then take union of that and the positive part
                        # This is a tighter bound than that of a generic ops.where, as we have info on the cond
                        neg_bounds = var.bounds & ValueRanges(-int_oo, -1)
                        new_bounds = ValueRanges(
                            neg_bounds.lower + size, neg_bounds.upper + size
                        )
                        # We don't have a good way of representing the empty range
                        if var.bounds.upper >= 0:  # type: ignore[operator]
                            pos = var.bounds & ValueRanges(0, int_oo)
                            new_bounds = new_bounds | pos

                    var = self.cse.generate(self.compute, stm, bounds=new_bounds)

                sympy_var = parent_handler.indirect_indexing(var, size, check)
                if generate_assert(check):
                    assert_lower = not (var.bounds.lower >= 0)
                    # value ranges cannot x < s when x and s are symbols
                    assert_upper = not isinstance(size, sympy.Number) or not (
                        var.bounds.upper < size
                    )
                    self.check_bounds(sympy_var, size, assert_lower, assert_upper)
                return sympy_var

            @staticmethod
            def check_bounds(
                expr: sympy.Expr, size: sympy.Expr, lower: bool, upper: bool
            ) -> None:
                return self.check_bounds(expr, size, lower, upper)

            @staticmethod
            def load(name: str, index: sympy.Expr) -> CSEVariable:
                if name in self.cse.invalidated_stores:
                    # A load from an invalidated store requires us to
                    # keep the actual buffer around
                    V.kernel.must_keep_buffers.add(name)
                if free_symbol_is_type(index, SymT.TMP):
                    return self.indirect_load(name, index)
                store_cache = self.cse.store_cache
                if name in store_cache:
                    return store_cache[name]
                out = self.load(name, index)
                # count load that is not in the store_cache, and also not in the
                # cse cache.
                if out.use_count == 1:
                    self.num_load += 1
                return out

            @staticmethod
<<<<<<< HEAD
            def _update_store_cache(name: str, value: CSEVariable) -> None:
                value = cast(CSEVariableType, value)
=======
            def _update_store_cache(name: str, value: CSEVariable):
>>>>>>> 9756c7d7
                self.cse.store_cache[name] = value
                if self.current_node and name in V.graph.name_to_buffer:
                    buf = self.current_node.get_output(name)
                    for other_name in buf.get_mutations():
                        self.cse.store_cache[other_name] = value

            @staticmethod
            def store(
                name: str, index: sympy.Expr, value: CSEVariable, mode: StoreMode = None
            ) -> None:
                self.store_buffer_names.add(name)
                if mode is None:
                    CSEProxy._update_store_cache(name, value)
                if name not in V.graph.removed_buffers:
                    return self.store(name, index, value, mode=mode)
                return None  # type: ignore[return-value]

            @staticmethod
            def store_reduction(
                name: str, index: sympy.Expr, value: CSEVariable
            ) -> None:
                self.store_buffer_names.add(name)
                CSEProxy._update_store_cache(name, value)

                if name not in V.graph.removed_buffers:
                    return self.store_reduction(name, index, value)

            @staticmethod
            def reduction(
                dtype: torch.dtype,
                src_dtype: torch.dtype,
                reduction_type: ReductionType,
                value: Union[CSEVariable, tuple[CSEVariable, ...]],
            ) -> Union[CSEVariable, tuple[CSEVariable, ...]]:
                self.num_reduction += 1
                return self.reduction(dtype, src_dtype, reduction_type, value)

            @staticmethod
            def scan(
                dtypes: tuple[torch.dtype, ...],
                combine_fn: Callable[
                    [tuple[CSEVariable, ...], tuple[CSEVariable, ...]],
                    tuple[CSEVariable, ...],
                ],
                values: tuple[CSEVariable, ...],
            ) -> tuple[CSEVariable, ...]:
                return self.scan(dtypes, combine_fn, values)

            @staticmethod
            def sort(
                dtypes: tuple[torch.dtype, ...],
                values: tuple[CSEVariable, ...],
                stable: bool,
                descending: bool,
            ) -> tuple[CSEVariable, ...]:
                return self.sort(dtypes, values, stable, descending)

            @staticmethod
            def bucketize(
                values: CSEVariable,
                boundaries: tuple[str, sympy.Expr, sympy.Expr, sympy.Expr],
                boundary_indices: CSEVariable,
                indexing_dtype: torch.dtype,
                right: bool,
                sorter: Optional[tuple[str, sympy.Expr]] = None,
                sorter_indices: Optional[CSEVariable] = None,
            ) -> CSEVariable:
                """
                [Note: Inductor bucketize op]

                Inputs:
                -------
                values: the values to be bucketized.
                boundaries: a tuple containing
                  (a) the name of the boundaries tensor (which must be sorted, unless
                  the sorting tensor is present),
                  (b) the length of the tensor in the last dimension (i.e. the length of
                  one set of boundaries),
                  (c) the number of elements in the underlying storage (i.e. the length
                  of the flattened tensor, ignoring striding), and
                  (d) the stride of the tensor in the last dimension.
                boundary_indices: indices into a flattened version of the boundaries
                tensor, of the same size and shape as "values".  Each index points to
                the first element in the set of boundaries to be used for the
                corresponding value.
                indexing_dtype: the dtype to use when indexing into the boundaries
                tensor.  This must be int64 or int32.  This additionally specifies the
                dtype of the return value.
                right: see "Details" below.
                sorter: an optional tuple containing
                  (a) the name of an optional sorting tensor, used to access unsorted
                  boundaries without reordering the boundaries tensor, and
                  (b) the stride of the tensor in the last dimension.
                The values in the sorting tensor are used as indices into the *last*
                dimension of the boundaries tensor, with all other indices matching.
                The size of the sorting and boundaries tensors must be equivalent.
                sorter_indices: must be present if the sorting array is present; see
                "boundary_indices" for the equivalent definition for the boundaries
                tensor.

                Output:
                -------
                The buckets each value belongs in, within a given set of boundaries.  0
                indicates a position before the first boundary, and len(boundaries_set)
                represents a position after the last boundary.

                Details:
                --------
                Given a value and a set of boundaries, calculate the bucket that each
                value belongs to.  This works differently in 1-D and N-D cases.

                for values [[-1, 0, 1, 2], [3, 4, 5, 9]], boundaries [0, 4, 4, 8], right=True
                return =   [[ 0, 1, 1, 1], [1, 3, 3, 4]].

                for values [[-1, 0, 1, 2], [3, 4, 5, 9]], boundaries [[0, 4], [4, 8]], right=True
                return =   [[ 0, 1, 1, 1], [0, 1, 1, 2]]

                Note that in the N-D boundaries case, the shape of "values" and
                "boundaries" must match in every dimension _except_ the last.

                When right == False, bucket i refers to range (boundaries[i], boundaries[i+1]].
                When right == True,  bucket i refers to range [boundaries[i], boundaries[i+1]).

                Boundaries must be non-decreasing, or a sorter must be provided which
                would re-index offsets in a non-decreasing order (e.g. the second output
                of torch.sort(offsets)).  Otherwise, the result is undefined.
                """
                return self.bucketize(
                    values,
                    boundaries,
                    boundary_indices,
                    indexing_dtype,
                    right,
                    sorter,
                    sorter_indices,
                )

        # Use mypy to check protocol implemented correctly
        def _typecheck_CSEProxy(h: CSEProxy) -> OpsHandler[CSEVariable]:
            return h

        super().__enter__()
        assert self.overrides
        parent_handler = self.overrides(V.get_ops_handler())
        self.exit_stack.enter_context(V.set_ops_handler(CSEProxy()))
        self.exit_stack.enter_context(V.set_kernel_handler(self))
        return self

    def __exit__(self, exc_type: Any, exc_val: Any, exc_tb: Any) -> None:
        self.remove_kernel_local_buffers()
        super().__exit__(exc_type, exc_val, exc_tb)

    def remove_kernel_local_buffers(self) -> None:
        """
        Any buffers that are both created and have a last use in the
        same kernel can be removed.

        Note that V.graph.scheduler can be None when codegening triton template
        kernels.
        """
        scheduler = V.graph.scheduler
        if not scheduler:
            return
        fused_node_names = OrderedSet(
            scheduler.name_to_buf[buf].defining_op_name()
            for buf in self.store_buffer_names
            if buf in scheduler.name_to_buf
        )
        names_to_remove = OrderedSet[str]()
        for name in self.store_buffer_names:
            if (
                name not in self.must_keep_buffers
                and name not in self.args.input_buffers
                and scheduler.can_buffer_be_removed_through_fusion(
                    name, fused_node_names
                )
            ):
                names_to_remove.add(name)

        for name in names_to_remove:
            if name in self.args.inplace_buffers:
                buf = self.args.inplace_buffers[name]
                if isinstance(buf, str) and buf.startswith("REMOVED"):
                    continue
                remove = all(n in names_to_remove for n in buf.other_names)
                if remove:
                    self.remove_inplace_buffer(name)
                self.inplaced_to_remove.add(name)
            else:
                self.remove_buffer(name)

    def remove_buffer(self, name: str) -> None:
        # Assign a special value instead of deleting the entry
        # because we still rely on output_buffers's length to
        # generate unique arg name.
        log.debug("remove_buffer(%r)", name)
        self.args.output_buffers[name] = "REMOVED"
        self.removed_buffers.add(name)

    def remove_inplace_buffer(self, name: str) -> None:
        log.debug("removing_inplace_buffer(%r)", name)
        inner_name = self.args.inplace_buffers[name].inner_name
        self.args.inplace_buffers[name] = inner_name.replace("in_out_ptr", "REMOVED")
        self.removed_buffers.add(name)

    def rename_indexing(
        self, index: Union[list[sympy.Expr], tuple[sympy.Expr, ...], sympy.Expr]
    ) -> sympy.Expr:
        # adds the necessary kernel args for index expressions
        # and renames variables in index expressions to kernel arg names
        if isinstance(index, (list, tuple)):
            return [self.rename_indexing(x) for x in index]  # type: ignore[return-value]
        index = V.graph.sizevars.simplify(index)
        sorted_symbols = sorted(index.free_symbols, key=lambda s: s.name)
        replacements = {
            x: self.args.size(x)
            for x in sorted_symbols
            if symbol_is_type(
                x,
                (
                    SymT.UNBACKED_INT,
                    SymT.SIZE,
                    SymT.PRECOMPUTED_SIZE,
                ),
            )
        }
        return sympy_subs(index, replacements)

    def create_cse_var(self, *args: Any, **kwargs: Any) -> CSEVariable:
        return CSEVariable(*args, **kwargs)


@dataclasses.dataclass
class OptimizationContext:
    key: ClassVar[str] = "opt_ctx"

    dtype: Optional[torch.dtype] = None
    ops_name: str = ""


@functools.lru_cache(None)
def jinja2_env() -> Any:
    try:
        import jinja2

        return jinja2.Environment(
            undefined=jinja2.StrictUndefined,
        )
    except ImportError:
        return None


class KernelTemplate:
    """
    Base class for defining kernel templates.

    Children classes: TritonTemplate, CUDATemplate
    """

    @staticmethod
    def indent_except_first(
        source: str, num_indents: int, indents_spacing: int = 4
    ) -> str:
        lines = source.splitlines(True)
        if len(lines) > 1:
            lines[1:] = [
                (" " * indents_spacing * num_indents) + line for line in lines[1:]
            ]
        return "".join(lines)

    @staticmethod
    def _template_from_string(source: str) -> Any:
        env = jinja2_env()
        if env is None:
            return None
        env.filters["indent_except_first"] = KernelTemplate.indent_except_first
        from jinja2 import TemplateSyntaxError

        try:
            return env.from_string(source)
        except TemplateSyntaxError as e:

            class DetailedTemplateSyntaxError(TemplateSyntaxError):
                def __init__(self, original_error: TemplateSyntaxError) -> None:
                    super().__init__(
                        original_error.message,
                        original_error.lineno,
                        original_error.name,
                        original_error.filename,
                    )
                    self.original_error = original_error

                def __str__(self) -> str:
                    error_info = f"Error in template at line {self.lineno}\n"
                    error_info += f"Error message: {self.message}\n"
                    if hasattr(self.original_error, "source"):
                        lines = self.original_error.source.split("\n")
                        error_info += "Context:\n"
                        start = max(0, self.lineno - 2)
                        end = min(len(lines), self.lineno + 2)
                        for i in range(start, end):
                            if i == self.lineno - 1:
                                error_info += f"{i + 1}: --> {lines[i]}\n"
                                if hasattr(self.original_error, "column"):
                                    error_info += (
                                        "     "
                                        + " " * (self.original_error.column - 1)
                                        + "^\n"
                                    )
                            else:
                                error_info += f"{i + 1}:     {lines[i]}\n"
                    return error_info

            raise DetailedTemplateSyntaxError(e) from e

    @staticmethod
    def _fake_get_dtype(
        fake_outs: Union[list[Buffer], Buffer]
    ) -> Callable[[str], torch.dtype]:
        _get_dtype_real = V.graph.get_dtype
        if isinstance(fake_outs, (list, tuple)):
            lookup = {buf.get_name(): buf.get_dtype() for buf in fake_outs}
        else:
            lookup = {fake_outs.get_name(): fake_outs.get_dtype()}

        def get_dtype(name: str) -> torch.dtype:
            result = lookup.get(name)
            if result is not None:
                return result
            return _get_dtype_real(name)

        return get_dtype

    def __init__(self, name: str) -> None:
        self.name = name

    def maybe_append_choice(
        self, choices: list[Any], **kwargs: Any
    ) -> Optional[NotImplementedError]:
        """
        Maybe generates a new ChoiceCaller and appends it into existing choices.
        Returns None if success, otherwise returns the error.

        choices: A list of ChoiceCallers.
        kwargs: Additional kwargs to be passed to self.generate() to generate a new ChoiceCaller.
        """

        try:
            choices.append(self.generate(**kwargs))
            return None
        except NotImplementedError as e:
            return e

    def generate(self, **kwargs: Any) -> ChoiceCaller:
        """
        Generates a ChoiceCaller instance from the given arguments.
        """

        raise NotImplementedError<|MERGE_RESOLUTION|>--- conflicted
+++ resolved
@@ -9,9 +9,23 @@
 import math
 import operator
 import re
+import typing
 from enum import auto, Enum
 from itertools import chain
-from typing import Any, Callable, ClassVar, NamedTuple, Optional, TYPE_CHECKING, Union
+from typing import (
+    Any,
+    Callable,
+    cast,
+    ClassVar,
+    Generic,
+    Iterator,
+    MutableMapping,
+    NamedTuple,
+    Optional,
+    TYPE_CHECKING,
+    Union,
+)
+from typing_extensions import TypeVar
 
 import sympy
 
@@ -33,6 +47,7 @@
     generate_assert,
     IndentedBuffer,
     ir_dataclass,
+    ScopedDict,
     sympy_dot,
     sympy_subs,
     unique,
@@ -41,19 +56,14 @@
 
 
 if TYPE_CHECKING:
-<<<<<<< HEAD
     from collections.abc import Sequence
 
     from ..ir import Buffer, ChoiceCaller, FixedLayout, IRNode
-=======
-    from typing import Never
-
-    from ..ir import FixedLayout
->>>>>>> 9756c7d7
     from ..loop_body import LoopBody
-    from ..scheduler import BaseScheduling, Scheduler
+    from ..scheduler import BaseScheduling, Scheduler, SchedulerNode
     from .wrapper import PythonWrapperCodegen
 
+    _T = TypeVar("_T")
     SchedulingConstructor = Callable[[Optional[Scheduler]], BaseScheduling]
     WrapperConstructor = type[PythonWrapperCodegen]
     SymbolLike = Union[str, sympy.Symbol]
@@ -1160,20 +1170,33 @@
         return f"{self.name}{' : tl.constexpr' if self.is_constexpr else ''}"
 
 
+class RemovedArg:
+    def __str__(self) -> str:
+        return "REMOVED"
+
+
+REMOVED = RemovedArg()
+
+
 class KernelArgs:
     @staticmethod
-    def _lookup(prefix: str, odict: dict[SymbolLike, str], name: SymbolLike) -> str:
-        assert isinstance(name, (str, sympy.Symbol))
-        if name not in odict:
-            odict[name] = f"{prefix}{len(odict)}"
-        return odict[name]
-
-    def __init__(self, sizevars=None):
-        self.input_buffers = {}
-        self.output_buffers = {}
-        self.inplace_buffers = {}
-        self.sizevars = sizevars or {}
-        self.workspace_args = []
+    def _lookup(
+        prefix: str,
+        odict: Union[dict[_T, Union[str, RemovedArg]], dict[_T, str]],
+        name: _T,
+    ) -> str:
+        result: Union[str, RemovedArg] = odict.get(name, REMOVED)
+        if isinstance(result, RemovedArg):
+            odict[name] = new_result = f"{prefix}{len(odict)}"
+            return new_result
+        return result
+
+    def __init__(self) -> None:
+        self.input_buffers: dict[str, str] = {}
+        self.output_buffers: dict[str, Union[str, RemovedArg]] = {}
+        self.inplace_buffers: dict[str, Union[InplacedBuffer, RemovedArg]] = {}
+        self.sizevars: dict[sympy.Expr, str] = {}
+        self.workspace_args: list[WorkspaceArg] = []
 
     def __repr__(self) -> str:
         return "KernelArgs({})".format(
@@ -1190,33 +1213,36 @@
             )
         )
 
-    def _buffer_is_marked_removed(self, name):
-        return isinstance(name, str) and name.startswith("REMOVED")
+    @staticmethod
+    def _buffer_is_marked_removed(name: Any) -> bool:
+        # this function is needed by MTIA
+        return isinstance(name, RemovedArg)
 
     def input(self, name):
         if V.graph.scheduler:
             name = V.graph.scheduler.mutation_real_name.get(name, name)
         assert name not in V.graph.removed_buffers, name
         if name in self.output_buffers:
-            return self.output_buffers[name]
+            return cast(str, self.output_buffers[name])
         if name in self.inplace_buffers:
-            return self.inplace_buffers[name].inner_name
+            return cast(InplacedBuffer, self.inplace_buffers[name]).inner_name
         if name.startswith("seed"):
             return self._lookup("seed", self.input_buffers, name)
         return self._lookup("in_ptr", self.input_buffers, name)
 
-    def output(self, name):
+    def output(self, name: str) -> str:
         if V.graph.scheduler:
             name = V.graph.scheduler.mutation_real_name.get(name, name)
         assert name not in V.graph.removed_buffers, name
         if name in self.inplace_buffers:
-            return self.inplace_buffers[name].inner_name
+            return cast(InplacedBuffer, self.inplace_buffers[name]).inner_name
         return self._lookup("out_ptr", self.output_buffers, name)
 
-    def make_inplace(self, input_name, output_name):
+    def make_inplace(self, input_name: str, output_name: str) -> None:
         assert output_name not in self.inplace_buffers
         if input_name in self.inplace_buffers:
             buf = self.inplace_buffers[input_name]
+            assert not isinstance(buf, RemovedArg)
             buf.other_names.append(output_name)
             self.inplace_buffers[output_name] = buf
         else:
@@ -1296,7 +1322,10 @@
         self.workspace_args.append(arg)
         return arg.inner_name
 
-    def seed_offset(self, name, value):
+    def seed_offset(self, name: str, value: int) -> str:
+        assert isinstance(value, int), (type(value), value)
+        # here we are lifting a constant integer into an arg to the kernel to try to get additional cache hits
+        value = sympy.Integer(value)
         if value in self.sizevars:
             return self.sizevars[value]
         if name in self.sizevars.values():
@@ -1306,31 +1335,44 @@
         self.sizevars[value] = name
         return name
 
-    def size(self, name):
-        if str(name) == "seed":
-            self.sizevars["seed"] = "seed"
+    def size(self, name: sympy.Symbol) -> str:
+        assert isinstance(name, sympy.Symbol), (type(name), name)
+        if name.name == "seed":
+            self.sizevars[name] = "seed"  # dont' mange the name of seeds
             return "seed"
         return self._lookup("ks", self.sizevars, name)
 
-    def call_names(self):
+    def call_names(self) -> Iterator[str]:
         return chain(
             self.input_buffers.keys(), self.output_buffers.keys(), self.sizevars.keys()
         )
 
-    def wrap_ptr_arg(self, buf, dtype):
+    def arg_name(self, name: str) -> Optional[str]:
+        """
+        Returns inner name of a given outer name.
+        """
+        inplaced = self.inplace_buffers.get(name, None)
+        if inplaced is not None and not isinstance(inplaced, RemovedArg):
+            return inplaced.inner_name
+        output_name = self.output_buffers.get(name, None)
+        if output_name is not None and not isinstance(output_name, RemovedArg):
+            return output_name
+        return self.input_buffers.get(name, None)
+
+    def wrap_ptr_arg(self, buf: str, dtype: torch.dtype) -> str:
         return buf
 
-    def wrap_size_arg(self, size):
+    def wrap_size_arg(self, size: SymbolLike) -> str:
         return str(size)
 
-    def cpp_argdefs(self):
+    def cpp_argdefs(self) -> tuple[list[str], list[str], list[str]]:
         from .cpp_utils import DTYPE_TO_CPP, INDEX_TYPE
 
         call_args = []
         arg_defs = []
         arg_types = []
         for inplaced in unique(self.inplace_buffers.values()):
-            if self._buffer_is_marked_removed(inplaced):
+            if isinstance(inplaced, RemovedArg):
                 continue
             outer = inplaced.other_names[-1]
             inner = inplaced.inner_name
@@ -1347,12 +1389,12 @@
             arg_defs.append(f"const {cpp_dtype}* {inner}")
             call_args.append(self.wrap_ptr_arg(outer, dtype))
             arg_types.append(f"const {cpp_dtype}*")
-        for outer, inner in self.output_buffers.items():
-            if outer in self.inplace_buffers or self._buffer_is_marked_removed(inner):
+        for outer, maybe_inner in self.output_buffers.items():
+            if outer in self.inplace_buffers or isinstance(maybe_inner, RemovedArg):
                 continue
             dtype = V.graph.get_dtype(outer)
             cpp_dtype = DTYPE_TO_CPP[dtype]
-            arg_defs.append(f"{cpp_dtype}* {inner}")
+            arg_defs.append(f"{cpp_dtype}* {maybe_inner}")
             call_args.append(self.wrap_ptr_arg(outer, dtype))
             arg_types.append(f"{cpp_dtype}*")
         for outer, inner in self.sizevars.items():
@@ -1372,7 +1414,7 @@
         arg_types: list[torch.dtype] = []
         precompile_args: list[KernelArgType] = []
         for inplaced in unique(self.inplace_buffers.values()):
-            if self._buffer_is_marked_removed(inplaced):
+            if isinstance(inplaced, RemovedArg):
                 continue
             arg_defs.append(ArgName(inplaced.inner_name))
             call_args.append(inplaced.other_names[-1])
@@ -1387,7 +1429,7 @@
         for outer, inner in chain(
             self.input_buffers.items(), self.output_buffers.items()
         ):
-            if outer in self.inplace_buffers or self._buffer_is_marked_removed(inner):
+            if outer in self.inplace_buffers or isinstance(inner, RemovedArg):
                 continue
             arg_defs.append(ArgName(inner))
             call_args.append(outer)
@@ -1413,9 +1455,9 @@
             arg_types.append(arg.dtype)
         return arg_defs, call_args, precompile_args, arg_types
 
-    def aliases(self):
+    def aliases(self) -> Iterator[tuple[str, str]]:
         for inplaced in unique(self.inplace_buffers.values()):
-            if self._buffer_is_marked_removed(inplaced):
+            if isinstance(inplaced, RemovedArg):
                 continue
             for other in inplaced.other_names:
                 if (
@@ -1426,27 +1468,24 @@
                 if other in self.input_buffers:
                     yield self.input_buffers[other], inplaced.inner_name
                 if other in self.output_buffers:
-                    yield self.output_buffers[other], inplaced.inner_name
-
-    def is_removed(self, name):
-        def _is_removed(name, buffers):
-            return name not in buffers or self._buffer_is_marked_removed(buffers[name])
-
-        return _is_removed(name, self.output_buffers) and _is_removed(
-            name, self.inplace_buffers
-        )
+                    yield cast(str, self.output_buffers[other]), inplaced.inner_name
+
+    def is_removed(self, name: str) -> bool:
+        return isinstance(
+            self.output_buffers.get(name, REMOVED), RemovedArg
+        ) and isinstance(self.inplace_buffers.get(name, REMOVED), RemovedArg)
 
     # Includes inplace buffers, excludes removed buffers.  Essentially,
     # after you do a call into this kernel, which buffers actually contain
     # updated data?  Modeled off of python_argdefs.
-    def live_output_buffers(self):
+    def live_output_buffers(self) -> OrderedSet[str]:
         live_outs = OrderedSet()  # type: ignore[var-annotated]
         for inplaced in unique(self.inplace_buffers.values()):
-            if self._buffer_is_marked_removed(inplaced):
+            if isinstance(inplaced, RemovedArg):
                 continue
             live_outs.add(inplaced.other_names[-1])
         for outer, inner in self.output_buffers.items():
-            if outer in self.inplace_buffers or self._buffer_is_marked_removed(inner):
+            if outer in self.inplace_buffers or isinstance(inner, RemovedArg):
                 continue
             live_outs.add(outer)
         return live_outs
@@ -1461,17 +1500,18 @@
 
     def __init__(
         self,
-        name,
+        name: str,
         bounds: ValueRanges[Any],
         dtype: Optional[torch.dtype] = None,
     ):
+        super().__init__()
         assert isinstance(bounds, ValueRanges)
         self.name = name
         self.bounds = bounds
         self.use_count = 1  # track how many times this expression is used
         self.dtype = dtype
 
-    def __str__(self):
+    def __str__(self) -> str:
         return self.name
 
     def __hash__(self) -> int:
@@ -1480,36 +1520,43 @@
     def __eq__(self, other: object) -> bool:
         return isinstance(other, CSEVariable) and other.name == self.name
 
-    def update_on_args(self, name, args, kwargs):
+    def update_on_args(self, name: str, args: Any, kwargs: Any) -> None:
         pass
 
-    def __repr__(self):
+    def __repr__(self) -> str:
         return f"{self.__class__.__name__}({self.name!r})"
 
 
-class CppWrapperKernelArgs(KernelArgs):
-    def wrap_size_arg(self, size):
-        return f"{size}"
-
-
-class CSE:
+AugmentedKeyT = TypeVar("AugmentedKeyT", default=str)
+CSEVariableType = TypeVar("CSEVariableType", bound=CSEVariable, default=CSEVariable)
+
+if TYPE_CHECKING:
+    ReductionCacheKey = tuple[
+        torch.dtype,
+        ReductionType,
+        Union[CSEVariable, tuple[CSEVariable, ...]],
+    ]
+
+
+class CSE(Generic[CSEVariableType, AugmentedKeyT]):
     """Common subexpression elimination"""
 
     def __init__(
         self,
-        prefix="",
-        suffix="",
-        name_prefix="tmp",
-        iter_buffers=None,
-        store_cache=None,
-        reduction_cache=None,
-        varname_map=None,
+        prefix: str = "",
+        suffix: str = "",
+        name_prefix: str = "tmp",
+        iter_buffers: Optional[itertools.count[int]] = None,
+        store_cache: Optional[MutableMapping[str, CSEVariableType]] = None,
+        reduction_cache: Optional[
+            MutableMapping[ReductionCacheKey, CSEVariableType]
+        ] = None,
+        varname_map: Optional[dict[str, CSEVariableType]] = None,
     ):
         self.prefix = prefix
         self.suffix = suffix
-        self._cache = {}
+        self._cache: MutableMapping[AugmentedKeyT, CSEVariableType] = {}
         self.name_prefix = name_prefix
-<<<<<<< HEAD
         self.store_cache: MutableMapping[str, CSEVariableType] = store_cache or {}
         self.reduction_cache: MutableMapping[ReductionCacheKey, CSEVariableType] = (
             reduction_cache or {}
@@ -1520,23 +1567,15 @@
 
     def invalidate(self, keep_vars: OrderedSet[CSEVariable]) -> None:
         for name, tmp in [*self.store_cache.items()]:
-=======
-        self.store_cache = store_cache or {}
-        self.reduction_cache = reduction_cache or {}
-        self.iter_buffer_ids = iter_buffers or itertools.count()
-        self.invalidated_stores = OrderedSet[str]()
-        self.varname_map = varname_map or {}
-
-    def invalidate(self, keep_vars: Union[OrderedSet[str], OrderedSet[Never]]):
-        for name, tmp in list(self.store_cache.items()):
->>>>>>> 9756c7d7
             if tmp not in keep_vars:
                 del self.store_cache[name]
                 self.invalidated_stores.add(name)
-        self._cache = {k: v for k, v in self._cache.items() if v in keep_vars}
-
-    def clone(self):
-        # Note(fdrocha): reduction_cache is not being cloned, not sure if this is intentional
+        if keep_vars:
+            self._cache = {k: v for k, v in self._cache.items() if v in keep_vars}
+        else:
+            self._cache = {}
+
+    def clone(self) -> typing.Self:
         return type(self)(
             prefix=self.prefix,
             suffix=self.suffix,
@@ -1544,9 +1583,9 @@
             iter_buffers=self.iter_buffer_ids,
             store_cache=self.store_cache,
             varname_map=self.varname_map,
+            reduction_cache=self.reduction_cache,
         )
 
-<<<<<<< HEAD
     def scoped_copy(self) -> typing.Self:
         """Return a copy of using ScopedDict so changes to *_cache aren't visible in self"""
         new_cse = self.clone()
@@ -1556,22 +1595,19 @@
         return new_cse
 
     def augment_key(self, cache_key: str) -> AugmentedKeyT:
-=======
-    def augment_key(self, cache_key: object) -> object:
->>>>>>> 9756c7d7
         "Override this method to augment cache key with backend specifics"
-        return cache_key
-
-    def put(self, cache_key: object, val: CSEVariable) -> None:
+        return cast(AugmentedKeyT, cache_key)
+
+    def put(self, cache_key: str, val: CSEVariableType) -> None:
         self._cache[self.augment_key(cache_key)] = val
 
-    def contains(self, cache_key) -> bool:
+    def contains(self, cache_key: str) -> bool:
         return self.augment_key(cache_key) in self._cache
 
-    def try_get(self, cache_key: object) -> Optional[CSEVariable]:
+    def try_get(self, cache_key: str) -> Optional[CSEVariableType]:
         return self._cache.get(self.augment_key(cache_key), None)
 
-    def get(self, cache_key: object) -> CSEVariable:
+    def get(self, cache_key: str) -> CSEVariableType:
         return self._cache[self.augment_key(cache_key)]
 
     def generate(
@@ -1580,10 +1616,10 @@
         expr: Union[str, CSEVariable, OpsValue, IndentedBuffer, DeferredLineBase],
         *,
         bounds: ValueRanges[Any] = ValueRanges.unknown(),
-        write=True,
-        assignment=True,
+        write: bool = True,
+        assignment: bool = True,
         dtype: Optional[torch.dtype] = None,
-    ) -> CSEVariable:
+    ) -> CSEVariableType:
         if isinstance(expr, OpsValue):
             expr = expr.value
 
@@ -1594,7 +1630,7 @@
             # with the loose ValueRanges.unknown(), so we need to tighten the bounds
             expr.bounds = expr.bounds.tighten(bounds)
             expr.use_count += 1
-            return expr
+            return cast(CSEVariableType, expr)
         elif isinstance(expr, IndentedBuffer):
             cache_key = expr.getvalue()
         elif isinstance(expr, DeferredLineBase):
@@ -1637,7 +1673,7 @@
         self,
         bounds: ValueRanges[Any] = ValueRanges.unknown(),
         dtype: Optional[torch.dtype] = None,
-    ) -> CSEVariable:
+    ) -> CSEVariableType:
         var_name = f"{self.name_prefix}{next(self.iter_buffer_ids)}"
         var = V.kernel.create_cse_var(var_name, bounds, dtype)
         self.varname_map[var_name] = var
@@ -1648,7 +1684,7 @@
         name: str,
         bounds: ValueRanges[Any] = ValueRanges.unknown(),
         dtype: Optional[torch.dtype] = None,
-    ) -> CSEVariable:
+    ) -> CSEVariableType:
         torch._check_value(
             name not in self.varname_map, lambda: f"duplicate name: {name}"
         )
@@ -1662,45 +1698,22 @@
         super().__init__()
         self.exit_stack = contextlib.ExitStack()
 
-    def __enter__(self):
+    def __enter__(self) -> typing.Self:
         self.exit_stack.__enter__()
         return self
 
-    def __exit__(self, exc_type, exc_val, exc_tb):
+    def __exit__(self, exc_type: Any, exc_val: Any, exc_tb: Any) -> None:
         self.exit_stack.__exit__(exc_type, exc_val, exc_tb)
 
 
-class ScopedDict:
-    def __init__(self, original_dict):
-        self.original_dict = original_dict
-        self.new_items = {}
-
-    def __getitem__(self, key):
-        if key in self.new_items:
-            return self.new_items[key]
-        return self.original_dict[key]
-
-    def __setitem__(self, key, value):
-        self.new_items[key] = value
-
-    def __contains__(self, key):
-        return key in self.new_items or key in self.original_dict
-
-    def get(self, key, default=None):
-        if key in self.new_items:
-            return self.new_items[key]
-        return self.original_dict.get(key, default)
-
-
-class Kernel(CodeGen):
-    newvar_prefix = ""
-    suffix = ""
+class Kernel(CodeGen, Generic[CSEVariableType]):
+    newvar_prefix: str = ""
+    suffix: str = ""
     overrides: Optional[Callable[[OpsHandler[Any]], OpsHandler[Any]]] = None
-    # TODO: these look dead, but with all the getattr it's hard to tell...
-    load_format: None = None
-    store_format: None = None
-
-    def __init__(self, args=None, increase_kernel_count=True):
+
+    def __init__(
+        self, args: Optional[KernelArgs] = None, increase_kernel_count: bool = True
+    ) -> None:
         super().__init__()
         if increase_kernel_count:
             metrics.generated_kernel_count += 1
@@ -1712,13 +1725,13 @@
         self.num_load = 0
         self.num_reduction = 0
 
-        self.cse: CSE = CSE(self.newvar_prefix, self.suffix)
+        self.cse: CSE[CSEVariableType, Any] = CSE(self.newvar_prefix, self.suffix)
         self.must_keep_buffers = OrderedSet[str]()
         self.store_buffer_names = OrderedSet[str]()
-        self._load_mask = None
-        self._load_other = None
+        self._load_mask: Optional[str] = None
+        self._load_other: Union[None, int, float] = None
         # OrderedSet in set_current_node
-        self.current_node = None
+        self.current_node: Optional[SchedulerNode] = None
         self.node_to_bounds: Optional[dict[torch.fx.Node, ValueRanges[Any]]] = None
 
         self.removed_buffers = OrderedSet[str]()
@@ -1727,10 +1740,10 @@
         # key: the buffer to write
         # value: the buffer to read and whose memory can be reused for
         #   the buffer specified by key
-        self.inplace_update_buffers = {}
+        self.inplace_update_buffers: dict[str, str] = {}
         # Set minimum number of elements processed per thread.
         self.min_elem_per_thread = 1
-        self.kernel_name = None
+        self.kernel_name: Optional[str] = None
 
     @contextlib.contextmanager
     def set_current_node(self, node: SchedulerNode) -> Iterator[None]:
@@ -1743,23 +1756,12 @@
             self.current_node = prior
 
     @contextlib.contextmanager
-<<<<<<< HEAD
     def swap_buffers(
         self,
         lb: IndentedBuffer,
         cb: Optional[IndentedBuffer] = None,
         sb: Optional[IndentedBuffer] = None,
     ) -> Iterator[None]:
-=======
-    def swap_buffers(self, lb, cb=None, sb=None):
-        def scope_cse(cse):
-            new_cse = cse.clone()
-            new_cse._cache = ScopedDict(cse._cache)
-            new_cse.reduction_cache = ScopedDict(cse.reduction_cache)
-            new_cse.store_cache = ScopedDict(cse.store_cache)
-            return new_cse
-
->>>>>>> 9756c7d7
         if cb is None:
             cb = lb
         if disallow_stores := sb is None:
@@ -2085,12 +2087,8 @@
                 return out
 
             @staticmethod
-<<<<<<< HEAD
             def _update_store_cache(name: str, value: CSEVariable) -> None:
                 value = cast(CSEVariableType, value)
-=======
-            def _update_store_cache(name: str, value: CSEVariable):
->>>>>>> 9756c7d7
                 self.cse.store_cache[name] = value
                 if self.current_node and name in V.graph.name_to_buffer:
                     buf = self.current_node.get_output(name)
@@ -2273,7 +2271,7 @@
         for name in names_to_remove:
             if name in self.args.inplace_buffers:
                 buf = self.args.inplace_buffers[name]
-                if isinstance(buf, str) and buf.startswith("REMOVED"):
+                if isinstance(buf, RemovedArg):
                     continue
                 remove = all(n in names_to_remove for n in buf.other_names)
                 if remove:
@@ -2287,13 +2285,12 @@
         # because we still rely on output_buffers's length to
         # generate unique arg name.
         log.debug("remove_buffer(%r)", name)
-        self.args.output_buffers[name] = "REMOVED"
+        self.args.output_buffers[name] = REMOVED
         self.removed_buffers.add(name)
 
     def remove_inplace_buffer(self, name: str) -> None:
         log.debug("removing_inplace_buffer(%r)", name)
-        inner_name = self.args.inplace_buffers[name].inner_name
-        self.args.inplace_buffers[name] = inner_name.replace("in_out_ptr", "REMOVED")
+        self.args.inplace_buffers[name] = REMOVED
         self.removed_buffers.add(name)
 
     def rename_indexing(
@@ -2322,6 +2319,14 @@
     def create_cse_var(self, *args: Any, **kwargs: Any) -> CSEVariable:
         return CSEVariable(*args, **kwargs)
 
+    def arg_name(self, node: IRNode) -> Optional[str]:
+        """
+        Returns arg name of a given input or output node.
+        """
+        if node is None:
+            return None
+        return self.args.arg_name(node.get_name())
+
 
 @dataclasses.dataclass
 class OptimizationContext:
