# mypy: allow-untyped-defs
from __future__ import annotations

import contextlib
import dataclasses
import enum
import functools
import itertools
import logging
import math
import operator
import re
from enum import auto, Enum
from itertools import chain
from typing import (
    Any,
    Callable,
    cast,
    ClassVar,
    Iterator,
    NamedTuple,
    Optional,
    TYPE_CHECKING,
    Union,
)

import sympy

import torch
import torch.fx
from torch._inductor.dtype_propagation import DtypePropagationOpsHandler
from torch._prims_common import ELEMENTWISE_TYPE_PROMOTION_KIND
from torch.utils import _pytree as pytree
from torch.utils._ordered_set import OrderedSet
from torch.utils._sympy.numbers import int_oo
from torch.utils._sympy.printers import PythonPrinter as _PythonPrinter
from torch.utils._sympy.symbol import free_symbol_is_type, symbol_is_type, SymT
from torch.utils._sympy.value_ranges import bound_sympy, ValueRangeAnalysis, ValueRanges

from .. import config, metrics
from ..utils import (
    boolean_ops,
    DeferredLineBase,
    generate_assert,
    IndentedBuffer,
    ir_dataclass,
    sympy_dot,
    sympy_subs,
    unique,
)
from ..virtualized import ops, OpsHandler, OpsValue, ReductionType, StoreMode, V


if TYPE_CHECKING:
    from typing import Never

    from ..ir import FixedLayout
    from ..loop_body import LoopBody
    from ..scheduler import BaseScheduling, Scheduler
    from .wrapper import PythonWrapperCodegen

    SchedulingConstructor = Callable[[Optional[Scheduler]], BaseScheduling]
    WrapperConstructor = type[PythonWrapperCodegen]
    SymbolLike = Union[str, sympy.Symbol]

    # OpVarT should really be Union[CSEVariable, str], however this
    # causes typing errors in subclasses (defined in other files).
    OpVarT = str

schedule_log = torch._logging.getArtifactLogger(__name__, "schedule")
log = logging.getLogger(__name__)


def data_type_logger(msg: str) -> None:
    if schedule_log.isEnabledFor(logging.DEBUG):
        schedule_log.debug("Data type propagation: %s", msg)


class WorkspaceZeroMode(enum.Enum):
    UNINITIALIZED = 0
    ZERO_ON_CALL = 1  # kernel may leave workspace dirty
    ZERO_PER_GRAPH = 2  # must be re-zeroed by kernel

    @staticmethod
    def combine(a: WorkspaceZeroMode, b: WorkspaceZeroMode) -> WorkspaceZeroMode:
        if a == b or b == WorkspaceZeroMode.UNINITIALIZED:
            return a
        if a == WorkspaceZeroMode.UNINITIALIZED:
            return b
        raise NotImplementedError(f"WorkspaceZeroMode.combine({a!r}, {b!r})")

    @staticmethod
    def from_bool(zero_fill: bool) -> WorkspaceZeroMode:
        if zero_fill:
            return WorkspaceZeroMode.ZERO_ON_CALL
        return WorkspaceZeroMode.UNINITIALIZED


@ir_dataclass(frozen=True)
class WorkspaceArg:
    """A temporary buffer used for a single kernel, then discarded.

    Not registered as a traditional buffer since there are no users,
    so it would be dead code eliminated.

    Args:
        nbytes: The size of the buffer in bytes.
        zero_fill: Whether the buffer should be initialized to zero.

    """

    count: sympy.Expr
    zero_mode: WorkspaceZeroMode
    device: torch.device
    outer_name: str
    inner_name: str = "ws_ptr"
    dtype: torch.dtype = torch.uint8

    @staticmethod
    def unique_name(prefix="workspace_") -> str:
        return f"{prefix}{next(V.graph.workspace_id)}"

    @staticmethod
    def can_join(a: WorkspaceArg, b: WorkspaceArg) -> bool:
        return (
            a.inner_name == b.inner_name and a.dtype == b.dtype and a.device == b.device
        )

    @staticmethod
    def join(a: WorkspaceArg, b: WorkspaceArg) -> WorkspaceArg:
        return WorkspaceArg(
            count=a.count + b.count,
            zero_mode=WorkspaceZeroMode.combine(a.zero_mode, b.zero_mode),
            dtype=a.dtype,
            device=a.device,
            inner_name=a.inner_name,
            outer_name=a.outer_name,
        )

    @staticmethod
    def maximum(a: WorkspaceArg, b: WorkspaceArg) -> WorkspaceArg:
        assert (
            a.dtype == b.dtype and a.device == b.device and a.inner_name == b.inner_name
        )
        return WorkspaceArg(
            count=sympy.Max(a.count, b.count),
            zero_mode=WorkspaceZeroMode.combine(a.zero_mode, b.zero_mode),
            dtype=a.dtype,
            device=a.device,
            inner_name=a.inner_name,
            outer_name=a.outer_name,
        )

    # These methods let WorkspaceArg pretend it is a buffer to reuse allocation code
    def get_device(self) -> torch.device:
        return self.device

    get_device_or_error = get_device

    def get_dtype(self) -> torch.dtype:
        return self.dtype

    def get_layout(self) -> FixedLayout:
        from ..ir import FixedLayout

        return FixedLayout(
            device=self.device,
            dtype=self.dtype,
            size=[self.count],
            stride=[1],
        )

    @property
    def layout(self) -> FixedLayout:
        return self.get_layout()

    get_output_spec = get_layout
    maybe_get_output_spec = get_layout
    maybe_get_layout = get_layout

    def get_size(self) -> list[sympy.Expr]:
        return [self.count]

    def get_stride(self) -> list[sympy.Expr]:
        return [sympy.S.One]

    def get_name(self) -> str:
        return self.outer_name

    def get_inputs_that_alias_output(self) -> list[str]:
        return []


@dataclasses.dataclass
class TensorArg:
    name: str
    buffer: str
    dtype: torch.dtype
    offset: sympy.Expr = sympy.S.Zero  # c++ only
    alias_of: Optional[str] = None  # halide only


@dataclasses.dataclass
class SizeArg:
    name: str
    expr: sympy.Expr

    @property
    def alias_of(self) -> Optional[str]:
        return None


@dataclasses.dataclass
class ConstexprArg:
    name: str


@dataclasses.dataclass
class TMADescriptorArg:
    name: str


@dataclasses.dataclass
class DeviceCodegen:
    scheduling: SchedulingConstructor
    wrapper_codegen: WrapperConstructor
    cpp_wrapper_codegen: Optional[WrapperConstructor] = None


KernelArgType = Union[WorkspaceArg, TensorArg, SizeArg, TMADescriptorArg, ConstexprArg]

device_codegens: dict[str, DeviceCodegen] = {}


class DeviceOpOverrides:
    def import_get_raw_stream_as(self, name: str) -> str:
        raise NotImplementedError

    def set_device(self, device_idx: int) -> str:
        raise NotImplementedError

    def synchronize(self) -> str:
        raise NotImplementedError

    def device_guard(self, device_idx: int) -> str:
        raise NotImplementedError

    def cpp_device_guard(self) -> str:
        raise NotImplementedError

    def cpp_aoti_device_guard(self) -> str:
        raise NotImplementedError

    def cpp_stream_guard(self) -> str:
        raise NotImplementedError

    def cpp_aoti_stream_guard(self) -> str:
        raise NotImplementedError

    def cpp_getStreamFromExternal(self) -> str:
        raise NotImplementedError

    def kernel_header(self) -> str:
        raise NotImplementedError

    def kernel_driver(self) -> str:
        raise NotImplementedError

    def abi_compatible_header(self) -> str:
        raise NotImplementedError

    def cpp_stream_type(self) -> str:
        raise NotImplementedError

    def aoti_get_stream(self) -> str:
        raise NotImplementedError

    def cpp_kernel_type(self) -> str:
        raise NotImplementedError

    def cpp_device_ptr(self) -> str:
        raise NotImplementedError

    def tma_descriptor_helpers(self) -> str:
        raise NotImplementedError


device_op_overrides_dict: dict[str, DeviceOpOverrides] = {}


# The code generated by Inductor consists of two main parts: kernel code and wrapper code.
# For any new backend looking to integrate with Inductor, customization of these two main
# parts are necessary to generate its specific code.
#
# Kernel code generation is determined by different Scheduling. Consequently, a new
# backend needs to provide a custom Scheduling for its unique kernel code generation. Currently,
# CppScheduling and TritonScheduling serve the C++/OpenMP and Triton backends, respectively.
#
# For the Wrapper, Inductor provides a PythonWrapperCodegen class to generate the Python wrapper code
# that bridges kernels. This allows out-of-tree backends to inherit from PythonWrapperCodegen,
# and override specific member functions to create backend-specific Python wrapper code.
#
# Other classes, such as CppKernel and TritonKernel, used for code generation, typically form part
# of the logic for either Scheduling or PythonWrapperCodegen. So the Scheduling and PythonWrapperCodegen interfaces
# provide flexibility to the backend. A backend can choose to implement these classes from scratch,
# or reuse them by extending and overriding as necessary. And Inductor provides the registration API,
# register_backend_for_device, to equip a new backend at runtime.
#
# Intel has developed a new backend on top of Triton to support Intel GPUs, leveraging these interfaces.
# This backend can be used as a reference:
# https://github.com/intel/intel-extension-for-pytorch/blob/5dcc9d57e5422cf295e1a1ee97896d6b6a554a85/intel_extension_for_pytorch/_inductor/__init__.py#L9
def register_backend_for_device(
    device: str,
    device_scheduling: SchedulingConstructor,
    device_wrapper_codegen: WrapperConstructor,
    device_cpp_wrapper_codegen: Optional[WrapperConstructor] = None,
) -> None:
    device_codegens[device] = DeviceCodegen(
        device_scheduling, device_wrapper_codegen, device_cpp_wrapper_codegen
    )


class BackendFeature(Enum):
    FOREACH = auto()
    BUCKETIZE = auto()
    INPLACE_BUFFERS = auto()
    MASKED_SCATTER_WITH_INDEX = auto()
    SCAN = auto()
    SORT = auto()
    TUPLE_REDUCTION = auto()
    PREFER_STORE_LOOP_ORDER = auto()
    TRITON_TEMPLATES = auto()
    REDUCE_TO_SINGLE_ELEMENT = auto()


def get_backend_features(
    device: Union[torch.device, str, None]
) -> OrderedSet[BackendFeature]:
    if device is None:
        return OrderedSet()
    init_backend_registration()
    if isinstance(device, torch.device):
        device_type = device.type
    else:
        assert isinstance(device, str)
        device_type = device
        device = torch.device(device_type)
    scheduling_ctor = get_scheduling_for_device(device_type)
    assert scheduling_ctor
    scheduling = scheduling_ctor(None)
    return scheduling.get_backend_features(device)


def has_backend_feature(
    device: Union[torch.device, str, None], feature: BackendFeature
) -> bool:
    """See also V.graph.has_feature"""
    assert isinstance(feature, BackendFeature)
    return feature in get_backend_features(device)


def get_scheduling_for_device(device: str) -> Optional[SchedulingConstructor]:
    return device_codegens[device].scheduling if device in device_codegens else None


def get_wrapper_codegen_for_device(
    device: str, cpp_wrapper: bool = False
) -> Optional[WrapperConstructor]:
    if device in device_codegens:
        wrapper_codegen_obj: DeviceCodegen = device_codegens[device]
        return (
            wrapper_codegen_obj.cpp_wrapper_codegen
            if cpp_wrapper
            else wrapper_codegen_obj.wrapper_codegen
        )
    return None


@functools.lru_cache(None)
def init_backend_registration() -> None:
    from .cpp import CppScheduling
    from .cpp_wrapper_cpu import CppWrapperCpu
    from .cpp_wrapper_cpu_array_ref import CppWrapperCpuArrayRef
    from .cpp_wrapper_gpu import CppWrapperGpu
    from .cuda_combined_scheduling import CUDACombinedScheduling
    from .halide import HalideScheduling
    from .mps import MetalScheduling
    from .triton import TritonScheduling
    from .wrapper import PythonWrapperCodegen

    if get_scheduling_for_device("cpu") is None:
        cpu_backends = {
            "cpp": CppScheduling,
            "halide": HalideScheduling,
            "triton": TritonScheduling,
        }
        register_backend_for_device(
            "cpu",
            lambda scheduling: cpu_backends[config.cpu_backend](scheduling),
            PythonWrapperCodegen,
            CppWrapperCpuArrayRef
            if config.aot_inductor.allow_stack_allocation
            else CppWrapperCpu,
        )

    if get_scheduling_for_device("cuda") is None:
        # CUDACombinedScheduling combines Triton and CUDA C++ scheduling for CUDA devices via delegation
        cuda_backends = {
            "triton": CUDACombinedScheduling,
            "halide": HalideScheduling,
        }
        register_backend_for_device(
            "cuda",
            lambda scheduling: cuda_backends[config.cuda_backend](scheduling),
            PythonWrapperCodegen,
            CppWrapperGpu,
        )

    if get_scheduling_for_device("xpu") is None:
        register_backend_for_device(
            "xpu",
            TritonScheduling,
            PythonWrapperCodegen,
            CppWrapperGpu,
        )

    if get_scheduling_for_device("mps") is None:
        register_backend_for_device(
            "mps",
            MetalScheduling,
            PythonWrapperCodegen,
            CppWrapperGpu,
        )

    private_backend = torch._C._get_privateuse1_backend_name()
    if (
        private_backend != "privateuseone"
        and get_scheduling_for_device(private_backend) is None
    ):
        from torch.utils.backend_registration import _get_custom_mod_func

        try:
            device_scheduling = _get_custom_mod_func("Scheduling")
            wrapper_codegen = _get_custom_mod_func("PythonWrapperCodegen")
            cpp_wrapper_codegen = _get_custom_mod_func("CppWrapperCodegen")
            if device_scheduling and wrapper_codegen and cpp_wrapper_codegen:
                register_backend_for_device(
                    private_backend,
                    device_scheduling,
                    wrapper_codegen,
                    cpp_wrapper_codegen,
                )
        except RuntimeError:
            pass


def index_prevent_reordering(
    index: list[sympy.Expr], index_vars, sizes
) -> list[sympy.Expr]:
    from ..ir import FlexibleLayout

    # added contiguous index prevents reordering
    return [*index, sympy_dot(index_vars, FlexibleLayout.contiguous_strides(sizes))]


def register_device_op_overrides(
    device: str, device_op_overrides: DeviceOpOverrides
) -> None:
    device_op_overrides_dict[device] = device_op_overrides


def get_device_op_overrides(device: str) -> DeviceOpOverrides:
    assert isinstance(device, str)

    if not device_op_overrides_dict:
        from . import cpu_device_op_overrides, mps_device_op_overrides  # noqa: F401
        from .cuda import device_op_overrides  # noqa: F401
        from .xpu import device_op_overrides as xpu_op_overrides  # noqa: F401

    return device_op_overrides_dict[device]


DTYPE_TO_COMPUTATION_DTYPE: dict[torch.dtype, torch.dtype] = {
    torch.bfloat16: torch.float,
    torch.float16: torch.float,
    **{
        dtype: dtype
        for dtype in [
            torch.bool,
            torch.float32,
            torch.float64,
            torch.int8,
            torch.int16,
            torch.int32,
            torch.int64,
            torch.uint8,
            torch.uint16,
            torch.uint32,
            torch.uint64,
        ]
    },
}


def deduce_output_dtype_by_name(
    op_name: str,
    *args: Any,
    **kwargs: Any,
) -> Optional[torch.dtype]:
    """
    Given op name and a list of input dtypes, deduce the output dtype
    """
    if op_name in boolean_ops():
        return torch.bool
    elif op_name in (
        "to_dtype",
        "index_expr",
    ):
        return kwargs["dtype"] if "dtype" in kwargs else args[-1]
    elif op_name in (
        "rand",
        "randn",
    ):
        return torch.float
    elif op_name in (
        "get_index",
        "randint64",
        "load_seed",
    ):
        return torch.int64
    elif op_name == "reduction":
        return kwargs["dtype"] if "dtype" in kwargs else args[1]
    elif op_name == "constant":
        dtype = kwargs["dtype"] if "dtype" in kwargs else args[-1]
        return DTYPE_TO_COMPUTATION_DTYPE[dtype]  # type: ignore[index]
    elif op_name in (
        "load",
        "store",
        "store_reduction",
    ):
        buf_name = args[1]
        return V.graph.get_dtype(buf_name)  # type: ignore[arg-type]
    elif op_name == "to_dtype_bitcast":
        return kwargs["dtype"] if "dtype" in kwargs else args[-2]
    return None


class DataTypePropagation:
    def __init__(self, body: LoopBody) -> None:
        self.body = body
        self.graphs: dict[Union[Callable[..., Any], str], Any] = {
            "root": body.root_block.graph
        }
        for k, v in body.subblocks.items():
            self.graphs[k] = v.graph

    def deduce_node_dtype_by_inputs(self, node: torch.fx.Node) -> Optional[torch.dtype]:
        inputs = node.all_input_nodes
        input_nodes = [
            n for n in inputs if isinstance(n, torch.fx.Node) and n.op != "placeholder"
        ]
        if len(input_nodes) == 0:
            return None

        all_input_nodes_propagated = all(
            OptimizationContext.key in n.meta
            and n.meta[OptimizationContext.key].dtype is not None
            for n in input_nodes
        )
        if not all_input_nodes_propagated:
            return None

        return functools.reduce(
            torch.promote_types,
            [n.meta[OptimizationContext.key].dtype for n in input_nodes],
        )

    def deduce_node_dtype_by_subgraph(self, node: torch.fx.Node) -> torch.dtype:
        sub_graph = self.graphs[node.target]
        dtype = self.propagate_graph(sub_graph)
        assert dtype
        return dtype

    def deduce_node_dtype(self, node: torch.fx.Node) -> Optional[torch.dtype]:
        if node.op == "placeholder":
            return None

        if node.target == "output" and len(node.args) != 1:
            # we can infer output node if it only have 1 arg
            return None

        if node.target == operator.getitem:
            return self.deduce_node_dtype(node.args[0])  # type: ignore[arg-type]

        assert isinstance(node.target, str)

        if node.target.startswith("masked_subblock"):
            return self.deduce_node_dtype_by_subgraph(node)

        if (
            output_dtype := deduce_output_dtype_by_name(
                node.target,
                *node.args,
                **node.kwargs,
            )
        ) is not None:
            return output_dtype

        return self.deduce_node_dtype_by_inputs(node)

    def propagate_graph(self, graph: torch.fx.Graph) -> Optional[torch.dtype]:
        assert graph.nodes
        graph_dtype: Optional[torch.dtype] = None
        # For masked_subblock, we use output's dtype to represent
        # the dtype of this subgraph. For other cases, graph_dtype
        # might be None
        for node in graph.nodes:
            if OptimizationContext.key in node.meta:
                opt_ctx = node.meta[OptimizationContext.key]
            else:
                opt_ctx = OptimizationContext()

            opt_ctx.dtype = self.deduce_node_dtype(node)
            node.meta[OptimizationContext.key] = opt_ctx
            if node.target == "output":
                graph_dtype = opt_ctx.dtype
        return graph_dtype

    def propagate(self) -> Optional[torch.dtype]:
        return self.propagate_graph(self.graphs["root"])

    @classmethod
    def propagate_loopbody(cls, body) -> Optional[torch.dtype]:
        return cls(body).propagate()

    @classmethod
    def propagate_scheduler_node(cls, node) -> Optional[torch.dtype]:
        from ..loop_body import LoopBody
        from ..scheduler import SchedulerNode

        assert isinstance(node, SchedulerNode)
        assert isinstance(node._body, LoopBody)
        return DataTypePropagation.propagate_loopbody(node._body)


class PythonPrinter(_PythonPrinter):
    def doprint(
        self, expr: sympy.Expr, *, simplify: bool = True, p: bool = True
    ) -> str:
        # TODO: why are people passing strings to the printer here :think:
        if simplify and isinstance(expr, sympy.Expr) and hasattr(V.graph, "sizevars"):
            expr = V.graph.sizevars.simplify(expr)
        return super().doprint(expr)


class OpDecompositions:
    """
    Decomposes inductor ops
    """

    @staticmethod
    def identity(value: OpVarT) -> OpVarT:
        # used to trigger cse
        return value

    @staticmethod
    def reciprocal(x: OpVarT) -> OpVarT:
        return ops.truediv(ops.constant(1, torch.int32), x)

    @staticmethod
    def square(x: OpVarT) -> OpVarT:
        return ops.mul(x, x)

    @staticmethod
    def erfc(x: OpVarT):
        return ops.sub(ops.constant(1, torch.float32), ops.erf(x))

    @staticmethod
    def erfcx(x: OpVarT) -> OpVarT:
        return ops.mul(ops.exp(ops.square(x)), ops.erfc(x))

    @staticmethod
    def expm1(x: OpVarT) -> OpVarT:
        return ops.sub(ops.exp(x), ops.constant(1, torch.float32))

    @staticmethod
    def log10(x: OpVarT) -> OpVarT:
        return ops.mul(ops.log(x), ops.constant(1 / math.log(10), torch.float32))

    @staticmethod
    def log2(x: OpVarT) -> OpVarT:
        return ops.mul(ops.log(x), ops.constant(1 / math.log(2), torch.float32))

    @staticmethod
    def exp2(x: OpVarT) -> OpVarT:
        return ops.exp(ops.mul(x, ops.constant(math.log(2), torch.float32)))

    @staticmethod
    def log1p(x: OpVarT) -> OpVarT:
        return ops.log(ops.add(x, ops.constant(1, torch.int32)))

    @staticmethod
    def sigmoid(x: OpVarT) -> OpVarT:
        one = ops.constant(1, torch.int32)
        return ops.truediv(one, ops.add(one, ops.exp(ops.neg(x))))

    @staticmethod
    def relu(x: OpVarT) -> OpVarT:
        return ops.maximum(x, ops.constant(0, torch.int32))

    @staticmethod
    def fma(x: OpVarT, y: OpVarT, z: OpVarT) -> OpVarT:
        # for backends that don't override this (halide)
        return ops.add(ops.mul(x, y), z)

    @staticmethod
    def floor_to_int(a: OpVarT, dtype: torch.dtype) -> OpVarT:
        return ops.to_dtype(ops.floor(a), dtype)

    @staticmethod
    def ceil_to_int(a: OpVarT, dtype: torch.dtype) -> OpVarT:
        return ops.to_dtype(ops.ceil(a), dtype)

    @staticmethod
    def trunc_to_int(a: OpVarT, dtype: torch.dtype) -> OpVarT:
        return ops.to_dtype(ops.trunc(a), dtype)

    @staticmethod
    def remainder(a: OpVarT, b: OpVarT) -> OpVarT:
        r = ops.mod(a, b)
        cond = ops.and_(
            ops.ne(r, ops.constant(0, torch.int32)),
            ops.ne(ops.signbit(r), ops.signbit(b)),
        )
        return ops.where(cond, ops.add(r, b), r)

    @staticmethod
    def round_to_int(a: OpVarT, dtype: torch.dtype) -> OpVarT:
        return ops.to_dtype(ops.round(a), dtype)


_RE_PAREN_NOT_NEEDED = re.compile(r"[a-z0-9_.]+|\([^)]*\)|", flags=re.IGNORECASE)


def _all_in_parens(string: str) -> bool:
    if string[0] != "(" or len(string) < 2:
        return False
    count = 1
    for i, char in enumerate(string[1:]):
        if char == "(":
            count += 1
        elif char == ")":
            count -= 1
        if count == 0 and i != len(string) - 2:
            return False
    assert count == 0
    return True


class OpOverrides(OpDecompositions):
    def __init__(self, parent):
        super().__init__()
        self._parent = parent

    @staticmethod
    def paren(string: OpVarT) -> OpVarT:
        if (
            isinstance(string, CSEVariable)
            or _RE_PAREN_NOT_NEEDED.fullmatch(string)
            or _all_in_parens(string)
        ):
            # don't put extra parens for strings that are already wrapped in parens
            return string
        return f"({string})"

    def __getattr__(self, item: str) -> Callable[..., Any]:
        return getattr(self._parent, item)

    @staticmethod
    def constant(value: Union[bool, float, int], dtype: torch.dtype) -> OpVarT:
        return repr(value)

    @staticmethod
    def libdevice_sigmoid(x: OpVarT) -> OpVarT:
        one = ops.constant(1, torch.int32)
        return ops.truediv(one, ops.add(one, ops.libdevice_exp(ops.neg(x))))

    @staticmethod
    def libdevice_abs(x: OpVarT) -> OpVarT:
        return ops.abs(x)

    @staticmethod
    def libdevice_sqrt(x: OpVarT) -> OpVarT:
        return ops.sqrt(x)

    @staticmethod
    def libdevice_cos(x: OpVarT) -> OpVarT:
        return ops.cos(x)

    @staticmethod
    def libdevice_sin(x: OpVarT) -> OpVarT:
        return ops.sin(x)

    @staticmethod
    def libdevice_log(x: OpVarT) -> OpVarT:
        return ops.log(x)

    @staticmethod
    def libdevice_exp(x: OpVarT) -> OpVarT:
        return ops.exp(x)

    @staticmethod
    def bitwise_not(x: OpVarT) -> OpVarT:
        return f"~{OpOverrides.paren(x)}"

    @staticmethod
    def logical_not(a: OpVarT) -> OpVarT:
        return f"{OpOverrides.paren(a)} == 0"

    @staticmethod
    def bitwise_and(x: OpVarT, y: OpVarT) -> OpVarT:
        return f"{OpOverrides.paren(x)} & {OpOverrides.paren(y)}"

    @staticmethod
    def bitwise_or(x: OpVarT, y: OpVarT) -> OpVarT:
        return f"{OpOverrides.paren(x)} | {OpOverrides.paren(y)}"

    @staticmethod
    def bitwise_xor(x: OpVarT, y: OpVarT) -> OpVarT:
        return f"{OpOverrides.paren(x)} ^ {OpOverrides.paren(y)}"

    @staticmethod
    def bitwise_left_shift(x: OpVarT, y: OpVarT) -> OpVarT:
        return f"{OpOverrides.paren(x)} << {OpOverrides.paren(y)}"

    @staticmethod
    def bitwise_right_shift(x: OpVarT, y: OpVarT) -> OpVarT:
        return f"{OpOverrides.paren(x)} >> {OpOverrides.paren(y)}"

    @staticmethod
    def int_truediv(a: OpVarT, b: OpVarT) -> OpVarT:
        # TODO: this is wrong
        # TODO: an easy bandaid is to generate runtime asserts that it's
        # <= 2**53, which is when this equation is correct
        return ops.truediv(a, b)

    @staticmethod
    def load_seed(name: str, offset: OpVarT) -> OpVarT:
        return ops.load(name, sympy.Integer(offset))

    @classmethod
    def _initialize_pointwise_overrides(cls, target: str) -> None:
        assert target in ("triton", "cpp", "cppvec"), target

        for funcname, data in pointwise_overrides_data.items():
            impl = getattr(data, target)
            if impl is None:
                continue
            setattr(cls, funcname, staticmethod(impl))


@dataclasses.dataclass
class OverridesData:
    name: str
    cpp: Callable[..., str]
    # None when not impl in libdevice/triton
    triton: Optional[Callable[..., str]] = None
    # None when not impl in aten/.../vec
    cppvec: Optional[Callable[..., str]] = None
    type_promotion_kind: ELEMENTWISE_TYPE_PROMOTION_KIND = (
        ELEMENTWISE_TYPE_PROMOTION_KIND.DEFAULT
    )


# NB: if you add a new special function, don't forget to update
# torch._inductor.ops_handler too
pointwise_overrides_data: dict[str, OverridesData] = dict(
    airy_ai=OverridesData(
        type_promotion_kind=ELEMENTWISE_TYPE_PROMOTION_KIND.INT_TO_FLOAT,
        cpp=lambda x: f"airy_ai_forward({x})",
        name="special_airy_ai",
    ),
    bessel_j0=OverridesData(
        type_promotion_kind=ELEMENTWISE_TYPE_PROMOTION_KIND.INT_TO_FLOAT,
        cpp=lambda x: f"bessel_j0_forward({x})",
        triton=lambda x: f"libdevice.j0({x})",
        name="special_bessel_j0",
    ),
    bessel_j1=OverridesData(
        type_promotion_kind=ELEMENTWISE_TYPE_PROMOTION_KIND.INT_TO_FLOAT,
        cpp=lambda x: f"bessel_j1_forward({x})",
        triton=lambda x: f"libdevice.j1({x})",
        name="special_bessel_j1",
    ),
    bessel_y0=OverridesData(
        type_promotion_kind=ELEMENTWISE_TYPE_PROMOTION_KIND.INT_TO_FLOAT,
        cpp=lambda x: f"bessel_y0_forward({x})",
        triton=lambda x: f"libdevice.y0({x})",
        name="special_bessel_y0",
    ),
    bessel_y1=OverridesData(
        type_promotion_kind=ELEMENTWISE_TYPE_PROMOTION_KIND.INT_TO_FLOAT,
        cpp=lambda x: f"bessel_y1_forward({x})",
        triton=lambda x: f"libdevice.y1({x})",
        name="special_bessel_y1",
    ),
    digamma=OverridesData(
        type_promotion_kind=ELEMENTWISE_TYPE_PROMOTION_KIND.INT_TO_FLOAT,
        cpp=lambda x: f"calc_digamma({x})",
        cppvec=lambda x: f"{x}.digamma()",
        name="digamma",
    ),
    # no cpp nor triton implementation for entr, it is defined as decomposition
    # erf, erfc
    erfcx=OverridesData(
        type_promotion_kind=ELEMENTWISE_TYPE_PROMOTION_KIND.INT_TO_FLOAT,
        cpp=lambda x: f"calc_erfcx({x})",
        triton=lambda x: f"libdevice.erfcx({x})",
        name="special_erfcx",
    ),
    fma=OverridesData(
        type_promotion_kind=ELEMENTWISE_TYPE_PROMOTION_KIND.INT_TO_FLOAT,
        cpp=lambda x, y, z: f"std::fma({x}, {y}, {z})",
        cppvec=lambda x, y, z: f"fmadd({x}, {y}, {z})",
        triton=lambda x, y, z: f"libdevice.fma({x}, {y}, {z})",
        name="fma",
    ),
    # erfinv, exp2, expit, gammaln
    igamma=OverridesData(
        type_promotion_kind=ELEMENTWISE_TYPE_PROMOTION_KIND.INT_TO_FLOAT,
        cpp=lambda x, y: f"calc_igamma({x}, {y})",
        name="igamma",
    ),
    igammac=OverridesData(
        type_promotion_kind=ELEMENTWISE_TYPE_PROMOTION_KIND.INT_TO_FLOAT,
        cpp=lambda x, y: f"calc_igammac({x}, {y})",
        name="igammac",
    ),
    gammainc=OverridesData(
        type_promotion_kind=ELEMENTWISE_TYPE_PROMOTION_KIND.INT_TO_FLOAT,
        cpp=lambda x, y: f"calc_igamma({x}, {y})",
        name="special_gammainc",
    ),
    gammaincc=OverridesData(
        type_promotion_kind=ELEMENTWISE_TYPE_PROMOTION_KIND.INT_TO_FLOAT,
        cpp=lambda x, y: f"calc_igammac({x}, {y})",
        name="special_gammaincc",
    ),
    i0=OverridesData(
        type_promotion_kind=ELEMENTWISE_TYPE_PROMOTION_KIND.INT_TO_FLOAT,
        cpp=lambda x: f"calc_i0({x})",
        triton=lambda x: f"libdevice.cyl_bessel_i0({x})",
        cppvec=lambda x: f"{x}.i0()",
        name="i0",
    ),
    i0e=OverridesData(
        type_promotion_kind=ELEMENTWISE_TYPE_PROMOTION_KIND.INT_TO_FLOAT,
        cpp=lambda x: f"calc_i0e({x})",
        cppvec=lambda x: f"{x}.i0e()",
        name="special_i0e",
    ),
    i1=OverridesData(
        type_promotion_kind=ELEMENTWISE_TYPE_PROMOTION_KIND.INT_TO_FLOAT,
        cpp=lambda x: f"calc_i1({x})",
        triton=lambda x: f"libdevice.cyl_bessel_i1({x})",
        name="special_i1",
    ),
    i1e=OverridesData(
        type_promotion_kind=ELEMENTWISE_TYPE_PROMOTION_KIND.INT_TO_FLOAT,
        cpp=lambda x: f"calc_i1e({x})",
        name="special_i1e",
    ),
    log_ndtr=OverridesData(
        type_promotion_kind=ELEMENTWISE_TYPE_PROMOTION_KIND.INT_TO_FLOAT,
        cpp=lambda x: f"calc_log_ndtr({x})",
        name="special_log_ndtr",
    ),
    # logit
    modified_bessel_i0=OverridesData(
        type_promotion_kind=ELEMENTWISE_TYPE_PROMOTION_KIND.INT_TO_FLOAT,
        cpp=lambda x: f"modified_bessel_i0_forward({x})",
        triton=lambda x: f"libdevice.cyl_bessel_i0({x})",
        name="special_modified_bessel_i0",
    ),
    modified_bessel_i1=OverridesData(
        type_promotion_kind=ELEMENTWISE_TYPE_PROMOTION_KIND.INT_TO_FLOAT,
        cpp=lambda x: f"modified_bessel_i1_forward({x})",
        triton=lambda x: f"libdevice.cyl_bessel_i1({x})",
        name="special_modified_bessel_i1",
    ),
    modified_bessel_k0=OverridesData(
        type_promotion_kind=ELEMENTWISE_TYPE_PROMOTION_KIND.INT_TO_FLOAT,
        cpp=lambda x: f"modified_bessel_k0_forward({x})",
        name="special_modified_bessel_k0",
    ),
    modified_bessel_k1=OverridesData(
        type_promotion_kind=ELEMENTWISE_TYPE_PROMOTION_KIND.INT_TO_FLOAT,
        cpp=lambda x: f"modified_bessel_k1_forward({x})",
        name="special_modified_bessel_k1",
    ),
    # multigamma
    ndtr=OverridesData(
        type_promotion_kind=ELEMENTWISE_TYPE_PROMOTION_KIND.INT_TO_FLOAT,
        cpp=lambda x: f"calc_ndtr({x})",
        name="special_ndtr",
    ),
    ndtri=OverridesData(
        type_promotion_kind=ELEMENTWISE_TYPE_PROMOTION_KIND.INT_TO_FLOAT,
        cpp=lambda x: f"calc_ndtri({x})",
        name="special_ndtri",
    ),
    polygamma=OverridesData(
        type_promotion_kind=ELEMENTWISE_TYPE_PROMOTION_KIND.INT_TO_FLOAT,
        cpp=lambda x, y: f"{x} == 0 ? calc_digamma({y}) : calc_polygamma({y}, {x})",
        name="polygamma",
    ),
    # psi - alias to digamma
    # round
    scaled_modified_bessel_k0=OverridesData(
        type_promotion_kind=ELEMENTWISE_TYPE_PROMOTION_KIND.INT_TO_FLOAT,
        cpp=lambda x: f"scaled_modified_bessel_k0_forward({x})",
        name="special_scaled_modified_bessel_k0",
    ),
    scaled_modified_bessel_k1=OverridesData(
        type_promotion_kind=ELEMENTWISE_TYPE_PROMOTION_KIND.INT_TO_FLOAT,
        cpp=lambda x: f"scaled_modified_bessel_k1_forward({x})",
        name="special_scaled_modified_bessel_k1",
    ),
    # sinc
    spherical_bessel_j0=OverridesData(
        type_promotion_kind=ELEMENTWISE_TYPE_PROMOTION_KIND.INT_TO_FLOAT,
        cpp=lambda x: f"spherical_bessel_j0_forward({x})",
        name="special_spherical_bessel_j0",
    ),
    zeta=OverridesData(
        type_promotion_kind=ELEMENTWISE_TYPE_PROMOTION_KIND.INT_TO_FLOAT,
        cpp=lambda x, y: f"zeta({x}, {y})",
        name="special_zeta",
    ),
    chebyshev_polynomial_t=OverridesData(
        type_promotion_kind=ELEMENTWISE_TYPE_PROMOTION_KIND.INT_TO_FLOAT,
        cpp=lambda x, y: f"chebyshev_polynomial_t_forward({x}, {y})",
        name="special_chebyshev_polynomial_t",
    ),
    chebyshev_polynomial_u=OverridesData(
        type_promotion_kind=ELEMENTWISE_TYPE_PROMOTION_KIND.INT_TO_FLOAT,
        cpp=lambda x, y: f"chebyshev_polynomial_u_forward({x}, {y})",
        name="special_chebyshev_polynomial_u",
    ),
    chebyshev_polynomial_v=OverridesData(
        type_promotion_kind=ELEMENTWISE_TYPE_PROMOTION_KIND.INT_TO_FLOAT,
        cpp=lambda x, y: f"chebyshev_polynomial_v_forward({x}, {y})",
        name="special_chebyshev_polynomial_v",
    ),
    chebyshev_polynomial_w=OverridesData(
        type_promotion_kind=ELEMENTWISE_TYPE_PROMOTION_KIND.INT_TO_FLOAT,
        cpp=lambda x, y: f"chebyshev_polynomial_w_forward({x}, {y})",
        name="special_chebyshev_polynomial_w",
    ),
    legendre_polynomial_p=OverridesData(
        type_promotion_kind=ELEMENTWISE_TYPE_PROMOTION_KIND.INT_TO_FLOAT,
        cpp=lambda x, y: f"legendre_polynomial_p_forward({x}, {y})",
        name="special_legendre_polynomial_p",
    ),
    shifted_chebyshev_polynomial_t=OverridesData(
        type_promotion_kind=ELEMENTWISE_TYPE_PROMOTION_KIND.INT_TO_FLOAT,
        cpp=lambda x, y: f"shifted_chebyshev_polynomial_t_forward({x}, {y})",
        name="special_shifted_chebyshev_polynomial_t",
    ),
    shifted_chebyshev_polynomial_u=OverridesData(
        type_promotion_kind=ELEMENTWISE_TYPE_PROMOTION_KIND.INT_TO_FLOAT,
        cpp=lambda x, y: f"shifted_chebyshev_polynomial_u_forward({x}, {y})",
        name="special_shifted_chebyshev_polynomial_u",
    ),
    shifted_chebyshev_polynomial_v=OverridesData(
        type_promotion_kind=ELEMENTWISE_TYPE_PROMOTION_KIND.INT_TO_FLOAT,
        cpp=lambda x, y: f"shifted_chebyshev_polynomial_v_forward({x}, {y})",
        name="special_shifted_chebyshev_polynomial_v",
    ),
    shifted_chebyshev_polynomial_w=OverridesData(
        type_promotion_kind=ELEMENTWISE_TYPE_PROMOTION_KIND.INT_TO_FLOAT,
        cpp=lambda x, y: f"shifted_chebyshev_polynomial_w_forward({x}, {y})",
        name="special_shifted_chebyshev_polynomial_w",
    ),
    hermite_polynomial_h=OverridesData(
        type_promotion_kind=ELEMENTWISE_TYPE_PROMOTION_KIND.INT_TO_FLOAT,
        cpp=lambda x, y: f"hermite_polynomial_h_forward({x}, {y})",
        name="special_hermite_polynomial_h",
    ),
    hermite_polynomial_he=OverridesData(
        type_promotion_kind=ELEMENTWISE_TYPE_PROMOTION_KIND.INT_TO_FLOAT,
        cpp=lambda x, y: f"hermite_polynomial_he_forward({x}, {y})",
        name="special_hermite_polynomial_he",
    ),
    laguerre_polynomial_l=OverridesData(
        type_promotion_kind=ELEMENTWISE_TYPE_PROMOTION_KIND.INT_TO_FLOAT,
        cpp=lambda x, y: f"laguerre_polynomial_l_forward({x}, {y})",
        name="special_laguerre_polynomial_l",
    ),
)


# Use mypy to check protocol implemented correctly
def _typecheck_OpOverrides(h: OpOverrides) -> OpsHandler[OpVarT]:
    return h


class DeferredLine(DeferredLineBase):
    """A line that can be 'unwritten' by adding name to V.graph.removed_buffers"""

    def __init__(self, name, line):
        super().__init__(line)
        self.name = name
        assert not isinstance(line, DeferredLineBase)

    def __call__(self):
        if all(
            self.name not in x
            for x in (
                V.graph.removed_buffers,
                V.kernel.removed_buffers,
                V.graph.inplaced_to_remove,
                V.kernel.inplaced_to_remove,
            )
        ):
            return self.line
        return None

    def _new_line(self, line):
        return DeferredLine(self.name, line)


class BracesBuffer(IndentedBuffer):
    def indent(self, offset=1) -> contextlib.AbstractContextManager[None]:
        @contextlib.contextmanager
        def ctx():
            for _ in range(offset):
                self.writeline("{")
                self._indent += 1
            for _ in range(-offset):
                self._indent -= 1
                self.writeline("}")
            yield
            for _ in range(-offset):
                self.writeline("{")
                self._indent += 1
            for _ in range(offset):
                self._indent -= 1
                self.writeline("}")

        return ctx()


class InplacedBuffer(NamedTuple):
    inner_name: str
    other_names: list[str]


<<<<<<< HEAD
class RemovedArg:
    def __str__(self):
        return "REMOVED"


REMOVED = RemovedArg()
=======
@dataclasses.dataclass
class ArgName:
    name: str
    # is_constexpr=True is used to attach a " : tl.constexpr" into the argument list
    is_constexpr: bool = False

    def full_name(self):
        return f"{self.name}{' : tl.constexpr' if self.is_constexpr else ''}"
>>>>>>> 0c907b47


class KernelArgs:
    @staticmethod
    def _lookup(
        prefix: str,
        odict: Union[dict[str, Union[str, RemovedArg]], dict[str, str]],
        name: str,
    ) -> str:
        assert isinstance(name, str)
        result: Union[str, RemovedArg] = odict.get(name, REMOVED)
        if isinstance(result, RemovedArg):
            odict[name] = new_result = f"{prefix}{len(odict)}"
            return new_result
        return result

    def __init__(self) -> None:
        self.input_buffers: dict[str, str] = {}
        self.output_buffers: dict[str, Union[str, RemovedArg]] = {}
        self.inplace_buffers: dict[str, Union[InplacedBuffer, RemovedArg]] = {}
        self.sizevars: dict[str, str] = {}
        self.workspace_args: list[WorkspaceArg] = []

    def __repr__(self) -> str:
        return "KernelArgs({})".format(
            ", ".join(
                map(
                    repr,
                    [
                        self.input_buffers,
                        self.output_buffers,
                        self.inplace_buffers,
                        self.sizevars,
                    ],
                )
            )
        )

    def input(self, name: str) -> str:
        if V.graph.scheduler:
            name = V.graph.scheduler.mutation_real_name.get(name, name)
        assert name not in V.graph.removed_buffers, name
        if name in self.output_buffers:
            return cast(str, self.output_buffers[name])
        if name in self.inplace_buffers:
            return cast(InplacedBuffer, self.inplace_buffers[name]).inner_name
        if name.startswith("seed"):
            return self._lookup("seed", self.input_buffers, name)
        return self._lookup("in_ptr", self.input_buffers, name)

    def output(self, name: str) -> str:
        if V.graph.scheduler:
            name = V.graph.scheduler.mutation_real_name.get(name, name)
        assert name not in V.graph.removed_buffers, name
        if name in self.inplace_buffers:
            return cast(InplacedBuffer, self.inplace_buffers[name]).inner_name
        return self._lookup("out_ptr", self.output_buffers, name)

    def make_inplace(self, input_name: str, output_name: str) -> None:
        assert output_name not in self.inplace_buffers
        if input_name in self.inplace_buffers:
            buf = self.inplace_buffers[input_name]
            assert not isinstance(buf, RemovedArg)
            buf.other_names.append(output_name)
            self.inplace_buffers[output_name] = buf
        else:
            buf = InplacedBuffer(
                f"in_out_ptr{len(unique(self.inplace_buffers.values()))}",
                [input_name, output_name],
            )
            self.inplace_buffers[input_name] = buf
            self.inplace_buffers[output_name] = buf

    def workspace(self, nbytes: sympy.Expr, zero_fill: bool) -> tuple[str, int]:
        """
        Allocate or extend a workspace buffer of nbytes bytes.

        This function manages the allocation of a workspace buffer. It either creates
        a new WorkspaceArg or extends an existing one.

        Note:
        - Calling this function will in-place mutate the args by adding or updating
        a WorkspaceArg.
        - The codegen for generating the Python argdefs and call_defs will check
        this field and allocate the buffer accordingly.
        - A new argument "ws_ptr" will be present in the generated code.

        Args:
            nbytes (sympy.Expr): The number of bytes to allocate.
            zero_fill (bool): Whether to initialize the buffer to zero.

        Returns:
            Tuple[str, int]: A tuple containing:
                - "ws_ptr": A string identifier for the workspace pointer.
                - offset: An integer representing the byte offset in the workspace.
        """
        arg = WorkspaceArg(
            count=nbytes,
            zero_mode=WorkspaceZeroMode.from_bool(zero_fill),
            device=V.graph.get_current_device_or_throw(),
            outer_name=WorkspaceArg.unique_name(),
        )
        for i, existing_arg in enumerate(self.workspace_args):
            if WorkspaceArg.can_join(existing_arg, arg):
                offset = existing_arg.count
                self.workspace_args[i] = WorkspaceArg.join(existing_arg, arg)
                return existing_arg.inner_name, offset
            assert (
                existing_arg.inner_name != arg.inner_name
                and existing_arg.outer_name != arg.outer_name
            )
        self.workspace_args.append(arg)
        return arg.inner_name, 0

    def semaphores(self, min_size: sympy.Expr) -> str:
        """
        Lazily allocate a graph-wide semaphores buffer with at least min_size.  This is a single buffer shared by
        all kernels and zero initialized once at graph start.  Each kernel must leave the buffer zeroed on exit.

        Warning: multiple calls to this function will return the same buffer.

        Args:
            min_size: the number of int32 semaphores required

        Returns:
            name of the semaphores buffer
        """
        current_device = V.graph.get_current_device_or_throw()
        arg = WorkspaceArg(
            count=min_size,
            zero_mode=WorkspaceZeroMode.ZERO_PER_GRAPH,
            dtype=torch.uint32,
            inner_name="sem_ptr",
            outer_name=f"semaphores_{current_device.type}_{current_device.index}",
            device=current_device,
        )
        for existing_arg in self.workspace_args:
            if existing_arg.inner_name == arg.inner_name:
                assert arg == existing_arg
        self.workspace_args.append(arg)
        return arg.inner_name

    def seed_offset(self, name: str, value: Union[str, SymbolLike]) -> str:
        value = str(value)
        if value in self.sizevars:
            return self.sizevars[value]
        if name in self.sizevars.values():
            name = (
                f"{name}{sum(1 for v in self.sizevars.values() if v.startswith(name))}"
            )
        self.sizevars[value] = name
        return name

    def size(self, name: SymbolLike) -> str:
        name = str(name)
        if name == "seed":
            self.sizevars["seed"] = "seed"
            return "seed"
        return self._lookup("ks", self.sizevars, name)

    def call_names(self) -> Iterator[str]:
        return chain(
            self.input_buffers.keys(), self.output_buffers.keys(), self.sizevars.keys()
        )

    def wrap_ptr_arg(self, buf: str, dtype: torch.dtype) -> str:
        return buf

    def wrap_size_arg(self, size: SymbolLike) -> str:
        return str(size)

    def cpp_argdefs(self) -> tuple[list[str], list[str], list[str]]:
        from .cpp_utils import DTYPE_TO_CPP, INDEX_TYPE

        call_args = []
        arg_defs = []
        arg_types = []
        for inplaced in unique(self.inplace_buffers.values()):
            if isinstance(inplaced, RemovedArg):
                continue
            outer = inplaced.other_names[-1]
            inner = inplaced.inner_name
            dtype = V.graph.get_dtype(outer)
            cpp_dtype = DTYPE_TO_CPP[dtype]
            arg_defs.append(f"{cpp_dtype}* {inner}")
            call_args.append(self.wrap_ptr_arg(outer, dtype))
            arg_types.append(f"{cpp_dtype}*")
        for outer, inner in self.input_buffers.items():
            if outer in self.inplace_buffers:
                continue
            dtype = V.graph.get_dtype(outer)
            cpp_dtype = DTYPE_TO_CPP[dtype]
            arg_defs.append(f"const {cpp_dtype}* {inner}")
            call_args.append(self.wrap_ptr_arg(outer, dtype))
            arg_types.append(f"const {cpp_dtype}*")
        for outer, maybe_inner in self.output_buffers.items():
            if outer in self.inplace_buffers or isinstance(maybe_inner, RemovedArg):
                continue
            dtype = V.graph.get_dtype(outer)
            cpp_dtype = DTYPE_TO_CPP[dtype]
            arg_defs.append(f"{cpp_dtype}* {maybe_inner}")
            call_args.append(self.wrap_ptr_arg(outer, dtype))
            arg_types.append(f"{cpp_dtype}*")
        for outer, inner in self.sizevars.items():
            arg_defs.append(f"const {INDEX_TYPE} {inner}")
            call_args.append(self.wrap_size_arg(outer))
            arg_types.append(f"const {INDEX_TYPE}")
            if V.graph.wrapper_code:
                V.graph.wrapper_code.ensure_size_computed(outer)
        assert not self.workspace_args, "Workspace not supported on CPU "
        return arg_defs, call_args, arg_types

    def python_argdefs(
        self,
<<<<<<< HEAD
    ) -> tuple[list[str], list[str], list[KernelArgType], list[torch.dtype]]:
        arg_defs: list[str] = []
=======
    ) -> tuple[list[ArgName], list[str], list[KernelArgType], list[torch.dtype]]:
        arg_defs: list[ArgName] = []
>>>>>>> 0c907b47
        call_args: list[str] = []
        arg_types: list[torch.dtype] = []
        precompile_args: list[KernelArgType] = []
        for inplaced in unique(self.inplace_buffers.values()):
            if isinstance(inplaced, RemovedArg):
                continue
            arg_defs.append(ArgName(inplaced.inner_name))
            call_args.append(inplaced.other_names[-1])
            arg_types.append(V.graph.get_dtype(inplaced.other_names[-1]))
            precompile_args.append(
                TensorArg(
                    name=inplaced.inner_name,
                    buffer=inplaced.other_names[-1],
                    dtype=V.graph.get_dtype(inplaced.other_names[-1]),
                )
            )
        for outer, inner in chain(
            self.input_buffers.items(), self.output_buffers.items()
        ):
            if outer in self.inplace_buffers or isinstance(inner, RemovedArg):
                continue
            arg_defs.append(ArgName(inner))
            call_args.append(outer)
            arg_types.append(V.graph.get_dtype(outer))
            precompile_args.append(
                TensorArg(
                    name=inner,
                    buffer=outer,
                    dtype=V.graph.get_dtype(outer),
                )
            )
        for outer, inner in self.sizevars.items():
            arg_defs.append(ArgName(inner))
            call_args.append(outer)
            arg_types.append(type(outer))  # type: ignore[arg-type]
            precompile_args.append(SizeArg(inner, outer))
            if V.graph.wrapper_code:
                V.graph.wrapper_code.ensure_size_computed(outer)
        for arg in self.workspace_args:
            arg_defs.append(ArgName(arg.inner_name))
            call_args.append(arg.outer_name)
            precompile_args.append(arg)
            arg_types.append(arg.dtype)
        return arg_defs, call_args, precompile_args, arg_types

    def aliases(self) -> Iterator[tuple[str, str]]:
        for inplaced in unique(self.inplace_buffers.values()):
            if isinstance(inplaced, RemovedArg):
                continue
            for other in inplaced.other_names:
                if (
                    other in V.graph.inplaced_to_remove
                    or other in V.kernel.inplaced_to_remove
                ):
                    continue
                if other in self.input_buffers:
                    yield self.input_buffers[other], inplaced.inner_name
                if other in self.output_buffers:
                    yield cast(str, self.output_buffers[other]), inplaced.inner_name

    def is_removed(self, name: str) -> bool:
        return isinstance(
            self.output_buffers.get(name, REMOVED), RemovedArg
        ) and isinstance(self.inplace_buffers.get(name, REMOVED), RemovedArg)

    # Includes inplace buffers, excludes removed buffers.  Essentially,
    # after you do a call into this kernel, which buffers actually contain
    # updated data?  Modeled off of python_argdefs.
    def live_output_buffers(self) -> OrderedSet[str]:
        live_outs = OrderedSet()  # type: ignore[var-annotated]
        for inplaced in unique(self.inplace_buffers.values()):
            if isinstance(inplaced, RemovedArg):
                continue
            live_outs.add(inplaced.other_names[-1])
        for outer, inner in self.output_buffers.items():
            if outer in self.inplace_buffers or isinstance(inner, RemovedArg):
                continue
            live_outs.add(outer)
        return live_outs


class CSEVariable:
    """A CSEVariable is just a name for an expression but it is useful to be able to annotate them on a backend dependent basis.
    To do so, the backends can simply overload `Kernel.create_cse_var`
    The "CSEVariable.update_on_args" method gives you a hook for annotations
    See example of TritonCSEVariable in triton.py
    """

    def __init__(
        self,
        name,
        bounds: ValueRanges[Any],
        dtype: Optional[torch.dtype] = None,
    ):
        assert isinstance(bounds, ValueRanges)
        self.name = name
        self.bounds = bounds
        self.use_count = 1  # track how many times this expression is used
        self.dtype = dtype

    def __str__(self):
        return self.name

    def __hash__(self) -> int:
        return hash(self.name)

    def __eq__(self, other) -> bool:
        return type(other) == type(self) and other.name == self.name

    def update_on_args(self, name, args, kwargs):
        pass

    def __repr__(self):
        return f"{self.__class__.__name__}({self.name!r})"


class CSE:
    """Common subexpression elimination"""

    def __init__(
        self,
        prefix="",
        suffix="",
        name_prefix="tmp",
        iter_buffers=None,
        store_cache=None,
        reduction_cache=None,
        varname_map=None,
    ):
        self.prefix = prefix
        self.suffix = suffix
        self._cache = {}
        self.name_prefix = name_prefix
        self.store_cache = store_cache or {}
        self.reduction_cache = reduction_cache or {}
        self.iter_buffer_ids = iter_buffers or itertools.count()
        self.invalidated_stores = OrderedSet[str]()
        self.varname_map = varname_map or {}

    def invalidate(self, keep_vars: Union[OrderedSet[str], OrderedSet[Never]]):
        for name, tmp in list(self.store_cache.items()):
            if tmp not in keep_vars:
                del self.store_cache[name]
                self.invalidated_stores.add(name)
        self._cache = {k: v for k, v in self._cache.items() if v in keep_vars}

    def clone(self):
        # Note(fdrocha): reduction_cache is not being cloned, not sure if this is intentional
        return type(self)(
            prefix=self.prefix,
            suffix=self.suffix,
            name_prefix=self.name_prefix,
            iter_buffers=self.iter_buffer_ids,
            store_cache=self.store_cache,
            varname_map=self.varname_map,
        )

    def augment_key(self, cache_key: object) -> object:
        "Override this method to augment cache key with backend specifics"
        return cache_key

    def put(self, cache_key: object, val: CSEVariable) -> None:
        self._cache[self.augment_key(cache_key)] = val

    def contains(self, cache_key) -> bool:
        return self.augment_key(cache_key) in self._cache

    def try_get(self, cache_key: object) -> Optional[CSEVariable]:
        return self._cache.get(self.augment_key(cache_key), None)

    def get(self, cache_key: object) -> CSEVariable:
        return self._cache[self.augment_key(cache_key)]

    def generate(
        self,
        buffer: IndentedBuffer,
        expr: Union[str, CSEVariable, OpsValue, IndentedBuffer, DeferredLineBase],
        *,
        bounds: ValueRanges[Any] = ValueRanges.unknown(),
        write=True,
        assignment=True,
        dtype: Optional[torch.dtype] = None,
    ) -> CSEVariable:
        if isinstance(expr, OpsValue):
            expr = expr.value

        assert write or assignment
        if isinstance(expr, CSEVariable):
            # If the expressions were always created with all the information, we could
            # assert expr.bounds == bounds, but sometimes the expression is created
            # with the loose ValueRanges.unknown(), so we need to tighten the bounds
            expr.bounds = expr.bounds.tighten(bounds)
            expr.use_count += 1
            return expr
        elif isinstance(expr, IndentedBuffer):
            cache_key = expr.getvalue()
        elif isinstance(expr, DeferredLineBase):
            cache_key = expr.line
        else:
            assert isinstance(expr, str)
            cache_key = expr
        var = self.try_get(cache_key)
        if not var:
            var = self.newvar(bounds, dtype)
            self.put(cache_key, var)
            if write:
                if V.kernel.current_node:
                    V.kernel.current_node.codegen_originating_info(
                        buffer, only_once=True
                    )
                if isinstance(expr, IndentedBuffer):
                    if assignment:
                        buffer.writeline(f"{self.prefix}{var} =")
                    buffer.splice(expr)
                    buffer.writeline(self.suffix)
                elif isinstance(expr, DeferredLineBase):
                    assert assignment
                    buffer.writeline(
                        expr._new_line(f"{self.prefix}{var} = {expr.line}{self.suffix}")
                    )
                else:
                    if assignment:
                        line = f"{self.prefix}{var} = {expr}{self.suffix}"
                    else:
                        line = f"{expr}{self.suffix}"
                    buffer.writeline(line)
        else:
            var.bounds = var.bounds.tighten(bounds)
            var.use_count += 1

        return var

    def newvar(
        self,
        bounds: ValueRanges[Any] = ValueRanges.unknown(),
        dtype: Optional[torch.dtype] = None,
    ) -> CSEVariable:
        var_name = f"{self.name_prefix}{next(self.iter_buffer_ids)}"
        var = V.kernel.create_cse_var(var_name, bounds, dtype)
        self.varname_map[var_name] = var
        return var

    def namedvar(
        self,
        name: str,
        bounds: ValueRanges[Any] = ValueRanges.unknown(),
        dtype: Optional[torch.dtype] = None,
    ) -> CSEVariable:
        torch._check_value(
            name not in self.varname_map, lambda: f"duplicate name: {name}"
        )
        var = V.kernel.create_cse_var(name, bounds, dtype)
        self.varname_map[name] = var
        return var


class CodeGen:
    def __init__(self) -> None:
        super().__init__()
        self.exit_stack = contextlib.ExitStack()

    def __enter__(self):
        self.exit_stack.__enter__()
        return self

    def __exit__(self, exc_type, exc_val, exc_tb):
        self.exit_stack.__exit__(exc_type, exc_val, exc_tb)


class ScopedDict:
    def __init__(self, original_dict):
        self.original_dict = original_dict
        self.new_items = {}

    def __getitem__(self, key):
        if key in self.new_items:
            return self.new_items[key]
        return self.original_dict[key]

    def __setitem__(self, key, value):
        self.new_items[key] = value

    def __contains__(self, key):
        return key in self.new_items or key in self.original_dict

    def get(self, key, default=None):
        if key in self.new_items:
            return self.new_items[key]
        return self.original_dict.get(key, default)


class Kernel(CodeGen):
    newvar_prefix = ""
    suffix = ""
    overrides: Optional[Callable[[OpsHandler[Any]], OpsHandler[Any]]] = None
    # TODO: these look dead, but with all the getattr it's hard to tell...
    load_format: None = None
    store_format: None = None

    def __init__(self, args=None, increase_kernel_count=True):
        super().__init__()
        if increase_kernel_count:
            metrics.generated_kernel_count += 1
        self.args = args or KernelArgs()
        self.loads = IndentedBuffer()
        self.compute = IndentedBuffer()
        self.stores = IndentedBuffer()

        self.num_load = 0
        self.num_reduction = 0

        self.cse: CSE = CSE(self.newvar_prefix, self.suffix)
        self.must_keep_buffers = OrderedSet[str]()
        self.store_buffer_names = OrderedSet[str]()
        self._load_mask = None
        self._load_other = None
        # OrderedSet in set_current_node
        self.current_node = None
        self.node_to_bounds: Optional[dict[torch.fx.Node, ValueRanges[Any]]] = None

        self.removed_buffers = OrderedSet[str]()
        self.inplaced_to_remove = OrderedSet[str]()

        # key: the buffer to write
        # value: the buffer to read and whose memory can be reused for
        #   the buffer specified by key
        self.inplace_update_buffers = {}
        # Set minimum number of elements processed per thread.
        self.min_elem_per_thread = 1
        self.kernel_name = None

    @contextlib.contextmanager
    def set_current_node(self, node):
        prior = self.current_node
        self.current_node = node
        self.node_to_bounds = node._body.bounds().get_bounds()
        try:
            yield
        finally:
            self.current_node = prior

    @contextlib.contextmanager
    def swap_buffers(self, lb, cb=None, sb=None):
        def scope_cse(cse):
            new_cse = cse.clone()
            new_cse._cache = ScopedDict(cse._cache)
            new_cse.reduction_cache = ScopedDict(cse.reduction_cache)
            new_cse.store_cache = ScopedDict(cse.store_cache)
            return new_cse

        if cb is None:
            cb = lb
        loads = self.loads
        compute = self.compute
        stores = self.stores
        cse = self.cse
        self.loads = lb
        self.compute = cb
        self.stores = sb
        self.cse = scope_cse(cse)
        try:
            yield
        finally:
            self.loads = loads
            self.compute = compute
            self.stores = stores
            self.cse = cse

    def load(self, name: str, index: sympy.Expr) -> CSEVariable:
        raise NotImplementedError

    def indirect_load(self, name: str, index: sympy.Expr):
        """A load the depends on an index we have read"""
        prior = self.loads
        try:
            # put the load in the compute section as it might have deps
            self.loads = self.compute
            return self.load(name, index)
        finally:
            self.loads = prior

    def store_reduction(self, name: str, index: sympy.Expr, value: CSEVariable):
        raise NotImplementedError

    def store(
        self, name: str, index: sympy.Expr, value: CSEVariable, mode: StoreMode = None
    ) -> None:
        raise NotImplementedError

    def reduction(
        self,
        dtype: torch.dtype,
        src_dtype: torch.dtype,
        reduction_type: ReductionType,
        value: Union[CSEVariable, tuple[CSEVariable, ...]],
    ) -> Union[CSEVariable, tuple[CSEVariable, ...]]:
        raise NotImplementedError

    def scan(
        self,
        dtypes: tuple[torch.dtype, ...],
        combine_fn: Callable[
            [tuple[CSEVariable, ...], tuple[CSEVariable, ...]], tuple[CSEVariable, ...]
        ],
        values: tuple[CSEVariable, ...],
    ) -> tuple[CSEVariable, ...]:
        raise NotImplementedError

    def sort(
        self,
        dtypes: tuple[torch.dtype, ...],
        values: tuple[CSEVariable, ...],
        stable: bool,
        descending: bool,
    ) -> tuple[CSEVariable, ...]:
        raise NotImplementedError

    def var_ranges(self):
        raise NotImplementedError

    def bucketize(
        self,
        values: CSEVariable,
        boundaries: tuple[str, sympy.Expr, sympy.Expr, sympy.Expr],
        boundary_indices: CSEVariable,
        indexing_dtype: torch.dtype,
        right: bool,
        sorter: Optional[tuple[str, sympy.Expr]] = None,
        sorter_indices: Optional[CSEVariable] = None,
    ) -> CSEVariable:
        """
        See [Note: Inductor bucketize op]
        """
        raise NotImplementedError

    @property
    def assert_function(self) -> str:
        raise NotImplementedError

    def indirect_assert(
        self,
        var: Union[CSEVariable, str],
        lower: Optional[str],
        upper: Optional[str],
        mask: Optional[Union[CSEVariable, str]] = None,
    ) -> str:
        if isinstance(var, CSEVariable):
            var = str(var)
        assert isinstance(var, str)
        assert lower is None or isinstance(lower, str)
        assert upper is None or isinstance(upper, str)
        if lower and upper:
            # The conditions need to be in parens because of Python's operator precedence.
            # It'd be less error-prone to use and/or/not, which is suported by triton
            cond = f"({lower} <= {var}) & ({var} < {upper})"
            cond_print = f"{lower} <= {var} < {upper}"
        elif lower:
            cond = f"{lower} <= {var}"
            cond_print = cond
        else:
            assert upper
            cond = f"{var} < {upper}"
            cond_print = cond

        if mask:
            cond = f"({cond}) | ~({mask})"

        return f'{self.assert_function}({cond}, "index out of bounds: {cond_print}")'

    def check_bounds(
        self, expr: sympy.Expr, size: sympy.Expr, lower: bool, upper: bool
    ):
        raise NotImplementedError

    def index_to_str(self, index: sympy.Expr) -> str:
        raise NotImplementedError

    def __enter__(self):
        # TODO: hoist this to top level
        class CSEProxy:
            self.name = "CSEProxy"
            vr_analysis = ValueRangeAnalysis()

            @staticmethod
            def __getattr__(name: str) -> Callable[..., CSEVariable]:  # type: ignore[misc]
                def inner(*args, **kwargs):
                    bounds = CSEProxy._bound_variable(name, *args, **kwargs)

                    value = getattr(parent_handler, name)(*args, **kwargs)  # type: ignore[has-type]
                    dtype_handler = DtypePropagationOpsHandler()

                    output_idx = 0

                    def do_cse(v):
                        # cpp backend doesnt set current device - TODO: fix
                        if V.graph.current_device is not None:
                            device_str = V.graph.get_current_device_or_throw().type
                            triton_backend = (
                                config.cpu_backend == "triton"
                                if device_str == "cpu"
                                else config.cuda_backend == "triton"
                                if device_str != "mps"
                                else False
                            )
                        else:
                            triton_backend = False

                        # only triton backend tracks dtype currently
                        if triton_backend:
                            if name == "masked":
                                output_dtype = value.dtype
                            else:
                                output_dtype = getattr(
                                    dtype_handler,
                                    name,
                                )(*args, **kwargs)
                        else:
                            # cpp backend doesnt track dtype yet
                            output_dtype = None

                        csevar = V.kernel.cse.generate(
                            V.kernel.compute,
                            v,
                            bounds=bounds,
                            dtype=output_dtype,
                        )

                        nonlocal output_idx
                        if (
                            config.test_configs.runtime_triton_dtype_assert
                            and triton_backend
                        ):
                            from torch._inductor.codegen.triton import triton_type

                            # we tree_map over the output, so we need to fetch corresponding dtype
                            if isinstance(output_dtype, (list, tuple)):
                                output_dtype = output_dtype[output_idx]

                            V.kernel.compute.writeline(
                                f"tl.static_assert({csevar}.dtype == {triton_type(output_dtype)})"
                            )
                        output_idx += 1

                        csevar.update_on_args(name, args, kwargs)

                        return csevar

                    return pytree.tree_map(do_cse, value)

                return inner

            @staticmethod
            def _bound_variable(name, *args, **kwargs):
                """
                If the variable comes from an FX node, we forward the bound we have already computed
                Else, if the variable when codegen'ing another op, we try to compute its bounds
                """
                from ..select_algorithm import TritonTemplateKernel

                if isinstance(V.kernel, TritonTemplateKernel):
                    return ValueRanges.unknown()

                fx_node = V.interpreter.current_node
                if fx_node.target == name and self.node_to_bounds is not None:
                    assert isinstance(self.node_to_bounds, dict)
                    return self.node_to_bounds.get(fx_node, ValueRanges.unknown())
                elif config.compute_all_bounds and hasattr(ValueRangeAnalysis, name):
                    # These create lots of inner strings. We would need to compute the bounds at the ops
                    # We will also likely not get much from computing VRs on these nodes
                    if any(
                        s in fx_node.target
                        for s in ("set_indirect", "reduction", "scan")
                    ):
                        return ValueRanges.unknown()

                    # We assume that the inputs come from `ops.` and are not strings. If you want to generate
                    # intermediary strings, wrap them in CSE variables with properly initialised bounds.

                    # If there is no FX bound but we know how to compute one we do so
                    assert not kwargs

                    def arg_to_bound(x):
                        if isinstance(x, CSEVariable):
                            return x.bounds
                        elif isinstance(x, sympy.Expr):
                            return bound_sympy(x)
                        else:
                            return x

                    arg_bounds = list(map(arg_to_bound, args))
                    return getattr(CSEProxy.vr_analysis, name)(*arg_bounds)
                return ValueRanges.unknown()

            @staticmethod
            def indirect_indexing(
                var: CSEVariable,
                size: Union[sympy.Expr, int],
                check: bool = True,
                wrap_neg=True,
            ):
                if isinstance(size, int):
                    size = sympy.Integer(size)
                assert isinstance(size, sympy.Expr), size
                # Skip CSE since this doesn't return an expression

                if var.bounds.lower < 0:  # type: ignore[operator]
                    if wrap_neg:
                        stm = ops.add(var, ops.index_expr(size, torch.long))
                        # Mixed negative and non-negative
                        if var.bounds.upper >= 0:  # type: ignore[operator]
                            lt = ops.lt(var, 0)
                            stm = ops.where(lt, stm, var)
                    else:
                        stm = var

                    # Propagate bounds as we know how to compute them properly
                    new_bounds = ValueRanges.unknown()
                    if var.bounds != ValueRanges.unknown() and isinstance(
                        size, sympy.Number
                    ):
                        # Take the negative part of the bound and add size to it
                        # Then take union of that and the positive part
                        # This is a tighter bound than that of a generic ops.where, as we have info on the cond
                        neg_bounds = var.bounds & ValueRanges(-int_oo, -1)
                        new_bounds = ValueRanges(
                            neg_bounds.lower + size, neg_bounds.upper + size
                        )
                        # We don't have a good way of representing the empty range
                        if var.bounds.upper >= 0:  # type: ignore[operator]
                            pos = var.bounds & ValueRanges(0, int_oo)
                            new_bounds = new_bounds | pos

                    var = self.cse.generate(self.compute, stm, bounds=new_bounds)

                sympy_var = parent_handler.indirect_indexing(var, size, check)
                if generate_assert(check):
                    assert_lower = not (var.bounds.lower >= 0)
                    # value ranges cannot x < s when x and s are symbols
                    assert_upper = not isinstance(size, sympy.Number) or not (
                        var.bounds.upper < size
                    )
                    self.check_bounds(sympy_var, size, assert_lower, assert_upper)
                return sympy_var

            @staticmethod
            def check_bounds(
                expr: sympy.Expr, size: sympy.Expr, lower: bool, upper: bool
            ):
                return self.check_bounds(expr, size, lower, upper)

            @staticmethod
            def load(name: str, index: sympy.Expr) -> CSEVariable:
                if name in self.cse.invalidated_stores:
                    # A load from an invalidated store requires us to
                    # keep the actual buffer around
                    V.kernel.must_keep_buffers.add(name)
                if free_symbol_is_type(index, SymT.TMP):
                    return self.indirect_load(name, index)
                store_cache = self.cse.store_cache
                if name in store_cache:
                    return store_cache[name]
                out = self.load(name, index)
                # count load that is not in the store_cache, and also not in the
                # cse cache.
                if out.use_count == 1:
                    self.num_load += 1
                return out

            @staticmethod
            def _update_store_cache(name: str, value: CSEVariable):
                self.cse.store_cache[name] = value
                if self.current_node and name in V.graph.name_to_buffer:
                    buf = self.current_node.get_output(name)
                    for other_name in buf.get_mutations():
                        self.cse.store_cache[other_name] = value

            @staticmethod
            def store(
                name: str, index: sympy.Expr, value: CSEVariable, mode: StoreMode = None
            ) -> None:
                self.store_buffer_names.add(name)
                if mode is None:
                    CSEProxy._update_store_cache(name, value)
                if name not in V.graph.removed_buffers:
                    return self.store(name, index, value, mode=mode)
                return None  # type: ignore[return-value]

            @staticmethod
            def store_reduction(name: str, index: sympy.Expr, value: CSEVariable):
                self.store_buffer_names.add(name)
                CSEProxy._update_store_cache(name, value)

                if name not in V.graph.removed_buffers:
                    return self.store_reduction(name, index, value)

            @staticmethod
            def reduction(
                dtype: torch.dtype,
                src_dtype: torch.dtype,
                reduction_type: ReductionType,
                value: Union[CSEVariable, tuple[CSEVariable, ...]],
            ) -> Union[CSEVariable, tuple[CSEVariable, ...]]:
                self.num_reduction += 1
                return self.reduction(dtype, src_dtype, reduction_type, value)

            @staticmethod
            def scan(
                dtypes: tuple[torch.dtype, ...],
                combine_fn: Callable[
                    [tuple[CSEVariable, ...], tuple[CSEVariable, ...]],
                    tuple[CSEVariable, ...],
                ],
                values: tuple[CSEVariable, ...],
            ) -> tuple[CSEVariable, ...]:
                return self.scan(dtypes, combine_fn, values)

            @staticmethod
            def sort(
                dtypes: tuple[torch.dtype, ...],
                values: tuple[CSEVariable, ...],
                stable: bool,
                descending: bool,
            ) -> tuple[CSEVariable, ...]:
                return self.sort(dtypes, values, stable, descending)

            @staticmethod
            def bucketize(
                values: CSEVariable,
                boundaries: tuple[str, sympy.Expr, sympy.Expr, sympy.Expr],
                boundary_indices: CSEVariable,
                indexing_dtype: torch.dtype,
                right: bool,
                sorter: Optional[tuple[str, sympy.Expr]] = None,
                sorter_indices: Optional[CSEVariable] = None,
            ) -> CSEVariable:
                """
                [Note: Inductor bucketize op]

                Inputs:
                -------
                values: the values to be bucketized.
                boundaries: a tuple containing
                  (a) the name of the boundaries tensor (which must be sorted, unless
                  the sorting tensor is present),
                  (b) the length of the tensor in the last dimension (i.e. the length of
                  one set of boundaries),
                  (c) the number of elements in the underlying storage (i.e. the length
                  of the flattened tensor, ignoring striding), and
                  (d) the stride of the tensor in the last dimension.
                boundary_indices: indices into a flattened version of the boundaries
                tensor, of the same size and shape as "values".  Each index points to
                the first element in the set of boundaries to be used for the
                corresponding value.
                indexing_dtype: the dtype to use when indexing into the boundaries
                tensor.  This must be int64 or int32.  This additionally specifies the
                dtype of the return value.
                right: see "Details" below.
                sorter: an optional tuple containing
                  (a) the name of an optional sorting tensor, used to access unsorted
                  boundaries without reordering the boundaries tensor, and
                  (b) the stride of the tensor in the last dimension.
                The values in the sorting tensor are used as indices into the *last*
                dimension of the boundaries tensor, with all other indices matching.
                The size of the sorting and boundaries tensors must be equivalent.
                sorter_indices: must be present if the sorting array is present; see
                "boundary_indices" for the equivalent definition for the boundaries
                tensor.

                Output:
                -------
                The buckets each value belongs in, within a given set of boundaries.  0
                indicates a position before the first boundary, and len(boundaries_set)
                represents a position after the last boundary.

                Details:
                --------
                Given a value and a set of boundaries, calculate the bucket that each
                value belongs to.  This works differently in 1-D and N-D cases.

                for values [[-1, 0, 1, 2], [3, 4, 5, 9]], boundaries [0, 4, 4, 8], right=True
                return =   [[ 0, 1, 1, 1], [1, 3, 3, 4]].

                for values [[-1, 0, 1, 2], [3, 4, 5, 9]], boundaries [[0, 4], [4, 8]], right=True
                return =   [[ 0, 1, 1, 1], [0, 1, 1, 2]]

                Note that in the N-D boundaries case, the shape of "values" and
                "boundaries" must match in every dimension _except_ the last.

                When right == False, bucket i refers to range (boundaries[i], boundaries[i+1]].
                When right == True,  bucket i refers to range [boundaries[i], boundaries[i+1]).

                Boundaries must be non-decreasing, or a sorter must be provided which
                would re-index offsets in a non-decreasing order (e.g. the second output
                of torch.sort(offsets)).  Otherwise, the result is undefined.
                """
                return self.bucketize(
                    values,
                    boundaries,
                    boundary_indices,
                    indexing_dtype,
                    right,
                    sorter,
                    sorter_indices,
                )

        # Use mypy to check protocol implemented correctly
        def _typecheck_CSEProxy(h: CSEProxy) -> OpsHandler[CSEVariable]:
            return h

        super().__enter__()
        assert self.overrides
        parent_handler = self.overrides(V.get_ops_handler())
        self.exit_stack.enter_context(V.set_ops_handler(CSEProxy()))
        self.exit_stack.enter_context(V.set_kernel_handler(self))
        return self

    def __exit__(self, exc_type, exc_val, exc_tb):
        self.remove_kernel_local_buffers()
        super().__exit__(exc_type, exc_val, exc_tb)

    def remove_kernel_local_buffers(self) -> None:
        """
        Any buffers that are both created and have a last use in the
        same kernel can be removed.

        Note that V.graph.scheduler can be None when codegening triton template
        kernels.
        """
        scheduler = V.graph.scheduler
        if not scheduler:
            return
        fused_node_names = OrderedSet(
            scheduler.name_to_buf[buf].defining_op_name()
            for buf in self.store_buffer_names
            if buf in scheduler.name_to_buf
        )
        names_to_remove = OrderedSet[str]()
        for name in self.store_buffer_names:
            if (
                name not in self.must_keep_buffers
                and name not in self.args.input_buffers
                and scheduler.can_buffer_be_removed_through_fusion(
                    name, fused_node_names
                )
            ):
                names_to_remove.add(name)

        for name in names_to_remove:
            if name in self.args.inplace_buffers:
                buf = self.args.inplace_buffers[name]
                if isinstance(buf, RemovedArg):
                    continue
                remove = all(n in names_to_remove for n in buf.other_names)
                if remove:
                    self.remove_inplace_buffer(name)
                self.inplaced_to_remove.add(name)
            else:
                self.remove_buffer(name)

    def remove_buffer(self, name: str) -> None:
        # Assign a special value instead of deleting the entry
        # because we still rely on output_buffers's length to
        # generate unique arg name.
        log.debug("remove_buffer(%r)", name)
        self.args.output_buffers[name] = REMOVED
        self.removed_buffers.add(name)

    def remove_inplace_buffer(self, name: str) -> None:
        log.debug("removing_inplace_buffer(%r)", name)
        self.args.inplace_buffers[name] = REMOVED
        self.removed_buffers.add(name)

    def rename_indexing(self, index) -> sympy.Expr:
        # adds the necessary kernel args for index expressions
        # and renames variables in index expressions to kernel arg names
        if isinstance(index, (list, tuple)):
            return [self.rename_indexing(x) for x in index]  # type: ignore[return-value]
        index = V.graph.sizevars.simplify(index)
        sorted_symbols = sorted(index.free_symbols, key=lambda s: s.name)
        replacements = {
            x: self.args.size(x)
            for x in sorted_symbols
            if symbol_is_type(
                x,
                (
                    SymT.UNBACKED_INT,
                    SymT.SIZE,
                    SymT.PRECOMPUTED_SIZE,
                ),
            )
        }
        return sympy_subs(index, replacements)

    def create_cse_var(self, *args, **kwargs):
        return CSEVariable(*args, **kwargs)


@dataclasses.dataclass
class OptimizationContext:
    key: ClassVar[str] = "opt_ctx"

    dtype: Optional[torch.dtype] = None
    ops_name: str = ""


@functools.lru_cache(None)
def jinja2_env():
    try:
        import jinja2

        return jinja2.Environment(
            undefined=jinja2.StrictUndefined,
        )
    except ImportError:
        return None


class KernelTemplate:
    """
    Base class for defining kernel templates.

    Children classes: TritonTemplate, CUDATemplate
    """

    @staticmethod
    def indent_except_first(source: str, num_indents: int, indents_spacing=4):
        lines = source.splitlines(True)
        if len(lines) > 1:
            lines[1:] = [
                (" " * indents_spacing * num_indents) + line for line in lines[1:]
            ]
        return "".join(lines)

    @staticmethod
    def _template_from_string(source):
        env = jinja2_env()
        if env is None:
            return None
        env.filters["indent_except_first"] = KernelTemplate.indent_except_first
        from jinja2 import TemplateSyntaxError

        class DetailedTemplateSyntaxError(TemplateSyntaxError):
            def __init__(self, original_error):
                super().__init__(
                    original_error.message,
                    original_error.lineno,
                    original_error.name,
                    original_error.filename,
                )
                self.original_error = original_error

            def __str__(self):
                error_info = f"Error in template at line {self.lineno}\n"
                error_info += f"Error message: {self.message}\n"
                if hasattr(self.original_error, "source"):
                    lines = self.original_error.source.split("\n")
                    error_info += "Context:\n"
                    start = max(0, self.lineno - 2)
                    end = min(len(lines), self.lineno + 2)
                    for i in range(start, end):
                        if i == self.lineno - 1:
                            error_info += f"{i + 1}: --> {lines[i]}\n"
                            if hasattr(self.original_error, "column"):
                                error_info += (
                                    "     "
                                    + " " * (self.original_error.column - 1)
                                    + "^\n"
                                )
                        else:
                            error_info += f"{i + 1}:     {lines[i]}\n"
                return error_info

        try:
            return env.from_string(source)
        except TemplateSyntaxError as e:
            raise DetailedTemplateSyntaxError(e) from e

    @staticmethod
    def _fake_get_dtype(fake_out):
        _get_dtype_real = V.graph.get_dtype

        def get_dtype(name):
            if name == fake_out.get_name():
                return fake_out.get_dtype()
            return _get_dtype_real(name)

        return get_dtype

    def __init__(self, name: str):
        self.name = name

    def maybe_append_choice(self, choices, **kwargs):
        """
        Maybe generates a new ChoiceCaller and appends it into existing choices.
        Returns None if success, otherwise returns the error.

        choices: A list of ChoiceCallers.
        kwargs: Additional kwargs to be passed to self.generate() to generate a new ChoiceCaller.
        """

        try:
            choices.append(self.generate(**kwargs))
            return None
        except NotImplementedError as e:
            return e

    def generate(self, **kwargs) -> torch._inductor.ir.ChoiceCaller:
        """
        Generates a ChoiceCaller instance from the given arguments.
        """

        raise NotImplementedError<|MERGE_RESOLUTION|>--- conflicted
+++ resolved
@@ -52,13 +52,14 @@
 
 
 if TYPE_CHECKING:
-    from typing import Never
+    from typing import Never, TypeVar
 
     from ..ir import FixedLayout
     from ..loop_body import LoopBody
     from ..scheduler import BaseScheduling, Scheduler
     from .wrapper import PythonWrapperCodegen
 
+    _T = TypeVar("_T")
     SchedulingConstructor = Callable[[Optional[Scheduler]], BaseScheduling]
     WrapperConstructor = type[PythonWrapperCodegen]
     SymbolLike = Union[str, sympy.Symbol]
@@ -1156,14 +1157,6 @@
     other_names: list[str]
 
 
-<<<<<<< HEAD
-class RemovedArg:
-    def __str__(self):
-        return "REMOVED"
-
-
-REMOVED = RemovedArg()
-=======
 @dataclasses.dataclass
 class ArgName:
     name: str
@@ -1172,17 +1165,23 @@
 
     def full_name(self):
         return f"{self.name}{' : tl.constexpr' if self.is_constexpr else ''}"
->>>>>>> 0c907b47
+
+
+class RemovedArg:
+    def __str__(self):
+        return "REMOVED"
+
+
+REMOVED = RemovedArg()
 
 
 class KernelArgs:
     @staticmethod
     def _lookup(
         prefix: str,
-        odict: Union[dict[str, Union[str, RemovedArg]], dict[str, str]],
-        name: str,
+        odict: Union[dict[_T, Union[str, RemovedArg]], dict[_T, str]],
+        name: _T,
     ) -> str:
-        assert isinstance(name, str)
         result: Union[str, RemovedArg] = odict.get(name, REMOVED)
         if isinstance(result, RemovedArg):
             odict[name] = new_result = f"{prefix}{len(odict)}"
@@ -1193,7 +1192,7 @@
         self.input_buffers: dict[str, str] = {}
         self.output_buffers: dict[str, Union[str, RemovedArg]] = {}
         self.inplace_buffers: dict[str, Union[InplacedBuffer, RemovedArg]] = {}
-        self.sizevars: dict[str, str] = {}
+        self.sizevars: dict[sympy.Expr, str] = {}
         self.workspace_args: list[WorkspaceArg] = []
 
     def __repr__(self) -> str:
@@ -1315,8 +1314,10 @@
         self.workspace_args.append(arg)
         return arg.inner_name
 
-    def seed_offset(self, name: str, value: Union[str, SymbolLike]) -> str:
-        value = str(value)
+    def seed_offset(self, name: str, value: int) -> str:
+        assert isinstance(value, int), (type(value), value)
+        # here we are lifting a constant integer into an arg to the kernel to try to get additional cache hits
+        value = sympy.Integer(value)
         if value in self.sizevars:
             return self.sizevars[value]
         if name in self.sizevars.values():
@@ -1326,10 +1327,10 @@
         self.sizevars[value] = name
         return name
 
-    def size(self, name: SymbolLike) -> str:
-        name = str(name)
-        if name == "seed":
-            self.sizevars["seed"] = "seed"
+    def size(self, name: sympy.Symbol) -> str:
+        assert isinstance(name, sympy.Symbol), (type(name), name)
+        if name.name == "seed":
+            self.sizevars[name] = "seed"  # dont' mange the name of seeds
             return "seed"
         return self._lookup("ks", self.sizevars, name)
 
@@ -1387,13 +1388,8 @@
 
     def python_argdefs(
         self,
-<<<<<<< HEAD
-    ) -> tuple[list[str], list[str], list[KernelArgType], list[torch.dtype]]:
-        arg_defs: list[str] = []
-=======
     ) -> tuple[list[ArgName], list[str], list[KernelArgType], list[torch.dtype]]:
         arg_defs: list[ArgName] = []
->>>>>>> 0c907b47
         call_args: list[str] = []
         arg_types: list[torch.dtype] = []
         precompile_args: list[KernelArgType] = []
