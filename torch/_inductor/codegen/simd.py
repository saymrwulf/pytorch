--- conflicted
+++ resolved
@@ -55,11 +55,8 @@
     get_dtype_size,
     IndentedBuffer,
     Placeholder,
-<<<<<<< HEAD
-=======
     prefix_is_reduction,
     set_kernel_post_grad_provenance_tracing,
->>>>>>> eebc93d4
     sympy_index_symbol,
     sympy_product,
     sympy_subs,
@@ -84,9 +81,7 @@
 
 pexpr = PythonPrinter().doprint
 
-
-def prefix_is_reduction(prefix: str) -> bool:
-    return prefix[0] == "r"
+all_prefixes = OrderedSet(["z", "y", "x", "r0_", "r1_"])
 
 
 @dataclasses.dataclass
@@ -368,7 +363,7 @@
         self.range_trees: List[IterationRangesRoot] = []
         self.range_tree_nodes: Dict[sympy.Symbol, IterationRangesEntry] = {}
         self.iter_vars_count = itertools.count()
-        self.inside_reduction = self.numels["r"] != 1
+        self.inside_reduction = features.is_reduction()
         self.cooperative_reduction: bool = (
             override_cooperative_reduction
             if override_cooperative_reduction is not None
@@ -394,6 +389,12 @@
         self.simplify_indexing = simplify_indexing
         self.initialize_range_tree(pid_cache)
 
+    @property
+    @cache_on_self
+    @no_type_check  # https://github.com/python/mypy/issues/17184
+    def num_reduction_dims(self) -> int:
+        return sum(prefix_is_reduction(prefix) for prefix in self.numels)
+
     def dtype_to_str(self, dtype: torch.dtype) -> str:
         raise NotImplementedError
 
@@ -404,27 +405,38 @@
     def want_no_x_dim(self):
         return False
 
-    def construct_range_trees(self, pid_cache, inside_reduction, numels, no_x_dim):
-        no_r_dim = not inside_reduction or numels["r"] == 1
-
-        prefixes = "zyxr"
-        active_prefixes = prefixes[-len(numels) :]
-
-        grid_dims = "xyz"
+    def construct_range_trees(
+        self, pid_cache, inside_reduction, is_reduction, numels, no_x_dim
+    ):
+        active_prefixes = OrderedSet(
+            prefix for prefix in all_prefixes if prefix in numels
+        )
+        no_r_dim = not inside_reduction or not is_reduction
+
+        def filtered_index_map(seq, mask) -> Dict[Any, int]:
+            return {
+                val: idx for idx, val in enumerate(val for val in seq if val in mask)
+            }
+
+        grid_dims = ["x", "y", "z"]
+        reduction_dims = ["r0_", "r1_"]
         if no_x_dim:
-            tensor_dims = "r"
+            tensor_dims = reduction_dims
         elif no_r_dim:
-            tensor_dims = "xyz"
+            tensor_dims = grid_dims
         else:
-            tensor_dims = "xyzr"
-
-        tensor_dims = "".join(p for p in tensor_dims if p in active_prefixes)
+            tensor_dims = grid_dims + reduction_dims
+
+        # Filter out unused tensor dims.
+        # Convert to dicts for O(1) index lookup.
+        tensor_dim_map = filtered_index_map(tensor_dims, active_prefixes)
+        grid_dim_map = filtered_index_map(grid_dims, all_prefixes)
 
         range_trees = []
         for i, prefix in enumerate(active_prefixes):
             is_reduction = prefix_is_reduction(prefix)
-            tensor_dim = tensor_dims.find(prefix) if prefix in tensor_dims else None
-            grid_dim = None if is_reduction else grid_dims.find(prefix)
+            tensor_dim = tensor_dim_map.get(prefix)
+            grid_dim = grid_dim_map.get(prefix)
             index = i if grid_dim is None else grid_dim
             range_trees.append(
                 IterationRangesRoot(
@@ -437,14 +449,18 @@
                     is_loop=is_reduction and not self.persistent_reduction,
                     tensor_dim=tensor_dim,
                     grid_dim=grid_dim,
-                    has_zdim="z" in active_prefixes,
+                    has_zdim="z" in numels,
                 )
             )
         return range_trees
 
     def initialize_range_tree(self, pid_cache):
         range_trees = self.construct_range_trees(
-            pid_cache, self.inside_reduction, self.numels, self.no_x_dim
+            pid_cache,
+            self.inside_reduction,
+            self.features.is_reduction(),
+            self.numels,
+            self.no_x_dim,
         )
         self.range_trees.extend(range_trees)
 
@@ -545,7 +561,7 @@
 
         @contextlib.contextmanager
         def ctx():
-            if self.numels["r"] == 1:
+            if not self.features.is_reduction():
                 assert not self.inside_reduction
                 yield
                 return
@@ -891,7 +907,7 @@
                 # This arg points to a buf that has been sliced.
                 # We need to count each individual slice to have
                 # a better estimation.
-                indices: OrderedSet[Any] = OrderedSet()
+                indices = OrderedSet[Any]()
                 no_index_dep_count = 0
                 for dep in buf_accesses[arg]:
                     if isinstance(dep, (StarDep, WeakDep)):
@@ -980,7 +996,7 @@
     def welford_reduce_fallback(self, dtype, value):
         sum_ = ops.reduction(dtype, dtype, "sum", value)
         self.inside_reduction = False
-        rnumel = ops.index_expr(self.numels["r"], dtype)
+        rnumel = ops.index_expr(self.features.reduction_numel, dtype)
         mean = ops.truediv(sum_, rnumel)
 
         self.inside_reduction = True
@@ -1150,11 +1166,11 @@
 
     def generate_node_schedule(self, nodes, numel, rnumel):
         node_schedule: List[Any] = []
-        done: OrderedSet[scheduler.BaseSchedulerNode] = OrderedSet()
+        done = OrderedSet[scheduler.BaseSchedulerNode]()
         # Writes with a reduced shape, meaning they are only present once the
         # reduction loop has ended
-        not_ready_yet_nodes: OrderedSet[str] = OrderedSet()
-        current_loop_buffer_usage: OrderedSet[str] = OrderedSet()
+        not_ready_yet_nodes = OrderedSet[str]()
+        current_loop_buffer_usage = OrderedSet[str]()
         maybe_split_index: Optional[int] = None
 
         def fits_in_main_body(n):
@@ -1437,7 +1453,7 @@
             with kernel.set_subgraph_body("<STORE_OUTPUT>"):
                 for node in epilogue_nodes:
                     node.codegen(kernel.split_and_set_ranges(node.get_ranges()))
-                kernel.cse.invalidate(set())
+                kernel.cse.invalidate(OrderedSet())
 
             for input_name, buffer in kernel.named_input_nodes.items():
                 subgraph_name = f"<LOAD_INPUT_{input_name}>"
@@ -1469,7 +1485,7 @@
                                         prologue_node.get_ranges()
                                     )
                                 )
-                            kernel.cse.invalidate(set())
+                            kernel.cse.invalidate(OrderedSet())
 
         if not isinstance(partial_code, str):
             partial_code.finalize_hook("<DEF_KERNEL>")
@@ -1626,7 +1642,7 @@
             for dep in itertools.chain.from_iterable(dep_sources)
             if dep.name not in V.graph.removed_buffers and isinstance(dep, MemoryDep)
         ]
-        write_names = {dep.name for dep in rw.writes}
+        write_names = OrderedSet(dep.name for dep in rw.writes)
 
         tilings: List[CandidateTiling] = []
 
@@ -1679,10 +1695,9 @@
         Create a tiling dict from pointwise and reduction splits.
         """
         pw_prefixes = ["z", "y", "x"][-len(pw_tiling) :]
-        reduction_prefixes = ["r"][: len(reduction_tiling)]
+        reduction_prefixes = ["r0_", "r1_"][: len(reduction_tiling)]
         return immutable_dict(
-            list(zip(pw_prefixes, pw_tiling))
-            + list(zip(reduction_prefixes, reduction_tiling))
+            [*zip(pw_prefixes, pw_tiling), *zip(reduction_prefixes, reduction_tiling)]
         )
 
     @classmethod
@@ -1708,7 +1723,7 @@
                         break
             return default_tiling
 
-        seen_names: OrderedSet[str] = OrderedSet()
+        seen_names = OrderedSet[str]()
         candidate_tiles: Counter[Any] = collections.Counter()
         for node in EnableReduction.filter(node_schedule):
             for tiling in cls.candidate_tilings(node):
@@ -1753,7 +1768,7 @@
                 for node in EnableReduction.filter(node_schedule)
                 if isinstance(node, scheduler.SchedulerNode)
             ]
-            new_tilings: OrderedSet[Tuple[sympy.Expr]] = OrderedSet()
+            new_tilings = OrderedSet[Tuple[sympy.Expr]]()
             for node_range in node_ranges:
                 # Collapse leading dims, to fit in the maximum dimensionality.
                 num_leading_dims = max(0, len(node_range) - config.triton.max_tiles)
