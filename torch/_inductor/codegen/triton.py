--- conflicted
+++ resolved
@@ -363,11 +363,7 @@
         reduction_ndim = V.kernel.num_reduction_dims
         if (
             not V.kernel.inside_reduction
-<<<<<<< HEAD
             and len(params.strides) == len(V.kernel.numels) - reduction_ndim
-=======
-            and len(params.strides) == len(V.kernel.numels) - 1
->>>>>>> 82ce8882
             and V.kernel.features.is_reduction()
         ):
             # Need to expand rank to match the rank used inside the reduction loop
@@ -389,15 +385,9 @@
         self, expr: sympy.Expr, replacement: sympy.Expr, symt: SymT
     ) -> sympy.Expr:
         """
-<<<<<<< HEAD
         Replaces instances of {symt}_offset with the new expression.
         """
         roffset = TritonSymbols.block_offsets[symt]
-=======
-        Replaces instances of r0_offset with the new expression.
-        """
-        roffset = TritonSymbols.block_offsets[SymT.R0_INDEX]
->>>>>>> 82ce8882
         return sympy_subs(expr, {roffset: replacement})
 
     def format(self, name: str, roffset=True) -> str:
@@ -473,19 +463,11 @@
         Codegen string to pass to tl.advance(name, ...).
 
         Advance is the difference between offsets in each loop iteration.
-<<<<<<< HEAD
         To compute it, we replace rN_offset with multiples of RN_BLOCK.
         Since we expect rN_offset to vary in range(0, rN_numel, RN_BLOCK), the first
         iteration has rN_offset=0, while the second has rN_offset=RN_BLOCK.
         """
         rblock = TritonSymbols.block_sizes[symt]
-=======
-        To compute it, we replace roffset with multiples of R0_BLOCK.
-        Since we expect roffset to vary in range(0, rnumel, R0_BLOCK), the first
-        iteration has roffset=0, while the second has roffset=R0_BLOCK.
-        """
-        rblock = TritonSymbols.block_sizes[SymT.R0_INDEX]
->>>>>>> 82ce8882
         advance = [
             (
                 self.replace_offset(offset, rblock, symt)
@@ -2819,13 +2801,8 @@
         accumulators = []
 
         cse_compute = functools.partial(self.cse.generate, self.compute)
-<<<<<<< HEAD
-        combine_helper_fn = self._lift_helper(combine_fn, len(values))
+        combine_helper_fn = self._lift_helper(combine_fn, len(values), dtypes)
         dim = self.triton_tensor_ndim() - self.num_reduction_dims
-=======
-        combine_helper_fn = self._lift_helper(combine_fn, len(values), dtypes)
-        dim = self.triton_tensor_ndim() - 1
->>>>>>> 82ce8882
 
         for value, dtype in zip(values, dtypes):
             value_dtype = self.cse.generate(
@@ -2928,10 +2905,7 @@
         assert (
             self.persistent_reduction
         ), "ops.sort is only supported in persistent reductions"
-<<<<<<< HEAD
         reduction_range_prefix = self.range_trees[-1].prefix[0]
-=======
->>>>>>> 82ce8882
 
         cse_compute = functools.partial(self.cse.generate, self.compute)
         dim = self.triton_tensor_ndim() - self.num_reduction_dims
@@ -2999,7 +2973,6 @@
         ):
             return
 
-<<<<<<< HEAD
         loop_trees = [tree for tree in self.range_trees if tree.is_loop]
         if self.inside_reduction and len(loop_trees) > 0:
             # Write the loop headers.
@@ -3018,20 +2991,6 @@
 
             # The innermost loop performs the reduction.
             with self.body.indent(offset=len(loop_trees)):
-=======
-        innermost_tree = self.range_trees[-1]
-        if self.inside_reduction and innermost_tree.is_loop:
-            prefix = innermost_tree.prefix
-            loop_start = "rsplit_start" if self.cooperative_reduction else "0"
-            loop_end = "rsplit_end" if self.cooperative_reduction else f"{prefix}numel"
-            self.body.writeline(
-                f"for {prefix}offset in range({loop_start}, {loop_end}, {prefix.upper()}BLOCK):"
-            )
-
-            with self.body.indent():
-                # last range tree is always reduction
-                self.iteration_ranges_codegen_header(self.range_trees[-1], self.body)
->>>>>>> 82ce8882
                 self.codegen_reduction_indices(self.body)
                 self.body.splice(self.indexing_code)
                 self.body.splice(self.loads)
@@ -3499,11 +3458,7 @@
         This code stomps on the passed-in values by writing an constant to the top of the kernel.
 
         In a kernel like:
-<<<<<<< HEAD
         def KERNEL_NAME(in_ptr0, in_ptr1, out_ptr2, xnumel, r0_numel, XBLOCK : tl.constexpr, R0_BLOCK : tl.constexpr):
-=======
-        def KERNEL_NAME(in_ptr0, in_ptr1, out_ptr2, xnumel, rnumel, XBLOCK : tl.constexpr, Rn_BLOCK : tl.constexpr):
->>>>>>> 82ce8882
 
         We would add
         xnumel = 4096
@@ -3708,74 +3663,6 @@
         return self.filter_masks(
             sorted(f"{tree.prefix}mask" for tree in self.range_trees)
         )
-
-    @cache_on_self
-    def get_reduction_prefixes(self) -> List[str]:
-        return [
-            prefix_str[symt]
-            for symt in list(TritonSymbols.reduction_types)[: self.num_reduction_dims]
-        ]
-
-    def codegen_reduction_numels(self, buffer) -> None:
-        """
-        Generates code that flattens ND reduction numels, block sizes, etc. into 1D.
-        """
-        # rnumel = r0_numel * ... * r(n-1)_numel
-        reduction_trees = [tree for tree in self.range_trees if tree.is_reduction]
-        rnumel = " * ".join(sorted(f"{tree.prefix}numel" for tree in reduction_trees))
-        buffer.splice(f"rnumel = {self.kexpr(rnumel)}")
-
-        # RBLOCK = R0_BLOCK * ... * R(N-1)_BLOCK
-        rn_blocks = [
-            TritonSymbols.block_sizes[tree.symt]
-            for tree in self.range_trees
-            if tree.is_reduction
-        ]
-        rblock = sympy_product(rn_blocks)
-        buffer.splice(f"RBLOCK: tl.constexpr = {self.kexpr(rblock)}")
-
-    def _get_reduction_symbols(self, suffix: str, **kwargs) -> List[sympy.Symbol]:
-        """
-        Helper to initialize symbols like rn_numel, rn_base, etc.
-        """
-        rn_prefixes = self.get_reduction_prefixes()
-        return [sympy.Symbol(f"{prefix}{suffix}", **kwargs) for prefix in rn_prefixes]
-
-    @cache_on_self
-    def _get_reduction_index_coeffs(self) -> List[sympy.Expr]:
-        """
-        Compute coefficients to convert ND reduction indices to linear indices.
-        For example:
-          rindex = r0_index * r1_numel * ... * rn_numel + ... + rn_index.
-        """
-        rn_prefixes = self.get_reduction_prefixes()
-        rn_numels = self._get_reduction_symbols("numel", integer=True, positive=True)
-        return [
-            sympy_product(rn_numels[idx + 1 :]) for idx in range(len(rn_prefixes) - 1)
-        ] + [sympy.Integer(1)]
-
-    def _flatten_reduction_indices(self, multi_inds: List[sympy.Expr]) -> sympy.Expr:
-        """
-        Compute linear reduction indices from N dimensional ones.
-        """
-        coeffs = self._get_reduction_index_coeffs()
-        return sympy_dot(coeffs, multi_inds)
-
-    def codegen_reduction_indices(self, buffer) -> None:
-        """
-        Generates code that converts ND reduction indices into linear indices.
-        """
-        # Gather relevant numels, indices, etc.
-        rn_offsets = self._get_reduction_symbols(
-            "offset", integer=True, nonnegative=True
-        )
-        rn_inds = self._get_reduction_symbols("index", integer=True, nonnegative=True)
-
-        # Compute roffset and rindex.
-        roffset = self._flatten_reduction_indices(rn_offsets)
-        buffer.splice(f"roffset = {self.index_to_str(roffset)}")
-        rindex = self._flatten_reduction_indices(rn_inds)
-        buffer.splice(f"rindex = {self.index_to_str(rindex)}")
 
     @cache_on_self
     def get_reduction_prefixes(self) -> List[str]:
