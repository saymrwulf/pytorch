--- conflicted
+++ resolved
@@ -55,18 +55,11 @@
         self.declared_int_array_vars = OrderedSet[str]()
         self.tmp_tensor_id = count()  # for tmp tensor local variable declarations
         self.arg_var_id = count()
-<<<<<<< HEAD
-        self.used_cached_devices = set()
-        self.used_cached_dtypes = set()
-        self.used_cached_layouts = set()
-        self.used_cached_memory_formats = set()
-=======
         self.used_cached_devices = OrderedSet[str]()
         self.used_cached_dtypes = OrderedSet[str]()
         self.used_cached_layouts = OrderedSet[str]()
         self.used_cached_memory_formats = OrderedSet[str]()
         self.used_cond_predicate = OrderedSet[str]()
->>>>>>> 430d54ee
         self.cached_output_id = count()
         self.scalar_to_tensor_id = count()
         self.custom_op_wrapper_loaded = False
@@ -1585,11 +1578,13 @@
             # in ABI-compatible mode, we need to use the ABI shim function
             # to extract a C++ bool from the unrelying scalar bool Tensor
             predicate = f"{conditional.predicate.get_name()}_scalar"
-            self.codegen_tensor_item(
-                torch.bool,
-                conditional.predicate.codegen_reference(),
-                predicate,
-            )
+            if predicate not in self.used_cond_predicate:
+                self.codegen_tensor_item(
+                    torch.bool,
+                    conditional.predicate.codegen_reference(),
+                    predicate,
+                )
+                self.used_cond_predicate.add(predicate)
         else:
             # the predicate is not a Tensor: SymBool or Python bool
             predicate = conditional.predicate.codegen_reference()
