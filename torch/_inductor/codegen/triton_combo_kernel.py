--- conflicted
+++ resolved
@@ -728,17 +728,12 @@
             code.splice(f"R0_BLOCK: tl.constexpr = {self.block_size_reduce}")
             code.splice(f"RBLOCK: tl.constexpr = {self.block_size_reduce}")
 
-<<<<<<< HEAD
-    def get_block_args(self) -> List[ConstexprArg]:
+    def get_block_args(self) -> list[ConstexprArg]:
         """
         Calculate blocks from sub_kernels and range_trees.
         **Update self.block_args**
         Return the block args
         """
-=======
-    def add_blockd_to_args(self, argdefs: list[str]) -> list[str]:
-        block_args = {}
->>>>>>> 6e403054
         block_names = {}
         for sub_kernel in self.sub_kernels:
             # TODO: we assume all sub_kernels have the same block size
