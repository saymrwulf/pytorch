import functools
import weakref
<<<<<<< HEAD
from typing import Any, List, Type
=======
from collections.abc import MutableMapping
from typing import Any
>>>>>>> 972d4a15

import torch.nn
from torch.nn import Module

from . import config
from .utils import ExactWeakKeyDictionary, nn_module_has_global_hooks


unpatched_nn_module_init = torch.nn.Module.__init__


class MutationTracker:
    db: ExactWeakKeyDictionary = ExactWeakKeyDictionary()

    def __init__(self) -> None:
        self.mutation_count: int = 0
        self.watchers: List[weakref.ReferenceType[Any]] = []

    def on_mutation(self, name: str) -> None:
        self.mutation_count += 1
        tmp = self.watchers
        self.watchers = []
        for ref in tmp:
            guarded = ref()
            if guarded is not None:
                guarded.invalidate(ref)

    def track(self, guarded_code: Any) -> None:
        self.watchers.append(weakref.ref(guarded_code))


def watch(obj: Any, guarded_code: Any) -> None:
    """invalidate guarded_code when obj is mutated"""
    ensure_patched(type(obj))

    if obj not in MutationTracker.db:
        MutationTracker.db[obj] = MutationTracker()
    tracker = MutationTracker.db[obj]
    tracker.track(guarded_code)


def ensure_patched(cls: Any) -> None:
    if getattr(cls, "___needs_mutation_patch", True):
        cls.___needs_mutation_patch = False
        original_setattr = cls.__setattr__

        @functools.wraps(original_setattr)
        def custom_setattr(self: Any, key: str, value: Any) -> None:
            try:
                MutationTracker.db[self].on_mutation(key)
            except KeyError:
                pass
            return original_setattr(self, key, value)

        cls.__setattr__ = custom_setattr


class GenerationTracker:
    generation: int = 0
    dynamic_classes: ExactWeakKeyDictionary = ExactWeakKeyDictionary()
    generation_values: ExactWeakKeyDictionary = ExactWeakKeyDictionary()

    @classmethod
    def tag(cls, obj: Any) -> None:
        cls.generation_values[obj] = cls.generation

    @staticmethod
    def mark_class_dynamic(cls: Type[torch.nn.Module]) -> None:
        assert issubclass(cls, torch.nn.Module)
        GenerationTracker.dynamic_classes[cls] = True

    @classmethod
    def get_generation_value(cls, obj: Any) -> int:
        if obj not in cls.generation_values:
            return -1
        return cls.generation_values[obj]

    @classmethod
    def check(cls, obj: Any) -> bool:
        return (
            obj in cls.generation_values
            and cls.generation_values[obj] == cls.generation
        )

    @classmethod
    def clear(cls) -> None:
        cls.generation = 0
        cls.dynamic_classes = ExactWeakKeyDictionary()
        cls.generation_values = ExactWeakKeyDictionary()


def is_dynamic_nn_module(obj: Any, is_export: bool) -> bool:
    """Check for nn.Modules() created dynamically or mutated"""
    if isinstance(obj, torch.nn.Module) and (
        "forward" in obj.__dict__ or isinstance(obj, (dict, MutableMapping))
    ):
        # A monkey patched `.forward` indicates something wacky is going on
        # Similarly a nn module also subclassed as a dict is unusual.
        return True
    if hasattr(obj, "torchdynamo_force_dynamic"):
        return obj.torchdynamo_force_dynamic
    # For export, we will have to fix
    # 1) Input signature problem because params are lifted as inputs
    # 2) nn module stack info changes
    # 3) adjust failing tests
    if (
        isinstance(obj, torch.nn.Module)
        and config.inline_inbuilt_nn_modules
        and not is_export
    ):
        return True

    if isinstance(obj, torch.nn.Module) and nn_module_has_global_hooks():
        return True
    dyn = GenerationTracker.dynamic_classes.get(type(obj)) or GenerationTracker.check(
        obj
    )
    return dyn


def install_generation_tagging_init() -> None:
    """
    Monkey patch torch.nn.Module.__init__ and torch.nn.Module.__setstate__
    so we can detect nn.Module instances created dynamically inside forward methods.
    """

    if getattr(Module, "___needs_generation_tag_patch", True):
        init = Module.__init__

        def patched_init(self: Module, *args: Any, **kwargs: Any) -> None:
            init(self, *args, **kwargs)
            GenerationTracker.tag(self)

        Module.__init__ = patched_init  # type: ignore[method-assign]

        setstate = Module.__setstate__

        def patched_setstate(self: Module, state: Any) -> None:
            setstate(self, state)
            GenerationTracker.tag(self)

        Module.__setstate__ = patched_setstate  # type: ignore[method-assign]

        Module.___needs_generation_tag_patch = False  # type: ignore[attr-defined]

    GenerationTracker.generation += 1<|MERGE_RESOLUTION|>--- conflicted
+++ resolved
@@ -1,11 +1,7 @@
 import functools
 import weakref
-<<<<<<< HEAD
-from typing import Any, List, Type
-=======
 from collections.abc import MutableMapping
 from typing import Any
->>>>>>> 972d4a15
 
 import torch.nn
 from torch.nn import Module
@@ -22,7 +18,7 @@
 
     def __init__(self) -> None:
         self.mutation_count: int = 0
-        self.watchers: List[weakref.ReferenceType[Any]] = []
+        self.watchers: list[weakref.ReferenceType[Any]] = []
 
     def on_mutation(self, name: str) -> None:
         self.mutation_count += 1
@@ -73,7 +69,7 @@
         cls.generation_values[obj] = cls.generation
 
     @staticmethod
-    def mark_class_dynamic(cls: Type[torch.nn.Module]) -> None:
+    def mark_class_dynamic(cls: type[torch.nn.Module]) -> None:
         assert issubclass(cls, torch.nn.Module)
         GenerationTracker.dynamic_classes[cls] = True
 
