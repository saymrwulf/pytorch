# mypy: allow-untyped-defs
import copy
import dataclasses
import sys
import types
from typing import Any, cast, Dict, List, Optional, Tuple

from .bytecode_transformation import (
<<<<<<< HEAD
=======
    bytecode_from_template,
>>>>>>> f3ffc9b6
    create_call_function,
    create_instruction,
    create_jump_absolute,
    Instruction,
    overwrite_instruction,
    transform_code_object,
    unique_id,
)
from .utils import ExactWeakKeyDictionary


# taken from code.h in cpython
CO_OPTIMIZED = 0x0001
CO_NEWLOCALS = 0x0002
CO_VARARGS = 0x0004
CO_VARKEYWORDS = 0x0008
CO_NESTED = 0x0010
CO_GENERATOR = 0x0020
CO_NOFREE = 0x0040
CO_COROUTINE = 0x0080
CO_ITERABLE_COROUTINE = 0x0100
CO_ASYNC_GENERATOR = 0x0200

# trace_rules.py import this constant for consistency
TORCH_DYNAMO_RESUME_IN_PREFIX = "torch_dynamo_resume_in"


def _initial_push_null(insts):
    if sys.version_info >= (3, 11):
        insts.append(create_instruction("PUSH_NULL"))
        if sys.version_info < (3, 13):
            insts.append(create_instruction("SWAP", arg=2))


# Generates bytecode from template and splits the code where LOAD_FAST dummy is present.
def _bytecode_from_template_with_split(template, stack_index, varname_map=None):
    template_code = bytecode_from_template(template, varname_map=varname_map)
    template_code.append(create_instruction("POP_TOP"))

    # adjust exception table entry depth
    for inst in template_code:
        if inst.exn_tab_entry:
            inst.exn_tab_entry.depth += stack_index

    # search for LOAD_FAST dummy and replace it with 2 NOPs (we can break up the bytecode between them)
    dummy_idx, dummy_inst = next(
        (
            (i, inst)
            for i, inst in enumerate(template_code)
            if inst.opname == "LOAD_FAST" and inst.argval == "dummy"
        ),
        (None, None),
    )
    assert dummy_idx is not None

    # replace LOAD_FAST dummy with first NOP marking exception area
    overwrite_instruction(dummy_inst, [create_instruction("NOP")])

    # POP_TOP follows LOAD_FAST dummy - replace with NOP marking end of exception area
    assert template_code[dummy_idx + 1].opname == "POP_TOP"
    overwrite_instruction(template_code[dummy_idx + 1], [create_instruction("NOP")])

    return template_code[: dummy_idx + 1], template_code[dummy_idx + 1 :]


def _try_except_tf_mode_template(dummy, stack_var_name):
    # NOTE: Make sure this name matches what is generated by symbolic_convert:import_source
    # on torch._dynamo.utils.
    global __import_torch_dot__dynamo_dot_utils
    try:
        dummy
    except:  # noqa: E722, B001
        __import_torch_dot__dynamo_dot_utils.set_torch_function_mode_stack(  # type: ignore[name-defined]
            stack_var_name
        )
        raise


@dataclasses.dataclass(frozen=True)
class ReenterWith:
    stack_index: int
    target_values: Optional[Tuple[Any, ...]] = None

<<<<<<< HEAD
=======
    def try_except_torch_function_mode(self, code_options, cleanup: List[Instruction]):
        """
        Codegen based off of:
        try:
            (rest)
        except:
            (restore previous tf mode stack)
            raise

        """
        from .variables.torch_function import get_prev_stack_var_name

        setup_try_except, epilogue = _bytecode_from_template_with_split(
            _try_except_tf_mode_template,
            self.stack_index,
            varname_map={"stack_var_name": get_prev_stack_var_name()},
        )
        cleanup[:] = epilogue + cleanup

        return setup_try_except

>>>>>>> f3ffc9b6
    # If we do not want to destroy the stack, we can do the same thing as a
    # `SETUP_WITH` block, only that we store the context manager in a local_symbol
    def try_finally(self, code_options, cleanup: List[Instruction]):
        """
        Codegen based off of:
        load args
        enter context
        try:
            (rest)
        finally:
            exit context
        """
        # NOTE: we assume that TOS is a context manager CLASS!
        load_args = []
        if self.target_values:
            load_args = [
                create_instruction("LOAD_CONST", argval=val)
                for val in self.target_values
            ]
        ctx_name = unique_id(f"___context_manager_{self.stack_index}")
        if ctx_name not in code_options["co_varnames"]:
            code_options["co_varnames"] += (ctx_name,)
        for name in ["__enter__", "__exit__"]:
            if name not in code_options["co_names"]:
                code_options["co_names"] += (name,)

        create_ctx: List[Instruction] = []
        _initial_push_null(create_ctx)
        create_ctx.extend(
            [
                *load_args,
                *create_call_function(len(load_args), False),
                create_instruction("STORE_FAST", argval=ctx_name),
            ]
        )

        def _template(ctx, dummy):
            ctx.__enter__()
            try:
                dummy
            finally:
                ctx.__exit__(None, None, None)

        setup_try_finally, epilogue = _bytecode_from_template_with_split(
            _template, self.stack_index, varname_map={"ctx": ctx_name}
        )
        cleanup[:] = epilogue + cleanup
        return create_ctx + setup_try_finally

    def __call__(self, code_options, cleanup):
        """
        Codegen based off of:
        with ctx(args):
            (rest)
        """
        # NOTE: we assume that TOS is a context manager CLASS!
        load_args = []
        if self.target_values:
            load_args = [
                create_instruction("LOAD_CONST", argval=val)
                for val in self.target_values
            ]

        create_ctx: List[Instruction] = []
        _initial_push_null(create_ctx)
        create_ctx.extend(
            [
                *load_args,
                *create_call_function(len(load_args), False),
            ]
        )

        def _template(ctx, dummy):
            with ctx:
                dummy

        setup_with, epilogue = _bytecode_from_template_with_split(
            _template, self.stack_index
        )
        cleanup[:] = epilogue + cleanup

        load_fast_ctx_inst = next(
            (
                inst
                for inst in setup_with
                if inst.opname == "LOAD_FAST" and inst.argval == "ctx"
            ),
            None,
        )
        assert load_fast_ctx_inst is not None
        # ctx already loaded on stack before the template - no need to LOAD_FAST
        overwrite_instruction(load_fast_ctx_inst, [create_instruction("NOP")])

        # 3.11+ only
        push_exc_info_gen = (
            inst for inst in epilogue if inst.opname == "PUSH_EXC_INFO"
        )
        push_exc_info_inst = next(push_exc_info_gen, None)
        # expect only 1 PUSH_EXC_INFO in epilogue
        assert next(push_exc_info_gen, None) is None

        return create_ctx + setup_with, push_exc_info_inst


@dataclasses.dataclass
class ResumeFunctionMetadata:
    code: types.CodeType
    instructions: List[Instruction] = dataclasses.field(default_factory=list)
    # Python 3.11+ fields
    # NOTE: Python 3.11 removed blocks, but for our purposes, a "block" consists
    # of instructions of all exception table entries that have the same target.

    # map from PUSH_EXC_INFO's in the prefix to original block target offset
    prefix_block_target_offset_remap: List[int] = dataclasses.field(
        default_factory=list
    )
    # map from new block target offsets to original block target offsets
    block_target_offset_remap: Optional[Dict[int, int]] = None


def _filter_iter(l1, l2, cond):
    """
    Two-pointer conditional filter.
    e.g. _filter_iter(insts, sorted_offsets, lambda i, o: i.offset == o)
    returns the instructions with offsets in sorted_offsets
    """
    it = iter(l2)
    res: List[Instruction] = []
    try:
        cur = next(it)
        for val in l1:
            if cond(val, cur):
                res.append(val)
                cur = next(it)
    except StopIteration:
        pass
    return res


def _load_tuple_and_call(tup):
    insts: List[Instruction] = []
    _initial_push_null(insts)
    for val in tup:
        insts.append(create_instruction("LOAD_CONST", argval=val))
    insts.extend(create_call_function(len(tup), False))
    return insts


class ContinueExecutionCache:
    cache = ExactWeakKeyDictionary()
    generated_code_metadata = ExactWeakKeyDictionary()

    @classmethod
    def lookup(cls, code, lineno, *key):
        if code not in cls.cache:
            cls.cache[code] = {}
        key = tuple(key)
        if key not in cls.cache[code]:
            cls.cache[code][key] = cls.generate(code, lineno, *key)
        return cls.cache[code][key]

    @classmethod
    def generate(
        cls,
        code,
        lineno,
        offset: int,
        setup_fn_target_offsets: Tuple[int, ...],  # only used in Python 3.11+
        nstack: int,
        argnames: Tuple[str, ...],
        argnames_null: Tuple[str, ...],
        setup_fns: Tuple[ReenterWith, ...],
        stack_ctx_vars: Tuple[Tuple[int, Tuple[Any]], ...],
        argnames_ctx_vars: Tuple[Tuple[str, Tuple[Any]], ...],
        null_idxes: Tuple[int, ...],
    ) -> types.CodeType:
        assert offset is not None
        assert not (
            code.co_flags
            & (CO_GENERATOR | CO_COROUTINE | CO_ITERABLE_COROUTINE | CO_ASYNC_GENERATOR)
        )
        assert code.co_flags & CO_OPTIMIZED
        if code in ContinueExecutionCache.generated_code_metadata:
            return cls.generate_based_on_original_code_object(
                code,
                lineno,
                offset,
                setup_fn_target_offsets,
                nstack,
                argnames,
                argnames_null,
                setup_fns,
                stack_ctx_vars,
                argnames_ctx_vars,
                null_idxes,
            )

        is_py311_plus = sys.version_info >= (3, 11)
        meta = ResumeFunctionMetadata(code)

        def update(instructions: List[Instruction], code_options: Dict[str, Any]):
            meta.instructions = copy.deepcopy(instructions)

            args = [f"___stack{i}" for i in range(nstack)]
            args.extend(v for v in argnames if v not in args)
            freevars = tuple(code_options["co_cellvars"] or []) + tuple(
                code_options["co_freevars"] or []
            )
            freevars = tuple(sorted(freevars))
            code_options[
                "co_name"
            ] = f"{TORCH_DYNAMO_RESUME_IN_PREFIX}_{code_options['co_name']}_at_{lineno}"
            if is_py311_plus:
                qualified_path = code_options["co_qualname"].rsplit(".", maxsplit=1)
                if len(qualified_path) == 1:
                    code_options["co_qualname"] = code_options["co_name"]
                else:
                    assert len(qualified_path) == 2
                    module_name, co_name = qualified_path
                    code_options[
                        "co_qualname"
                    ] = f"{module_name}.{TORCH_DYNAMO_RESUME_IN_PREFIX}_{co_name}_at_{lineno}"
            code_options["co_firstlineno"] = lineno
            code_options["co_cellvars"] = ()
            code_options["co_freevars"] = freevars
            code_options["co_argcount"] = len(args)
            code_options["co_posonlyargcount"] = 0
            code_options["co_kwonlyargcount"] = 0
            code_options["co_varnames"] = tuple(
                args
                + [v for v in argnames_null if v not in args]
                + [v for v in code_options["co_varnames"] if v not in args]
            )
            code_options["co_flags"] = code_options["co_flags"] & ~(
                CO_VARARGS | CO_VARKEYWORDS
            )
            target = next(i for i in instructions if i.offset == offset)

            prefix = []
            if is_py311_plus:
                if freevars:
                    prefix.append(
                        create_instruction("COPY_FREE_VARS", arg=len(freevars))
                    )
                prefix.append(create_instruction("RESUME", arg=0))

            cleanup: List[Instruction] = []
            hooks = {fn.stack_index: fn for fn in setup_fns}
            hook_target_offsets = {
                fn.stack_index: setup_fn_target_offsets[i]
                for i, fn in enumerate(setup_fns)
            }
            offset_to_inst = {inst.offset: inst for inst in instructions}
            # map old hook targets to new targets generated by the hook
            old_hook_target_remap = {}
            null_idxes_i = 0
            stack_ctx_vars_d = dict(stack_ctx_vars)  # type: ignore[var-annotated,arg-type]
            for i in range(nstack):
                while (
                    null_idxes_i < len(null_idxes)
                    and null_idxes[null_idxes_i] == i + null_idxes_i
                ):
                    prefix.append(create_instruction("PUSH_NULL"))
                    null_idxes_i += 1
                prefix.append(create_instruction("LOAD_FAST", argval=f"___stack{i}"))
                if i in hooks:
                    hook = hooks.pop(i)
                    hook_insts, exn_target = hook(code_options, cleanup)
                    prefix.extend(hook_insts)
                    if is_py311_plus:
                        hook_target_offset = hook_target_offsets.pop(i)
                        old_hook_target = offset_to_inst[hook_target_offset]
                        meta.prefix_block_target_offset_remap.append(hook_target_offset)
                        old_hook_target_remap[old_hook_target] = exn_target
                real_i = i + null_idxes_i
                if real_i in stack_ctx_vars_d:
                    # NOTE: we assume that current stack var is a context manager CLASS!
                    # Load args for context variable and construct it
                    prefix.extend(_load_tuple_and_call(stack_ctx_vars_d[real_i]))

            if is_py311_plus:
                # reverse the mapping since targets of later/nested contexts are inserted
                # into the mapping later, but show up earlier in the prefix.
                meta.prefix_block_target_offset_remap = list(
                    reversed(meta.prefix_block_target_offset_remap)
                )

            assert not hooks

            # NOTE: we assume that local var is a context manager CLASS!
            # initialize inactive context vars in argnames
            for name, vals in argnames_ctx_vars:
                prefix.append(create_instruction("LOAD_FAST", argval=name))
                prefix.extend(_load_tuple_and_call(vals))
                prefix.append(create_instruction("STORE_FAST", argval=name))

            # 3.12+: store NULL into variables that were NULL
            if argnames_null:
                assert sys.version_info >= (3, 12)
                for v in argnames_null:
                    assert v not in args
                    prefix.extend(
                        [
                            create_instruction("PUSH_NULL"),
                            create_instruction("STORE_FAST", argval=v),
                        ]
                    )

            prefix.append(create_jump_absolute(target))

            # because the line number table monotonically increases from co_firstlineno
            # remove starts_line for any instructions before the graph break instruction
            # this will ensure the instructions after the break have the correct line numbers
            for inst in instructions:
                if inst.offset == target.offset:
                    break
                inst.starts_line = None
                if sys.version_info >= (3, 11):
                    inst.positions = None

            if cleanup:
                prefix.extend(cleanup)
                prefix.extend(cls.unreachable_codes(code_options))

            # remap original instructions' exception table entries
            if old_hook_target_remap:
                assert is_py311_plus
                for inst in instructions:
                    if (
                        inst.exn_tab_entry
                        and inst.exn_tab_entry.target in old_hook_target_remap
                    ):
                        inst.exn_tab_entry.target = old_hook_target_remap[
                            inst.exn_tab_entry.target
                        ]

            # TODO(jansel): add dead code elimination here
            instructions[:] = prefix + instructions

        new_code = transform_code_object(code, update)
        ContinueExecutionCache.generated_code_metadata[new_code] = meta
        return new_code

    @staticmethod
    def unreachable_codes(code_options) -> List[Instruction]:
        """Codegen a `raise None` to make analysis work for unreachable code"""
        return [
            create_instruction("LOAD_CONST", argval=None),
            create_instruction("RAISE_VARARGS", arg=1),
        ]

    @classmethod
    def generate_based_on_original_code_object(
        cls, code, lineno, offset: int, setup_fn_target_offsets: Tuple[int, ...], *args
    ):
        """
        This handles the case of generating a resume into code generated
        to resume something else.  We want to always generate starting
        from the original code object so that if control flow paths
        converge we only generated 1 resume function (rather than 2^n
        resume functions).
        """

        meta: ResumeFunctionMetadata = ContinueExecutionCache.generated_code_metadata[
            code
        ]
        new_offset = None

        def find_new_offset(
            instructions: List[Instruction], code_options: Dict[str, Any]
        ):
            nonlocal new_offset
            (target,) = (i for i in instructions if i.offset == offset)
            # match the functions starting at the last instruction as we have added a prefix
            (new_target,) = (
                i2
                for i1, i2 in zip(reversed(instructions), reversed(meta.instructions))
                if i1 is target
            )
            assert target.opcode == new_target.opcode
            new_offset = new_target.offset

        transform_code_object(code, find_new_offset)

        if sys.version_info >= (3, 11):
            # setup_fn_target_offsets currently contains the target offset of
            # each setup_fn, based on `code`. When we codegen the resume function
            # based on the original code object, `meta.code`, the offsets in
            # setup_fn_target_offsets must be based on `meta.code` instead.
            if not meta.block_target_offset_remap:
                block_target_offset_remap = meta.block_target_offset_remap = {}

                def remap_block_offsets(
                    instructions: List[Instruction], code_options: Dict[str, Any]
                ):
                    # NOTE: each prefix block generates exactly one PUSH_EXC_INFO,
                    # so we can tell which block a prefix PUSH_EXC_INFO belongs to,
                    # by counting. Then we can use meta.prefix_block-target_offset_remap
                    # to determine where in the original code the PUSH_EXC_INFO offset
                    # replaced.
                    prefix_blocks: List[Instruction] = []
                    for inst in instructions:
                        if len(prefix_blocks) == len(
                            meta.prefix_block_target_offset_remap
                        ):
                            break
                        if inst.opname == "PUSH_EXC_INFO":
                            prefix_blocks.append(inst)

                    # offsets into prefix
                    for inst, o in zip(
                        prefix_blocks, meta.prefix_block_target_offset_remap
                    ):
                        block_target_offset_remap[cast(int, inst.offset)] = o

                    # old bytecode targets are after the prefix PUSH_EXC_INFO's
                    old_start_offset = (
                        cast(int, prefix_blocks[-1].offset) if prefix_blocks else -1
                    )
                    # offsets into old bytecode
                    old_inst_offsets = sorted(
                        n for n in setup_fn_target_offsets if n > old_start_offset
                    )
                    targets = _filter_iter(
                        instructions, old_inst_offsets, lambda inst, o: inst.offset == o
                    )
                    new_targets = _filter_iter(
                        zip(reversed(instructions), reversed(meta.instructions)),
                        targets,
                        lambda v1, v2: v1[0] is v2,
                    )
                    for new, old in zip(new_targets, targets):
                        block_target_offset_remap[old.offset] = new[1].offset

                transform_code_object(code, remap_block_offsets)

            # if offset is not in setup_fn_target_offsets, it is an error
            setup_fn_target_offsets = tuple(
                meta.block_target_offset_remap[n] for n in setup_fn_target_offsets
            )
        return ContinueExecutionCache.lookup(
            meta.code, lineno, new_offset, setup_fn_target_offsets, *args
        )


"""
# partially finished support for with statements

def convert_locals_to_cells(
        instructions: List[Instruction],
        code_options: Dict[str, Any]):

    code_options["co_cellvars"] = tuple(
        var
        for var in code_options["co_varnames"]
        if var not in code_options["co_freevars"]
        and not var.startswith("___stack")
    )
    cell_and_free = code_options["co_cellvars"] + code_options["co_freevars"]
    for inst in instructions:
        if str(inst.argval).startswith("___stack"):
            continue
        elif inst.opname == "LOAD_FAST":
            inst.opname = "LOAD_DEREF"
        elif inst.opname == "STORE_FAST":
            inst.opname = "STORE_DEREF"
        elif inst.opname == "DELETE_FAST":
            inst.opname = "DELETE_DEREF"
        else:
            continue
        inst.opcode = dis.opmap[inst.opname]
        assert inst.argval in cell_and_free, inst.argval
        inst.arg = cell_and_free.index(inst.argval)

def patch_setup_with(
    instructions: List[Instruction],
    code_options: Dict[str, Any]
):
    nonlocal need_skip
    need_skip = True
    target_index = next(
        idx for idx, i in enumerate(instructions) if i.offset == offset
    )
    assert instructions[target_index].opname == "SETUP_WITH"
    convert_locals_to_cells(instructions, code_options)

    stack_depth_before = nstack + stack_effect(instructions[target_index].opcode,
                                               instructions[target_index].arg)

    inside_with = []
    inside_with_resume_at = None
    stack_depth = stack_depth_before
    idx = target_index + 1
    for idx in range(idx, len(instructions)):
        inst = instructions[idx]
        if inst.opname == "BEGIN_FINALLY":
            inside_with_resume_at = inst
            break
        elif inst.target is not None:
            unimplemented("jump from with not supported")
        elif inst.opname in ("BEGIN_FINALLY", "WITH_CLEANUP_START", "WITH_CLEANUP_FINISH", "END_FINALLY",
                             "POP_FINALLY", "POP_EXCEPT",
                             "POP_BLOCK", "END_ASYNC_FOR"):
            unimplemented("block ops not supported")
        inside_with.append(inst)
        stack_depth += stack_effect(inst.opcode, inst.arg)
    assert inside_with_resume_at

    instructions = [
        create_instruction("LOAD_FAST", f"___stack{i}") for i in range(nstack)
    ] + [
        create_instruction("SETUP_WITH", target=instructions[target_index].target)
        ... call the function ...
        unpack_tuple
    ] + [
        create_instruction("JUMP_ABSOLUTE", target=inside_with_resume_at)
    ]
"""<|MERGE_RESOLUTION|>--- conflicted
+++ resolved
@@ -6,10 +6,7 @@
 from typing import Any, cast, Dict, List, Optional, Tuple
 
 from .bytecode_transformation import (
-<<<<<<< HEAD
-=======
     bytecode_from_template,
->>>>>>> f3ffc9b6
     create_call_function,
     create_instruction,
     create_jump_absolute,
@@ -93,8 +90,6 @@
     stack_index: int
     target_values: Optional[Tuple[Any, ...]] = None
 
-<<<<<<< HEAD
-=======
     def try_except_torch_function_mode(self, code_options, cleanup: List[Instruction]):
         """
         Codegen based off of:
@@ -116,7 +111,6 @@
 
         return setup_try_except
 
->>>>>>> f3ffc9b6
     # If we do not want to destroy the stack, we can do the same thing as a
     # `SETUP_WITH` block, only that we store the context manager in a local_symbol
     def try_finally(self, code_options, cleanup: List[Instruction]):
