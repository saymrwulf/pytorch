# mypy: allow-untyped-defs
import collections
import dataclasses
import re
import sys
import types
from typing import Counter, Dict, List, Optional

import torch.nn

from . import utils
from .bytecode_transformation import (
    add_push_null,
    add_push_null_call_function_ex,
    create_call_function,
    create_call_method,
    create_dup_top,
    create_instruction,
    create_load_const,
    create_load_method,
    create_rot_n,
    Instruction,
)
from .exc import unimplemented
from .source import AttrSource, Source
from .utils import is_safe_constant, rot_n_helper
from .variables.base import ValueMutationExisting, VariableTracker
from .variables.functions import (
    FunctionDecoratedByContextlibContextManagerVariable,
    GeneratorObjectVariable,
)
from .variables.nn_module import NNModuleVariable
from .variables.tensor import (
    NumpyNdarrayVariable,
    SymNodeVariable,
    TensorVariable,
    UnspecializedPythonVariable,
)
from .variables.torch_function import TensorWithTFOverrideVariable


@dataclasses.dataclass
class GraphOutputEntry:
    index: int
    variable: VariableTracker


class PyCodegen:
    """
    Helper class uses for constructing Python bytecode
    """

    def __init__(
        self,
        tx=None,
        root: Optional[torch.nn.Module] = None,
        graph_output_var: Optional[str] = None,
        tempvars=None,
        overridden_sources=None,
    ) -> None:
        self.root = root
        self.top_of_stack: Optional[VariableTracker] = None
        self.uses: Counter[VariableTracker] = collections.Counter()
        self.graph_outputs: Dict[int, GraphOutputEntry] = {}
        self._output: List[Instruction] = []
        # This determines which VariableTracker should be stored as locals, and
        # maps the VariableTracker to the local variable name. Note that it
        # could map to None initially, in which case we'll overwrite it to map
        # to real temporary names via `add_cache`.
        self.tempvars = tempvars or {}
        self.tx = tx
        self.graph_output_var = graph_output_var
        self.code_options = self.tx.output.code_options
        self.cell_and_freevars = self.tx.cell_and_freevars
        self.new_var = self.tx.output.new_var
        self.value_from_source: bool = True
        # This serves as a way for codegen to use a different source; we need
        # this because sometimes we can't easily modify the original source
        # without affecting other components, e.g., guards.
        self.overridden_sources: Dict[Source, Source] = overridden_sources or {}

    def restore_stack(self, stack_values, *, value_from_source=True):
        prev = self.value_from_source
        self.value_from_source &= value_from_source
        try:
            self.foreach(stack_values)
        finally:
            self.value_from_source = prev

    def graph_output_vars(self):
        return [x.variable for x in self.graph_outputs.values()]

    def call_reconstruct(self, value):
        res = value.reconstruct(self)
        assert res is None, f"reconstruct!=None {value}"

    def add_push_null(self, gen_fn, call_function_ex=False):
        """
        `gen_fn` generates instructions via PyCodegen methods
        that push a single callable to the stack.

        `add_push_null` pushes a NULL to the stack before or after the
        instructions generated by `gen_fn`, depending on Python version.

        Will attempt to use the NULL push bit for instructions
        with such bits (LOAD_GLOBAL 3.11+, LOAD_ATTR 3.12+, LOAD_SUPER_ATTR).
        """
        old_len = len(self._output)
        if sys.version_info < (3, 13):
            # gen_fn may DUP_TOP instead if TOS is not cleared.
            # Will cause problems since NULL will be pushed right
            # before the generated instructions in <= 3.12
            self.clear_tos()
        gen_fn()
        # inplace modify self._output
        added_insts = self._output[old_len:]
        del self._output[old_len:]
        if call_function_ex:
            self._output.extend(add_push_null_call_function_ex(added_insts))
        else:
            self._output.extend(add_push_null(added_insts))
        if sys.version_info >= (3, 13):
            # NULL will be at top of stack
            self.clear_tos()

    def __call__(self, value, allow_cache=True):
        """
        Generate code such that top-of-stack (TOS) is set to value.

        `allow_cache` is used to determine whether the following could happen,
        when `value` is a `VariableTracker`:
        1. if `value` was codegen-ed previously with `allow_cache=True` and
           without using source, reuse the generated code by loading from top
           of stack or tempvars.
        2. emit code based on `value.source` to handle aliasing.

        Notable effects:
        1. `self.top_of_stack` will be set to `value`, if we don't codegen
           `value` based on source.
        2. `self.uses[value]` will increment, if we don't codegen `value` based
           on source or cache/top-of-stack reuse; in other words, if we codegen
           as if `value` is modelling some brand new python value.
        """
        if isinstance(value, Source):
            # If the source needs to be overridden, use the new one.
            source = self.overridden_sources.get(value, value)
            self.call_reconstruct(source)
            # We don't support dup_top optimization for source yet.
            self.clear_tos()
            return

        assert isinstance(value, VariableTracker)
        output = self._output
        graph_outputs = self.graph_outputs

        if allow_cache:
            if self.top_of_stack is value:
                output.append(create_dup_top())
                return

            if self.tempvars.get(value) is not None:
                output.append(self.create_load(self.tempvars[value]))
                self.top_of_stack = value
                return

        # Dynamo normally prefers codegen from source to account for aliasing.
        if (
            value.source is not None
            and allow_cache
<<<<<<< HEAD
            and not isinstance(
                value,
                (
                    FunctionDecoratedByContextlibContextManagerVariable,
                    GeneratorObjectVariable,
                ),
=======
            and not (
                value.is_realized()
                and isinstance(
                    value, FunctionDecoratedByContextlibContextManagerVariable
                )
>>>>>>> 366372e0
            )
        ):
            # There's a corner case for export: for instance, if the computation
            # graph is just identity on an input tensor, Dynamo would just emit
            # a `LOAD_FAST` from the input source, rather than generating an
            # identity FX graph.
            #
            # However, export wants to maximize graph capture; in the case
            # above, export _wants to_ obtain an identity FX graph (despite it
            # appears unnecessarily expensive for `torch.compile`), so we have
            # the following option to override Dynamo's preference for codegen
            # from source. Morever, this option applies recursively, for cases
            # like input tensor being returned in a new dictionary.
            #
            # And why the `ValueMutationExisting` check? Not sure, so leaving it
            # to keep the old behavior, as when `value_from_source` was
            # introduced. TODO sort out the invariants among side effect,
            # codegen and export.
            if (
                isinstance(value.mutation_type, ValueMutationExisting)
                or self.value_from_source
            ):
                return self(value.source)

        if value.is_python_constant() and is_safe_constant(value.as_python_constant()):
            output.append(self.create_load_const(value.as_python_constant()))
        elif isinstance(value, TensorWithTFOverrideVariable):
            graph_outputs_key = self.add_graph_output(value)

            self.add_push_null(
                lambda: self.load_import_from(utils.__name__, "to_subclass")
            )
            self.load_graph_output(graph_outputs[graph_outputs_key].index)
            output.append(
                self.create_load_global(
                    value.global_mangled_class_name(self.tx), add=True
                )
            )
            output.extend(create_call_function(2, False))
        elif (
            isinstance(value, SymNodeVariable)
            and value.python_type() == float
            and not self.tx.export
        ):
            # This is a little unusual; force the output convention to be a
            # Tensor here.  Don't do this for export because this is
            # apparently load bearing for export tests (but I am a bit
            # doubtful it actually works in the real world)
            # NB: It works to add_graph_output on a computed expression
            # as_tensor here, because we memoize as_tensor calls on
            # SymNodeVariable!
            graph_outputs_key = self.add_graph_output(
                value.as_tensor(self.tx, torch.float64)
            )

            def gen_fn():
                self.load_graph_output(graph_outputs[graph_outputs_key].index)
                output.append(self.create_load_attr("item"))

            self.add_push_null(gen_fn)
            output.extend(create_call_function(0, False))
        elif isinstance(
            value,
            (
                TensorVariable,
                SymNodeVariable,
                UnspecializedPythonVariable,
                NumpyNdarrayVariable,
            ),
        ):
            graph_outputs_key = self.add_graph_output(value)

            if isinstance(value, NumpyNdarrayVariable):
                self.add_push_null(
                    lambda: self.load_import_from(utils.__name__, "to_numpy_helper")
                )
                self.load_graph_output(graph_outputs[graph_outputs_key].index)
                output.extend(create_call_function(1, False))
            elif isinstance(value, UnspecializedPythonVariable) and value.need_unwrap:

                def gen_fn():
                    self.load_graph_output(graph_outputs[graph_outputs_key].index)
                    output.append(self.create_load_attr("item"))

                self.add_push_null(gen_fn)
                output.extend(create_call_function(0, False))
            else:
                self.load_graph_output(graph_outputs[graph_outputs_key].index)
        elif isinstance(value, NNModuleVariable):
            parts = value.module_key.split(".")
            if parts[0] in self.code_options["co_varnames"]:
                output.append(self.create_load(parts[0]))
                parts = parts[1:]
            else:
                assert self.root is not None
                output.append(self.create_load_const_unchecked(self.root))
            for part in parts:
                output.append(self.create_load_attr(part))
        else:
            self.uses[value] += 1
            try:
                self.call_reconstruct(value)
            except NotImplementedError:
                unimplemented(f"reconstruct: {value}")
            if allow_cache and value in self.tempvars:
                self._output.append(create_dup_top())
                self.add_cache(value)

        self.top_of_stack = value

    def add_graph_output(self, value):
        graph_outputs_key = id(value.as_proxy())
        if graph_outputs_key not in self.graph_outputs:
            self.graph_outputs[graph_outputs_key] = GraphOutputEntry(
                len(self.graph_outputs), value
            )
        return graph_outputs_key

    def load_graph_output(self, index):
        output = self._output
        output.append(self.create_load(self.graph_output_var))
        output.append(self.create_load_const(index))
        output.append(create_instruction("BINARY_SUBSCR"))

    def add_cache(self, value):
        var = self.new_var()
        self.tempvars[value] = var
        self._output.append(self.create_store(var))

    def foreach(self, items):
        for i in items:
            self(i)

    def setup_globally_cached(self, name, value):
        """Store value in a new global"""
        name = re.sub(r"[^a-zA-Z0-9_]+", "_", name)
        f_globals = self.tx.f_globals
        if name in f_globals:
            assert id(f_globals[name]) == id(value)
        else:
            f_globals[name] = value
        return [self.create_load_global(name, add=True)]

    def clear_tos(self):
        self.top_of_stack = None

    def append_output(self, inst):
        assert isinstance(inst, Instruction)
        self._output.append(inst)
        self.clear_tos()

    def extend_output(self, insts):
        assert all(isinstance(x, Instruction) for x in insts)
        self._output.extend(insts)
        self.clear_tos()

    def get_instructions(self) -> List[Instruction]:
        return self._output

    def create_load(self, name) -> Instruction:
        assert name in self.code_options["co_varnames"], f"{name} missing"
        return create_instruction("LOAD_FAST", argval=name)

    def create_load_closure(self, name) -> Instruction:
        assert name in self.cell_and_freevars()
        inst_name = "LOAD_FAST" if sys.version_info >= (3, 13) else "LOAD_CLOSURE"
        return create_instruction(inst_name, argval=name)

    def create_load_deref(self, name) -> Instruction:
        assert name in self.cell_and_freevars()
        return create_instruction("LOAD_DEREF", argval=name)

    def create_store(self, name) -> Instruction:
        assert name in self.code_options["co_varnames"], f"{name} missing"
        return create_instruction("STORE_FAST", argval=name)

    def create_store_deref(self, name) -> Instruction:
        assert name in self.cell_and_freevars()
        return create_instruction("STORE_DEREF", argval=name)

    def create_load_global(self, name, add=False) -> Instruction:
        if add:
            self.tx.output.update_co_names(name)
        assert name in self.code_options["co_names"], f"{name} not in co_names"
        return create_instruction("LOAD_GLOBAL", argval=name)

    def create_load_const(self, value) -> Instruction:
        return create_load_const(value)

    def create_load_const_unchecked(self, value) -> Instruction:
        return create_load_const(value, checked=False)

    def load_method(self, name):
        self.tx.output.update_co_names(name)
        self.append_output(create_load_method(name))

    def call_method(self, nargs):
        self.extend_output(create_call_method(nargs))

    def create_load_attr(self, name) -> Instruction:
        if name not in self.code_options["co_names"]:
            self.code_options["co_names"] += (name,)
        return create_instruction("LOAD_ATTR", argval=name)

    def load_attr(self, name):
        self.append_output(self.create_load_attr(name))

    def create_load_attrs(self, names):
        return [self.create_load_attr(name) for name in names.split(".")]

    def create_store_attr(self, name) -> Instruction:
        if name not in self.code_options["co_names"]:
            self.code_options["co_names"] += (name,)
        return create_instruction("STORE_ATTR", argval=name)

    def store_attr(self, name):
        self.append_output(self.create_store_attr(name))

    def load_function_name(self, fn_name, push_null, num_on_stack=0):
        """Load the global fn_name on the stack num_on_stack down"""
        output = []
        if push_null and sys.version_info >= (3, 11):
            output.extend(add_push_null(self.create_load_global(fn_name, add=True)))
            if num_on_stack > 0:
                output.extend(
                    [
                        *self.rot_n(num_on_stack + 2),
                        *self.rot_n(num_on_stack + 2),
                    ]
                )
        else:
            output.extend(
                [
                    self.create_load_global(fn_name, add=True),
                    *self.rot_n(num_on_stack + 1),
                ]
            )
        return output

    def rot_n(self, n):
        try:
            return create_rot_n(n)
        except AttributeError:
            # desired rotate bytecode doesn't exist, generate equivalent bytecode
            return [
                create_instruction("BUILD_TUPLE", arg=n),
                self.create_load_const_unchecked(rot_n_helper(n)),
                *create_rot_n(2),
                create_instruction("CALL_FUNCTION_EX", arg=0),
                create_instruction("UNPACK_SEQUENCE", arg=n),
            ]

    def pop_null(self):
        # POP_TOP doesn't work for null, so we pop nulls by pushing in a
        # nop function, calling it (which consumes the null), and popping the result.
        assert sys.version_info >= (3, 11)
        return [
            self.create_load_const_unchecked(lambda: None),
            # 3.13 swapped NULL and callable
            *(
                (create_instruction("SWAP", arg=2),)
                if sys.version_info >= (3, 13)
                else ()
            ),
            *create_call_function(0, False),
            create_instruction("POP_TOP"),
        ]

    def pop_top(self):
        self.append_output(create_instruction("POP_TOP"))

    def call_function(self, nargs: int, push_null: bool):
        self.extend_output(create_call_function(nargs, push_null=push_null))

    def dup_top(self):
        self.append_output(create_dup_top())

    def store(self, varname):
        self.append_output(self.create_store(varname))

    def load_deref(self, varname):
        self.append_output(self.create_load_deref(varname))

    def make_function_with_closure(
        self, fn_name: str, code: types.CodeType, push_null: bool, num_on_stack=0
    ):
        freevars = code.co_freevars
        assert freevars
        output = self._output

        def gen_fn():
            # Emitting `LOAD_FAST/LOAD_CLOSURE` with names in `co_freevars`
            # requires that in the generated bytecode, these cells would keep
            # their original local names, which we ensure via
            # `CellVariable.local_name`.
            for var in freevars:
                assert var in self.cell_and_freevars()
                output.append(self.create_load_closure(var))
            output.append(create_instruction("BUILD_TUPLE", arg=len(freevars)))
            output.append(self.create_load_const(code))
            if sys.version_info < (3, 11):
                output.append(self.create_load_const(fn_name))
            if sys.version_info >= (3, 13):
                output.extend(
                    [
                        create_instruction("MAKE_FUNCTION"),
                        create_instruction("SET_FUNCTION_ATTRIBUTE", arg=0x08),
                    ]
                )
            else:
                output.append(create_instruction("MAKE_FUNCTION", arg=0x08))

        if push_null and sys.version_info >= (3, 11):
            self.add_push_null(gen_fn)
            output.extend(self.rot_n(num_on_stack + 2))
            output.extend(self.rot_n(num_on_stack + 2))
        else:
            gen_fn()
            output.extend(self.rot_n(num_on_stack + 1))
        self.clear_tos()

    def create_load_python_module(self, mod) -> Instruction:
        """
        Generate a LOAD_GLOBAL instruction to fetch a given python module.
        """
        output = self.tx.output
        global_scope = output.global_scope
        name = re.sub(r"^.*[.]", "", mod.__name__)
        if global_scope.get(name, None) is mod:
            return self.create_load_global(name, add=True)
        prefix = f"___module_{name}"
        global_name = self.tx.output.install_global_by_id(prefix, mod)
        return self.create_load_global(global_name, add=True)

    def make_call_generated_code(self, fn_name: str) -> None:
        """Call the generated code function stored in fn_name"""
        self.extend_output(self.load_function_name(fn_name, True))

        graphargs = self.tx.output.graphargs
        for arg in graphargs:
            if arg.pass_arg_as_tensor:
                self.add_push_null(
                    lambda: self.extend_output(
                        [
                            self.create_load_python_module(torch),
                            self.create_load_attr("_as_tensor_fullprec"),
                        ]
                    )
                )
                self.call_reconstruct(arg)
                self.extend_output(create_call_function(1, False))
            else:
                self.call_reconstruct(arg)

        self.extend_output(create_call_function(len(graphargs), False))

    def load_import_from(self, module_name, object_name) -> None:
        self(AttrSource(self.tx.import_source(module_name), object_name))

    def create_call_function_kw(self, nargs, kw_names, push_null) -> List[Instruction]:
        if sys.version_info >= (3, 13):
            output = create_call_function(nargs, push_null)
            assert output[-1].opname == "CALL"
            output.insert(-1, self.create_load_const(kw_names))
            output[-1] = create_instruction("CALL_KW", arg=nargs)
            return output
        elif sys.version_info >= (3, 11):
            output = create_call_function(nargs, push_null)
            if sys.version_info >= (3, 12):
                idx = -1
                expected_inst = "CALL"
            else:
                idx = -2
                expected_inst = "PRECALL"
            assert output[idx].opname == expected_inst
            kw_names_inst = create_instruction("KW_NAMES", argval=kw_names)
            output.insert(idx, kw_names_inst)
            return output
        return [
            self.create_load_const(kw_names),
            create_instruction("CALL_FUNCTION_KW", arg=nargs),
        ]

    def create_delete(self, value) -> Instruction:
        return create_instruction("DELETE_FAST", argval=value)<|MERGE_RESOLUTION|>--- conflicted
+++ resolved
@@ -167,20 +167,14 @@
         if (
             value.source is not None
             and allow_cache
-<<<<<<< HEAD
-            and not isinstance(
-                value,
-                (
-                    FunctionDecoratedByContextlibContextManagerVariable,
-                    GeneratorObjectVariable,
-                ),
-=======
             and not (
                 value.is_realized()
                 and isinstance(
-                    value, FunctionDecoratedByContextlibContextManagerVariable
+                    value, (
+                        FunctionDecoratedByContextlibContextManagerVariable,
+                        GeneratorObjectVariable,
+                    )
                 )
->>>>>>> 366372e0
             )
         ):
             # There's a corner case for export: for instance, if the computation
