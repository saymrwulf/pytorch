--- conflicted
+++ resolved
@@ -11,15 +11,12 @@
 import functools
 import importlib
 import inspect
+import logging
 import multiprocessing
 import operator
 import os
 import random
 import re
-<<<<<<< HEAD
-=======
-import selectors
->>>>>>> cbc40942
 import sys
 import threading
 import traceback
@@ -3160,14 +3157,10 @@
     enum,
     importlib,
     inspect,
+    logging,
     multiprocessing,
     operator,
     random,
-<<<<<<< HEAD
-=======
-    selectors,
-    tempfile,
->>>>>>> cbc40942
     threading,
     traceback,
     types,
