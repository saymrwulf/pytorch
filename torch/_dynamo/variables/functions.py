--- conflicted
+++ resolved
@@ -14,7 +14,6 @@
 import torch
 
 from .. import polyfills, variables
-<<<<<<< HEAD
 from ..bytecode_transformation import create_call_function, create_rot_n, is_generator
 from ..exc import (
     get_dynamo_observed_exception,
@@ -29,10 +28,6 @@
     unimplemented,
     Unsupported,
 )
-=======
-from ..bytecode_transformation import create_call_function, create_rot_n
-from ..exc import raise_observed_exception, unimplemented, Unsupported
->>>>>>> 57b1fc35
 from ..guards import GuardBuilder, install_guard
 from ..source import AttrSource, ConstantSource, DefaultsSource, GetItemSource
 from ..utils import (
