# mypy: ignore-errors

import collections
from enum import Enum
from typing import Any, Callable, Dict, List, Optional, TYPE_CHECKING

from .. import variables
from ..current_scope_id import current_scope_id
<<<<<<< HEAD
from ..exc import unimplemented, Unsupported
=======
from ..exc import unimplemented
from ..guards import GuardBuilder, install_guard
>>>>>>> 209c4eaf
from ..source import AttrSource, Source
from ..utils import is_function_or_wrapper, istype


if TYPE_CHECKING:
    from .symbolic_convert import InstructionTranslator, InstructionTranslatorBase


class SourceType(Enum):
    """
    This Enum divides VariableTracker into 2 cases, depending on the variable
    it represents:
    - already existed that Dynamo began tracking while introspection (Existing)
    - is a new variable that is created during Dynamo introspection (New)

    In general, we have these invariants:
    1. for `VariableTracker` associated with `Existing`, its `source` field must not be None.
    2. for `VariableTracker` associated with `New`, most of the time its
       `source` field is None, except for cases like side effect codegen for
       `AttributeMutationNew`, during which we generate a
       `LocalSource('tmp...')` for such variable, to facilitate codegen.
    """

    Existing = 0
    New = 1


class MutationType:
    """
    Base class for Variable.mutation_type. It encodes information about
    1. The type of mutation Dynamo allows on the variable.
    2. Whether the value represented by this variable already existed before
    Dynamo tracing.
    """

    def __init__(self, typ: SourceType) -> None:
        # In HigherOrderOperator tracing, we need to distinguish
        # between MutationTypes inside the HigherOrderOperator and
        # ones outside it. For example, it is not safe to mutate
        # `a` in the following example because it was constructed
        # in a different scope.
        #
        # def f(x):
        #     a = 1
        #     def g(x):
        #         nonlocal a
        #         a = 2
        #         return x
        #     return wrap(g, x) + a
        #
        # We use self.scope to distinguish this.
        # scope == 0: The object was an existing variable
        # scope == 1: The object was created while Dynamo
        #             was introspecting a function
        #             (and no HigherOrderOps were involved)
        # scope >= 2: The object was created through
        #             Dynamo introspection of a HigherOrderOp.
        #             The exact number corresponds to the level
        #             of nested HigherOrderOps.
        if typ is SourceType.Existing:
            self.scope = 0
        elif typ is SourceType.New:
            self.scope = current_scope_id()
        else:
            unimplemented(f"Unsupported SourceType: {typ}")


class ValueMutationNew(MutationType):
    """
    This case of VariableTracker.mutation_type marker indicates
    1. Dynamo allows mutation on the value itself (rather than its attributes).
    2. The value is created by the bytecode Dynamo is tracing through.

    For instance, Dynamo could model a newly created list with this marker,
    indicating that while we need to model mutations to this list, we don't have
    to emit bytecode for these mutations if the list doesn't escape into the
    Python world.
    """

    def __init__(self) -> None:
        super().__init__(SourceType.New)

    def __hash__(self):
        return id(self)

    def __eq__(self, other):
        return self is other


class ValueMutationExisting(MutationType):
    """
    This case of VariableTracker.mutation_type marker indicates
    1. Dynamo allows mutation on the value itself (rather than its attributes).
    2. The value exists before Dynamo tracing started.

    For instance, Dynamo could model a pre-existing list with this marker,
    indicating that if we encounter mutations to this list, we need to buffer
    and re-apply those mutations after the graph runs, since the list might be
    used afterwards in Python.
    """

    # A flag to indicate whether mutation happened on the associated
    # `VariableTracker`. This enables SideEffects to accurately and quickly
    # filter out which pre-existing values it needs to generate mutation for.
    is_modified: bool

    def __init__(self, is_modified: bool = False):
        super().__init__(SourceType.Existing)
        self.is_modified = is_modified


class AttributeMutation(MutationType):
    """
    This case of VariableTracker.mutation_type marker indicates that Dynamo
    allows mutation on the value's attributes.
    """

    def __init__(self, typ: SourceType):
        super().__init__(typ)


class AttributeMutationExisting(AttributeMutation):
    """
    This case of VariableTracker.mutation_type marker indicates
    1. Dynamo allows mutation on the value's attributes.
    2. The value exists before Dynamo tracing started.

    For instance, Dynamo could model a pre-existing object with this marker,
    indicating that if we encounter mutations to this object, we need to buffer
    then re-apply those mutations after the graph runs, since the object might
    be used afterwards in Python.
    """

    def __init__(self):
        super().__init__(SourceType.Existing)


class AttributeMutationNew(AttributeMutation):
    """
    This case of VariableTracker.mutation_type marker indicates
    1. Dynamo allows mutation on the value's attributes.
    2. The value is created by the bytecode Dynamo is tracing through.

    For instance, Dynamo could model a newly created object with this marker,
    indicating that while we need to model mutations to this object, we don't
    have to emit bytecode for these mutations if the object doesn't escape into
    the Python world.
    """

    def __init__(self, cls_source: Optional[Source] = None):
        super().__init__(SourceType.New)
        self.cls_source = cls_source


def _is_top_level_scope(scope_id):
    return scope_id == 1


def is_side_effect_safe(m: MutationType):
    scope_id = current_scope_id()

    # In the top-level scope (if no HigherOrderOperators are involved),
    # we are allowed to modify variables created in this scope as well
    # as existing variables.
    if _is_top_level_scope(scope_id):
        return True
    # Otherwise, only allow local mutation of variables created in the current scope
    return m.scope == scope_id


class VariableTrackerMeta(type):
    all_subclasses = []

    def __instancecheck__(cls, instance) -> bool:
        """Make isinstance work with LazyVariableTracker"""
        if type.__instancecheck__(
            variables.LazyVariableTracker, instance
        ) and cls not in (
            VariableTracker,
            variables.LazyVariableTracker,
        ):
            instance = instance.realize()
        return type.__instancecheck__(cls, instance)

    def __init__(cls, name, bases, attrs) -> None:
        super().__init__(name, bases, attrs)
        VariableTrackerMeta.all_subclasses.append(cls)


class VariableTracker(metaclass=VariableTrackerMeta):
    """
    Base class for tracked locals and stack values

    VariableTracker instances are immutable and should be copied in
    order to change them.

    Prefer the factory function VariableTracker.build() over VariableTracker.__init__().
    """

    # fields to leave unmodified in apply()
    _nonvar_fields = {
        "value",
        "guards",
        "source",
        "mutation_type",
        "parents_tracker",
        "user_code_variable_name",
    }

    def clone(self, **kwargs):
        """Shallow copy with some (optional) changes"""
        args = dict(self.__dict__)
        args.update(kwargs)
        return self.__class__(**args)

    @classmethod
    def visit(
        cls,
        fn: Callable[["VariableTracker"], None],
        value: Any,
        cache: Optional[Dict[int, Any]] = None,
    ) -> None:
        """
        Walk value and call fn on all the VariableTracker instances
        """
        if cache is None:
            cache = {}

        idx = id(value)
        if idx in cache:
            return
        # save `value` to keep it alive and ensure id() isn't reused
        cache[idx] = value

        if isinstance(value, VariableTracker):
            value = value.unwrap()
            fn(value)
            value = value.unwrap()  # calling fn() might have realized it
            nonvars = value._nonvar_fields
            for key, subvalue in value.__dict__.items():
                if key not in nonvars:
                    cls.visit(fn, subvalue, cache)
        elif istype(value, (list, tuple)):
            for subvalue in value:
                cls.visit(fn, subvalue, cache)
        elif istype(value, (dict, collections.OrderedDict)):
            for subvalue in value.values():
                cls.visit(fn, subvalue, cache)

    def __repr__(self) -> str:
        return f"{self.__class__.__name__}()"

    def debug_repr(self):
        # Intended to be overridden to provide more info
        try:
            return repr(self.as_python_constant())
        except NotImplementedError:
            return repr(self)

    def python_type(self):
        """
        Abstract method to be implemented by subclasses of VariableTracker.

        This method should return the type represented by the instance of the subclass.
        The purpose is to provide a standardized way to retrieve the Python type information
        of the variable being tracked.

        Returns:
            type: The Python type (such as int, str, list, etc.) of the variable tracked by
                the subclass. If the type cannot be determined or is not relevant,
                leaving it undefined or invoking super() is always sound.

        Note:
            This is an abstract method and may be overridden in subclasses.

        Example:
            class SetVariable(VariableTracker):
                def python_type(self):
                    return set

        Raises:
            NotImplementedError: If the method is not implemented in a subclass.
        """
        try:
            return type(self.as_python_constant())
        except NotImplementedError:
            raise NotImplementedError(f"{self} has no type") from None

    def as_python_constant(self):
        """For constants"""
        raise NotImplementedError(f"{self} is not a constant")

    def guard_as_python_constant(self):
        """Similar to as_python_constant(), but add ID_MATCH guards to try to force things to become constants"""
        try:
            return self.as_python_constant()
        except NotImplementedError as e:
            unimplemented(str(e))

    def is_python_constant(self):
        try:
            self.as_python_constant()
            return True
        except NotImplementedError:
            return False

    def make_guard(self, fn):
        if self.source:
            return self.source.make_guard(fn)
        raise NotImplementedError

    def const_getattr(self, tx: "InstructionTranslator", name: str) -> Any:
        v = self.as_python_constant()
        try:
            return getattr(v, name)
        except AttributeError:
            raise NotImplementedError from None

    def var_getattr(self, tx: "InstructionTranslator", name: str) -> "VariableTracker":
        """getattr(self, name) returning a new variable"""
        from .misc import GetAttrVariable

        source = self.source and AttrSource(self.source, name)
<<<<<<< HEAD
        try:
            value = self.const_getattr(tx, name)
            if not is_function_or_wrapper(value):
                return VariableTracker.build(tx, value, source)
        except (NotImplementedError, Unsupported):
            pass
        return GetAttrVariable(self, name, source=source)
=======
        if source:
            install_guard(source.make_guard(GuardBuilder.CONSTANT_MATCH))
        return variables.ConstantVariable.create(value, source=source)
>>>>>>> 209c4eaf

    def is_proxy(self):
        try:
            self.as_proxy()
            return True
        except NotImplementedError:
            return False

    def as_proxy(self):
        raise NotImplementedError(str(self))

    def maybe_fx_node(self):
        try:
            proxy = self.as_proxy()
            import torch.fx

            if isinstance(proxy, torch.fx.Proxy):
                return proxy.node
            return None
        except NotImplementedError:
            return None

    def reconstruct(self, codegen):
        raise NotImplementedError

    def unpack_var_sequence(self, tx) -> List["VariableTracker"]:
        raise NotImplementedError

    def force_unpack_var_sequence(self, tx) -> List["VariableTracker"]:
        # like unpack_var_sequence, but should only be used when it is
        # safe to eagerly (vs. lazily) unpack this variable.
        # e.g. map(f, x) is normally evaluated lazily but sometimes
        # we want to force eager unpacking, e.g. when converting to a list.
        # NOTE: this method is allowed to mutate the VariableTracker, so
        # it should only be called once.
        return self.unpack_var_sequence(tx)

    def has_unpack_var_sequence(self, tx) -> bool:
        try:
            self.unpack_var_sequence(tx)
            return True
        except NotImplementedError:
            return False

    # NB: don't call force_unpack_var_sequence, especially if it mutates!
    def has_force_unpack_var_sequence(self, tx) -> bool:
        return self.has_unpack_var_sequence(tx)

    def inspect_parameter_names(self) -> List[str]:
        unimplemented(f"inspect_parameter_names: {self}")

    def call_hasattr(self, tx: "InstructionTranslator", name: str) -> "VariableTracker":
        unimplemented(f"hasattr {self.__class__.__name__} {name}")

    def call_function(
        self,
        tx: "InstructionTranslator",
        args: "List[VariableTracker]",
        kwargs: "Dict[str, VariableTracker]",
    ) -> "VariableTracker":
        unimplemented(f"call_function {self} {args} {kwargs}")

    def call_method(
        self,
        tx,
        name,
        args: "List[VariableTracker]",
        kwargs: "Dict[str, VariableTracker]",
    ) -> "VariableTracker":
        if name == "__len__" and self.has_unpack_var_sequence(tx):
            assert not (args or kwargs)
            return variables.ConstantVariable.create(len(self.unpack_var_sequence(tx)))
        elif (
            name == "__getattr__"
            and len(args) == 1
            and args[0].is_python_constant()
            and not kwargs
        ):
            return self.var_getattr(tx, args[0].as_python_constant())
        unimplemented(f"call_method {self} {name} {args} {kwargs}")

    def set_name_hint(self, name):
        pass

    def realize(self) -> "VariableTracker":
        """Used by LazyVariableTracker to build the real VariableTracker"""
        return self

    def unwrap(self) -> "VariableTracker":
        """Used by LazyVariableTracker to return the real VariableTracker if it already exists"""
        return self

    def is_realized(self):
        """Used by LazyVariableTracker to indicate an unrealized node"""
        return True

    def next_variable(self, tx):
        unimplemented(f"next({self})")

    def is_strict_mode(self, tx):
        return tx.strict_checks_fn and tx.strict_checks_fn(self)

    def is_mutable(self):
        """Whether Dynamo allows mutation on this variable."""
        return not self.is_immutable()

    def is_immutable(self):
        """Whether Dynamo bans mutation on this variable."""
        return self.mutation_type is None

    @staticmethod
    def build(
        tx: "InstructionTranslatorBase",
        value: Any,
        source: Optional[Source] = None,
    ) -> Any:
        """Create a new VariableTracker from a value and optional Source"""
        if source is None:
            return builder.SourcelessBuilder.create(tx, value)
        else:
            return builder.VariableBuilder(tx, source)(value)

    def __init__(
        self,
        *,
        source: Source = None,
        mutation_type: MutationType = None,
    ) -> None:
        super().__init__()
        self.source = source
        self.mutation_type = mutation_type

        # NOTE sometimes mutation_type is set afterwards for implementation
        # convenience, we don't validate those cases at the moment.
        if mutation_type is not None:
            if isinstance(mutation_type, (ValueMutationNew, AttributeMutationNew)):
                # If this fails, it's either
                # 1. one mistakenly passed in a source
                # 2. `mutation_type` is incorrect
                assert source is None
            else:
                assert isinstance(
                    mutation_type, (ValueMutationExisting, AttributeMutationExisting)
                )
                # If this fails, it's either
                # 1. one forgot to pass in a source
                # 2. `mutation_type` is incorrect
                assert source is not None


def typestr(*objs):
    if len(objs) == 1:
        (obj,) = objs
        if isinstance(obj, VariableTracker):
            return str(obj)
        else:
            return type(obj).__name__
    else:
        return " ".join(map(typestr, objs))


from . import builder<|MERGE_RESOLUTION|>--- conflicted
+++ resolved
@@ -6,12 +6,8 @@
 
 from .. import variables
 from ..current_scope_id import current_scope_id
-<<<<<<< HEAD
 from ..exc import unimplemented, Unsupported
-=======
-from ..exc import unimplemented
 from ..guards import GuardBuilder, install_guard
->>>>>>> 209c4eaf
 from ..source import AttrSource, Source
 from ..utils import is_function_or_wrapper, istype
 
@@ -335,7 +331,8 @@
         from .misc import GetAttrVariable
 
         source = self.source and AttrSource(self.source, name)
-<<<<<<< HEAD
+        if source:
+            install_guard(source.make_guard(GuardBuilder.CONSTANT_MATCH))
         try:
             value = self.const_getattr(tx, name)
             if not is_function_or_wrapper(value):
@@ -343,11 +340,6 @@
         except (NotImplementedError, Unsupported):
             pass
         return GetAttrVariable(self, name, source=source)
-=======
-        if source:
-            install_guard(source.make_guard(GuardBuilder.CONSTANT_MATCH))
-        return variables.ConstantVariable.create(value, source=source)
->>>>>>> 209c4eaf
 
     def is_proxy(self):
         try:
