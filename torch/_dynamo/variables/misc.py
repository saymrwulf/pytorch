# mypy: ignore-errors
import dataclasses
import functools
import inspect
import itertools
import random
import re
import sys
import types
import warnings
<<<<<<< HEAD
from typing import Any, Dict, List, Optional, TYPE_CHECKING
=======
from typing import Optional, TYPE_CHECKING
>>>>>>> 1a9c17a7

import torch._C
import torch._numpy as tnp
import torch.utils._pytree as pytree

from .. import config, variables
from ..bytecode_transformation import create_call_function, create_instruction
from ..create_parameter_op import do_not_convert_to_tracable_parameter
from ..exc import raise_observed_exception, unimplemented
from ..guards import GuardBuilder, install_guard
from ..mutation_guard import unpatched_nn_module_init
from ..source import (
    AttrSource,
    DefaultsSource,
    GetItemSource,
    TypeSource,
    WeakRefCallSource,
)
from ..utils import (
    check_unspec_or_constant_args,
    identity,
    is_tensor_base_attr_getter,
    proxy_args_kwargs,
    set_example_value,
)
from .base import VariableTracker
from .functions import (
    NestedUserFunctionVariable,
    UserFunctionVariable,
    UserMethodVariable,
    wrap_bound_arg,
)
from .nn_module import UnspecializedNNModuleVariable
from .user_defined import call_random_fn, is_standard_setattr, UserDefinedObjectVariable


if TYPE_CHECKING:
    from torch._dynamo.symbolic_convert import InstructionTranslator


class NO_SUCH_SUBOBJ:
    pass


class SuperVariable(VariableTracker):
    _nonvar_fields = {
        *VariableTracker._nonvar_fields,
    }

    def __init__(self, typevar, objvar=None, **kwargs) -> None:
        super().__init__(**kwargs)
        # typevar is the fist argument to super(). In the case where no argument
        # is provided to super(), it is the __class__ object where
        # the super() function is being called
        self.typevar = typevar
        # objvar here must be an instance or subtype of typevar.
        # In the case where super() is called without arguments, it is the first argument
        # to the current function where super() is called from (self for regular method,
        # cls for a classmethod)
        self.objvar = objvar

    def reconstruct(self, codegen):
        codegen.add_push_null(lambda: codegen(variables.BuiltinVariable(super)))
        codegen(self.typevar)
        if self.objvar is not None:
            codegen(self.objvar)
            codegen.extend_output(create_call_function(2, False))
        else:
            codegen.extend_output(create_call_function(1, False))

    def _resolved_getattr_and_source(self, tx: "InstructionTranslator", name):
        assert self.objvar, "1-arg super not implemented"
        search_type = self.typevar.as_python_constant()

        # The rest of this function does two things:
        #   - Walk the mro to find where the attribute comes from to be
        #     able to provide accurate source
        #   - Call the getattr to get the object

        # Find the class object, where the function lives.
        # When objvar is "self", use type(self), when objvar is "cls", use it as-is
        type_to_use = self.objvar.python_type()
        type_to_use_source = (
            TypeSource(self.objvar.source) if self.objvar.source else None
        )
        if issubclass(type_to_use, type):
            type_to_use = self.objvar.value
            type_to_use_source = self.objvar.source

        source = None
        search_mro = type_to_use.__mro__

        try:
            start_index = search_mro.index(search_type) + 1
        except ValueError:
            # Corner case where the typevar is not in the mro of the objvar
            # https://github.com/python/cpython/blob/3.11/Objects/typeobject.c#L8843-L8844
            return getattr(super(search_type, type_to_use), name), None
        # Implemented based on https://github.com/python/cpython/blob/3.11/Objects/typeobject.c#L8812
        # super has its getattro implementation. The key point is that instead of calling getattr, it checks the
        # attribute in the class __dict__
        for index in range(start_index, len(search_mro)):
            # Dont call getattr, just check the __dict__ of the class
            if resolved_getattr := search_mro[index].__dict__.get(name, NO_SUCH_SUBOBJ):
                if resolved_getattr is not NO_SUCH_SUBOBJ:
                    # Equivalent of something like type(L['self']).__mro__[1].attr_name
                    if type_to_use_source:
                        source = AttrSource(
                            GetItemSource(
                                AttrSource(type_to_use_source, "__mro__"), index
                            ),
                            name,
                        )
                    return resolved_getattr, source

        unimplemented("Unable to resolve super getattr")

    def var_getattr(self, tx: "InstructionTranslator", name: str) -> "VariableTracker":
        # Check if getattr is a constant. If not, delay the actual work by
        # wrapping the result in GetAttrVariable. Mostly super is called with a
        # method, so most of the work is delayed to call_function.
        #
        # We could have just implemented a const_getattr. However, super is
        # special when it comes to finding sources. Compared to other VTs, super
        # requires the attr name to walk the mro and find the actual source (and
        # not just AttrSource).
        value, source = self._resolved_getattr_and_source(self, name)
        if not variables.ConstantVariable.is_literal(value):
            return GetAttrVariable(self, name)
        if source:
            install_guard(source.make_guard(GuardBuilder.CONSTANT_MATCH))
        return variables.ConstantVariable.create(value, source=source)

    def call_method(
        self,
        tx,
        name,
        args: "list[VariableTracker]",
        kwargs: "dict[str, VariableTracker]",
    ) -> "VariableTracker":
        inner_fn, source = self._resolved_getattr_and_source(self, name)
        if inner_fn is object.__init__:
            return LambdaVariable(identity)
        elif inner_fn is torch.nn.Module.__init__:
            objvar = self.objvar
            from ..side_effects import AttributeMutationNew

            if (
                isinstance(objvar, variables.UserDefinedObjectVariable)
                and isinstance(objvar.mutation_type, AttributeMutationNew)
                and not (args or kwargs)
            ):
                with do_not_convert_to_tracable_parameter():
                    return variables.UserFunctionVariable(
                        unpatched_nn_module_init, source=source
                    ).call_function(tx, [self.objvar] + args, kwargs)
            else:
                unimplemented("super() nn.Module.__init__")
        elif self.objvar.source and inner_fn is object.__new__:
            return tx.output.side_effects.track_object_new_from_user_defined_class(
                self.objvar
            )
        elif isinstance(inner_fn, staticmethod) and isinstance(
            inner_fn.__func__, types.FunctionType
        ):
            return variables.UserFunctionVariable(
                inner_fn.__func__, source=source
            ).call_function(tx, args, kwargs)
        elif isinstance(inner_fn, classmethod) and isinstance(
            inner_fn.__func__, types.FunctionType
        ):
            return variables.UserMethodVariable(
                inner_fn.__func__, self.objvar, source=source
            ).call_function(tx, args, kwargs)
        elif isinstance(inner_fn, types.FunctionType):
            return variables.UserFunctionVariable(
                inner_fn, source=source
            ).call_function(tx, [self.objvar] + args, kwargs)
        elif isinstance(inner_fn, types.MethodType):
            return variables.UserMethodVariable(
                inner_fn.__func__, self.objvar, source=source
            ).call_function(tx, args, kwargs)
        elif is_standard_setattr(inner_fn) and isinstance(
            self.objvar, UserDefinedObjectVariable
        ):
            return self.objvar.method_setattr_standard(tx, *args, **kwargs)
        elif inner_fn is object.__delattr__:
            attr = args[0]
            try:
                attr = attr.as_python_constant()
            except NotImplementedError:
                unimplemented(f"non-const delattr attr: {attr}")
            if not tx.output.side_effects.is_attribute_mutation(self.objvar):
                unimplemented(f"delattr({self.objvar}, {attr}, ...)")

            tx.output.side_effects.store_attr(
                self.objvar, attr, variables.DeletedVariable()
            )
            return variables.ConstantVariable(None)
        elif (
            isinstance(self.objvar, variables.UserDefinedDictVariable)
            and inner_fn in self.objvar._dict_methods
        ):
            return self.objvar._dict_vt.call_method(tx, name, args, kwargs)
        elif inner_fn is object.__getattribute__:
            # object.__getattribute__ has no side-effects. We can directly call
            # __getattribute__ to access the attribute.
            attr_name = args[0].value
            if tx.output.side_effects.has_pending_mutation_of_attr(
                self.objvar, attr_name
            ):
                result = tx.output.side_effects.load_attr(
                    self.objvar, attr_name, deleted_ok=True
                )
                if isinstance(result, variables.DeletedVariable):
                    raise_observed_exception(AttributeError, tx)
                return result

            try:
                attr_value = self.objvar.value.__getattribute__(attr_name)
            except AttributeError:
                raise_observed_exception(AttributeError, tx)

            source = self.source and AttrSource(self.source, attr_name)
            return VariableTracker.build(tx, attr_value, source)

        unimplemented(f"non-function or method super: {inner_fn}")


class ExceptionVariable(VariableTracker):
    def __init__(self, exc_type, args, **kwargs) -> None:
        super().__init__(**kwargs)
        self.exc_type = exc_type
        self.args = args

    def reconstruct(self, codegen):
        codegen.add_push_null(
            lambda: codegen.load_import_from("builtins", self.exc_type.__name__)
        )
        codegen.foreach(self.args)
        codegen.call_function(len(self.args), False)


class UnknownVariable(VariableTracker):
    """
    It could be anything!
    """


class DelayGraphBreakVariable(UnknownVariable):
    """
    Used to insert a dummy variable in the stack to do the graph break at CALL_FUNCTION.
    """


class ComptimeVariable(VariableTracker):
    """
    This variable is special, it lets you execute arbitrary code at
    Dynamo compile time
    """

    def reconstruct(self, codegen):
        raise NotImplementedError("comptime is special form")

    def var_getattr(self, tx: "InstructionTranslator", name: str) -> "VariableTracker":
        from ..comptime import comptime

        # To support the comptime.print_graph convenience accessors
        from .functions import UserFunctionVariable

        return UserFunctionVariable(
            getattr(comptime, name), source=AttrSource(self.source, name)
        )

    def call_function(
        self,
        tx: "InstructionTranslator",
        args: "list[VariableTracker]",
        kwargs: "dict[str, VariableTracker]",
    ) -> "VariableTracker":
        from ..comptime import ComptimeContext

        # TODO: support an expression form as well

        assert not kwargs
        # Second argument is runtime lambda, ignored
        assert len(args) <= 2
        fn = args[0]
        if isinstance(fn, UserFunctionVariable):
            fn.get_function()(ComptimeContext(tx))
        elif isinstance(fn, NestedUserFunctionVariable):
            # We have to manually bind the freevars ourselves
            code = fn.get_code()
            assert not fn.closure, (
                "comptime function must not have free variables, "
                f"but these variables were free: {code.co_freevars}"
            )
            func = types.FunctionType(
                code,
                fn.f_globals,
                fn.fn_name.as_python_constant(),
                tuple(fn.defaults.items) if fn.defaults else None,
                # We could automatically promote free variables into
                # ComptimeVar but this is confusing if you access
                # a free variable that we actually DO have the runtime
                # value for
                # tuple(make_cell(ComptimeVar(i)) for i in fn.closure.items)
                (),
            )
            func(ComptimeContext(tx))
        else:
            raise RuntimeError(f"unsupported argument to comptime: {type(fn)}")

        return variables.ConstantVariable.create(None)


class CellVariable(VariableTracker):
    # If the cell existed before Dynamo tracing started, this will be the
    # VariableTracker that represents the cell content.
    #
    # Note that all mutation to the cell (i.e., its content) will be buffered in
    # SideEffects, rather than being reflected here. One can think of
    # `CellVariable` as a special case for `UserDefinedObjectVariable`.
    pre_existing_contents: Optional[VariableTracker]

    # This is set when this cell can be referenced via `LOAD/STORE_DEREF` in the
    # root frame via this name (e.g., the name is in `co_cellvars/co_freevars`).
    local_name: Optional[str] = None

    def __init__(
        self, pre_existing_contents: Optional[VariableTracker] = None, **kwargs
    ) -> None:
        super().__init__(**kwargs)
        self.pre_existing_contents = pre_existing_contents


class NewGlobalVariable(VariableTracker):
    def __init__(self, **kwargs) -> None:
        super().__init__(**kwargs)


class InspectSignatureVariable(VariableTracker):
    """represents inspect.signature(...)"""

    _nonvar_fields = {
        "signature",
        "parameters",
        *VariableTracker._nonvar_fields,
    }

    @staticmethod
    def create(callable, **kwargs):
        if kwargs:
            unimplemented(f"inspect.signature with {kwargs}")
        return InspectSignatureVariable(
            callable, mutation_type=variables.base.ValueMutationNew()
        )

    def __init__(self, inspected: VariableTracker, **kwargs) -> None:
        super().__init__(**kwargs)
        self.inspected = inspected

        try:
            if hasattr(self.inspected, "get_function"):
                self.fn = self.inspected.get_function()
            elif isinstance(self.inspected, UnspecializedNNModuleVariable):
                self.fn = self.inspected.value
            else:
                self.fn = self.inspected.as_python_constant()
        except NotImplementedError:
            unimplemented("inspect.signature with non-constant function")

        self.signature = inspect.signature(self.fn)
        self.parameters = list(self.signature.parameters.items())
        if isinstance(self.inspected, UserMethodVariable):
            self.parameters = self.parameters[1:]

    def var_getattr(self, tx: "InstructionTranslator", name: str) -> "VariableTracker":
        if name == "parameters":
            return variables.ConstDictVariable(
                {
                    variables.ConstantVariable.create(
                        param[0]
                    ): InspectParameterVariable(param[1])
                    for param in self.parameters
                },
                user_cls=dict,
            )
        return super().var_getattr(tx, name)

    def call_method(
        self,
        tx,
        name,
        args: "list[VariableTracker]",
        kwargs: "dict[str, VariableTracker]",
    ) -> "VariableTracker":
        if name == "bind":
            if not hasattr(self.fn, "__kwdefaults__"):
                unimplemented(
                    f"inspect.signature.bind with {self.fn} without __kwdefaults__"
                )
            obj = self.signature.bind(*args, **kwargs)

            # wrap function defaults in VTs
            defaults = {}
            if self.fn.__kwdefaults__:
                wrap = functools.partial(wrap_bound_arg, tx=tx)
                kwdefaults_sources = {
                    k: (
                        None
                        if self.source is None
                        else DefaultsSource(self.source, k, is_kw=True)
                    )
                    for k in self.fn.__kwdefaults__
                }
                defaults = {
                    k: wrap(val=v, source=kwdefaults_sources[k])
                    for k, v in self.fn.__kwdefaults__.items()
                }

            return InspectBoundArgumentsVariable(
                obj,
                defaults,
                self,
            )
        return super().call_method(tx, name, args, kwargs)

    def reconstruct(self, codegen):
        codegen.add_push_null(
            lambda: codegen.extend_output(
                [
                    codegen.create_load_python_module(inspect),
                    codegen.create_load_attr("signature"),
                ]
            )
        )
        codegen(self.inspected)
        codegen.extend_output(create_call_function(1, False))


class InspectParameterVariable(VariableTracker):
    """represents inspect.Parameter(...)"""

    def __init__(self, value, **kwargs) -> None:
        super().__init__(**kwargs)
        self.value = value

    def var_getattr(self, tx: "InstructionTranslator", name: str) -> "VariableTracker":
        try:
            attr_value = getattr(self.value, name)
            source = self.source and AttrSource(self.source, name)
            return VariableTracker.build(tx, attr_value, source)
        except AttributeError:
            unimplemented(f"getattr({self.value}, {name})")


class InspectBoundArgumentsVariable(VariableTracker):
    """represents inspect.signature(...).bind(...)"""

    _nonvar_fields = {
        "bound_arguments",
        "packed_vars",
        *VariableTracker._nonvar_fields,
    }

    # NOTE: we keep track of changes to arguments via bound_arguments_var,
    # but we still keep a copy of the inspect.BoundArguments object in order
    # to get the correct args/kwargs.
    def __init__(
        self,
        bound_arguments: inspect.BoundArguments,
        defaults: dict[str, VariableTracker],
        signature: InspectSignatureVariable,
        **kwargs,
    ):
        super().__init__(**kwargs)
        self.bound_arguments = bound_arguments
        self.defaults = defaults
        # used to convert from VT to tuple/dict when updating bound_arguments
        self.packed_vars = set()

        arguments_dict = {}
        for key, val in bound_arguments.arguments.items():
            key_var = variables.ConstantVariable(key)
            # convert val to VT
            if isinstance(val, tuple):
                arguments_dict[key_var] = variables.TupleVariable(list(val))
                self.packed_vars.add(key)
            elif isinstance(val, dict):
                self.packed_vars.add(key)
                arguments_dict[key_var] = variables.ConstDictVariable(
                    {variables.ConstantVariable(k): v for k, v in val.items()}
                )
            elif isinstance(val, VariableTracker):
                arguments_dict[key_var] = val
            else:
                unimplemented(
                    "inspect.signature(...).bind(...).arguments contains non-variable/tuple/dict"
                )

        self.bound_arguments_var = variables.ConstDictVariable(
            arguments_dict,
            type(bound_arguments.arguments),
            mutation_type=variables.base.ValueMutationNew(),
        )
        self.signature = signature

    def _update_bound_arguments(self):
        for key, val in self.bound_arguments_var.items.items():
            true_val = val
            if key.underlying_value in self.packed_vars:
                if isinstance(val, variables.TupleVariable):
                    true_val = tuple(val.items)
                elif isinstance(val, variables.ConstDictVariable):
                    true_val = {k.underlying_value: v for k, v in val.items.items()}
                else:
                    unimplemented(
                        "inspect.signature(...).bind(...) cannot update bound arguments"
                    )
            self.bound_arguments.arguments[key.underlying_value] = true_val

    def var_getattr(self, tx: "InstructionTranslator", name: str) -> "VariableTracker":
        if name == "arguments":
            return self.bound_arguments_var
        elif name == "args":
            self._update_bound_arguments()
            return variables.TupleVariable(list(self.bound_arguments.args))
        elif name == "kwargs":
            self._update_bound_arguments()
            kw = {
                variables.ConstantVariable(key): val
                for key, val in self.bound_arguments.kwargs.items()
            }
            return variables.ConstDictVariable(kw)
        elif name == "signature":
            return self.signature
        return super().var_getattr(tx, name)

    def call_method(
        self,
        tx,
        name,
        args: "list[VariableTracker]",
        kwargs: "dict[str, VariableTracker]",
    ) -> "VariableTracker":
        if name == "apply_defaults":
            # mimic calling apply_defaults
            for key, val in self.defaults.items():
                key_var = variables.ConstantVariable(key)
                if key_var not in self.bound_arguments_var:
                    self.bound_arguments_var.call_method(
                        tx, "__setitem__", [key_var, val], {}
                    )

            # actually apply the changes
            self._update_bound_arguments()

            return variables.ConstantVariable(None)
        return super().call_method(tx, name, args, kwargs)

    def reconstruct(self, codegen):
        # reconstruct inspect.signature(...).bind(*bound_arguments.args, **bound_arguments.kwargs)
        # NOTE the reconstructed inspect.signature(...) object might not be the same object
        # as the Signature object that originally created the BoundArguments object.
        self._update_bound_arguments()

        def gen_fn():
            codegen(self.signature)
            codegen.append_output(codegen.create_load_attr("bind"))

        codegen.add_push_null(gen_fn, call_function_ex=True)

        codegen.foreach(self.bound_arguments.args)
        codegen.append_output(
            create_instruction("BUILD_TUPLE", arg=len(self.bound_arguments.args))
        )

        for key, val in self.bound_arguments.kwargs.items():
            codegen.append_output(codegen.create_load_const(key))
            codegen(val)
        codegen.extend_output(
            [
                create_instruction("BUILD_MAP", arg=len(self.bound_arguments.kwargs)),
                create_instruction("CALL_FUNCTION_EX", arg=1),
            ]
        )


def produce_trampoline_autograd_apply(fn_cls):
    def trampoline_autograd_apply(*args, **kwargs):
        return fn_cls.apply(*args, **kwargs)

    trampoline_autograd_apply._origin = produce_trampoline_autograd_apply
    return trampoline_autograd_apply


class AutogradFunctionVariable(VariableTracker):
    """represents a torch.autograd.Function subclass"""

    _nonvar_fields = {
        "fn_cls",
        *VariableTracker._nonvar_fields,
    }

    def __init__(self, fn_cls, **kwargs) -> None:
        super().__init__(**kwargs)
        self.fn_cls = fn_cls

    def call_apply(self, tx: "InstructionTranslator", args, kwargs):
        requires_grad = False

        def visit(node):
            nonlocal requires_grad
            if isinstance(node, variables.TensorVariable):
                if node.requires_grad is not False:
                    requires_grad = True
            if isinstance(node, variables.NNModuleVariable):
                if node.is_training(tx):
                    requires_grad = True

        VariableTracker.visit(visit, (args, kwargs))

        if requires_grad and torch.is_grad_enabled():
            if config.capture_autograd_function is False:
                warnings.warn(
                    "The config.capture_autograd_function flag is deprecated, it's now always true."
                )

            from torch._functorch.autograd_function import (
                autograd_function_forward_rewritten,
            )
            from torch.autograd.function import _is_setup_context_defined

            forward_fn = self.fn_cls.forward

            is_setup_ctx_defined = _is_setup_context_defined(self.fn_cls.setup_context)
            if is_setup_ctx_defined:
                # If setup_context is defined, we generate a new forward function which includes
                # the original forward and setup_context function, and trace the new forward function.
                forward_fn = autograd_function_forward_rewritten(
                    self.fn_cls.forward, self.fn_cls.setup_context
                )

            vjp_fn = self.fn_cls.vjp  # type: ignore[attr-defined]
            if vjp_fn is not torch.autograd.Function.vjp:
                unimplemented("NYI - User defind vjp")

            jvp_fn = self.fn_cls.jvp  # type: ignore[attr-defined]
            if jvp_fn is not torch.autograd.Function.jvp:
                unimplemented("NYI - User defind jvp")

            from .higher_order_ops import AutogradFunctionApplyVariable

            source = self.source
            if source is None:
                source = AttrSource(
                    tx.import_source(self.fn_cls.__module__), self.fn_cls.__name__
                )

            val = AutogradFunctionApplyVariable(
                forward_fn,
                self.fn_cls.backward,
                source,
                source=AttrSource(source, member="apply"),
            ).call_function(tx, args, kwargs)
            # Inside of AutogradFunctionApplyVariable.call_function, we use sourceless variable wrapping
            # the forward function, as we don't want to generate guards for new_forward.__closure__
            # if forward is rewritten by autograd_function_forward_rewritten.
            # But we still need to generate correct guards for the original forward and setup_context
            # functions, so we have to add guards manually.
            if self.source:
                fwd_src = AttrSource(self.source, "forward")
                install_guard(fwd_src.make_guard(GuardBuilder.FUNCTION_MATCH))
                if is_setup_ctx_defined:
                    setup_ctx_src = AttrSource(self.source, "setup_context")
                    install_guard(setup_ctx_src.make_guard(GuardBuilder.FUNCTION_MATCH))

            return val

        if self.source:
            source = AttrSource(self.source, "forward")
        else:
            source = None

        fn = self.fn_cls.forward
        ctx = AutogradFunctionContextVariable.create(tx, args, kwargs)
        args = [ctx, *args]
        if isinstance(fn, types.FunctionType):
            sig = inspect.signature(fn)
            if len(args) - 1 == len(sig._parameters):
                args = args[1:]  # Don't use context
            return variables.UserFunctionVariable(fn, source=source).call_function(
                tx, args, kwargs
            )
        elif isinstance(fn, types.MethodType):
            return variables.UserMethodVariable(
                fn.__func__,
                variables.UserDefinedClassVariable(self.fn_cls),
                source=source,
            ).call_function(tx, args, kwargs)
        else:
            unimplemented(
                f"non-function or method in subclass of torch.autograd.Function: {fn}"
            )

    def call_backward(self, tx: "InstructionTranslator", args, kwargs):
        fn = self.fn_cls.backward
        assert type(args[0].value) is torch._dynamo.external_utils.FakeBackwardCFunction
        assert isinstance(fn, types.FunctionType)

        fn_source = AttrSource(self.source, "backward")
        return variables.UserFunctionVariable(fn, source=fn_source).call_function(
            tx, args, kwargs
        )

    def call_function(self, tx: "InstructionTranslator", args, kwargs):
        return AutogradFunctionVariable(self.fn_cls)

    def call_method(
        self,
        tx,
        name,
        args: "list[VariableTracker]",
        kwargs: "dict[str, VariableTracker]",
    ):
        from ..trace_rules import is_callable_allowed
        from .builder import wrap_fx_proxy

        if name == "apply":
            if is_callable_allowed(self.fn_cls):
                trampoline_autograd_apply = produce_trampoline_autograd_apply(
                    self.fn_cls
                )
                return wrap_fx_proxy(
                    tx=tx,
                    proxy=tx.output.create_proxy(
                        "call_function",
                        trampoline_autograd_apply,
                        *proxy_args_kwargs(args, kwargs),
                    ),
                )
            else:
                return self.call_apply(tx, args, kwargs)

        elif name == "backward":
            return self.call_backward(tx, args, kwargs)
        else:
            from .. import trace_rules

            source = AttrSource(self.source, name) if self.source is not None else None
            try:
                obj = inspect.getattr_static(self.fn_cls, name)
            except AttributeError:
                obj = None

            if isinstance(obj, staticmethod):
                func = obj.__get__(self.fn_cls)
                if source is not None:
                    return (
                        trace_rules.lookup(func)
                        .create_with_source(func, source=source)
                        .call_function(tx, args, kwargs)
                    )
                else:
                    return trace_rules.lookup(func)(func).call_function(
                        tx, args, kwargs
                    )
            elif isinstance(obj, classmethod):
                return variables.UserMethodVariable(
                    obj.__func__, self, source=source
                ).call_function(tx, args, kwargs)
            else:
                unimplemented(f"Unsupported method: {name}")


@dataclasses.dataclass
class SavedTensorBox:
    tensors: list[VariableTracker] = dataclasses.field(default_factory=list)


class AutogradFunctionContextVariable(UserDefinedObjectVariable):
    """
    Tracks an autograd.Function() context using mutation tracking in side_effects.py
    """

    _nonvar_fields = {
        "proxy",
        "inference",
        "saved_tensors",
        *UserDefinedObjectVariable._nonvar_fields,
    }

    def __init__(
        self,
        value,
        value_type=None,
        inference=False,
        proxy=None,
        saved_tensors=None,
        needs_input_grad=None,
        non_differentiable=None,
        **kwargs,
    ) -> None:
        super().__init__(value=value, value_type=value_type, **kwargs)
        self.inference = inference
        self.proxy = proxy
        self.saved_tensors = saved_tensors
        self.needs_input_grad = needs_input_grad
        self.non_differentiable = non_differentiable

    @staticmethod
    def create(tx: "InstructionTranslator", args=None, kwargs=None):
        needs_input_grad = None
        if args and not kwargs:
            needs_input_grad = tuple(
                isinstance(x, variables.TensorVariable) and x.requires_grad
                for x in args
            )
        proxy = tx.output.create_proxy(
            "call_function", torch.autograd.function.FunctionCtx, (), {}
        )
        out = tx.output.side_effects.track_object_new(
            None,
            torch.autograd.function.FunctionCtx,
            functools.partial(
                AutogradFunctionContextVariable,
                inference=True,
                proxy=proxy,
                saved_tensors=SavedTensorBox(),
                needs_input_grad=needs_input_grad,
            ),
            {},
        )
        set_example_value(proxy.node, out.value)

        return out

    def as_proxy(self):
        if self.proxy is None:
            unimplemented("proxy not set")
        return self.proxy

    def call_method(
        self,
        tx,
        name,
        args: "list[VariableTracker]",
        kwargs: "dict[str, VariableTracker]",
    ) -> "VariableTracker":
        if name == "__setattr__":
            return super().call_method(tx, name, args, kwargs)
        elif name == "mark_non_differentiable":
            assert len(kwargs) == 0
            self.non_differentiable = proxy_args_kwargs(args, {})[0]
            return variables.ConstantVariable.create(None)

        if name != "save_for_backward":
            unimplemented(f"autograd.Function context method: {name}")
        if self.saved_tensors is None:
            unimplemented(
                "save_for_backward only supported on a newly constructed FunctionCtx"
            )

        if not self.inference:
            assert self.source and not kwargs
            tx.output.side_effects.track_save_for_backward(self, args)

        # In eager mode, multiple calls to .save_for_backward() will overwrite previous calls.
        if len(self.saved_tensors.tensors) > 0:
            self.saved_tensors.tensors = []
        for arg in args:
            self.saved_tensors.tensors.append(arg)
        return variables.ConstantVariable.create(None)

    def var_getattr(self, tx: "InstructionTranslator", name):
        if name in ["save_for_backward", "mark_non_differentiable"]:
            return LambdaVariable(
                lambda *args, **kwargs: self.call_method(tx, name, args, kwargs)
            )
        if name == "saved_tensors" and self.saved_tensors is not None:
            return variables.TupleVariable(list(self.saved_tensors.tensors))
        if name == "needs_input_grad":
            if self.needs_input_grad is not None:
                return variables.ConstantVariable.create(self.needs_input_grad)
            if self.source:
                source = AttrSource(self.source, "needs_input_grad")
                return VariableTracker.build(tx, self.value.needs_input_grad, source)

        return super().var_getattr(tx, name)


class AutogradEngineVariable(UserDefinedObjectVariable):
    """
    Represents a torch._C._ImperativeEngine instance.
    """

    def __init__(
        self,
        value,
        value_type=None,
        **kwargs,
    ) -> None:
        super().__init__(value=value, value_type=value_type, **kwargs)

    def call_method(
        self,
        tx,
        name,
        args: "list[VariableTracker]",
        kwargs: "dict[str, VariableTracker]",
    ) -> "VariableTracker":
        if name == "queue_callback":
            if torch._dynamo.compiled_autograd.in_compiled_autograd_region:
                assert (
                    tx.one_graph
                ), "queue_callback() is only supported when Compiled Autograd is enabled with fullgraph=True"
                return variables.UserFunctionVariable(
                    torch._dynamo.external_utils.FakeCompiledAutogradEngine.queue_callback,
                    source=self.source,
                ).call_function(
                    tx,
                    (tx.output.side_effects.get_ca_final_callbacks_var(), *args),
                    kwargs,
                )
            else:
                unimplemented(
                    "queue_callback() is only supported when Compiled Autograd is enabled with fullgraph=True"
                )
        else:
            unimplemented(f"torch._C._ImperativeEngine method: {name}")


class LambdaVariable(VariableTracker):
    def __init__(self, fn, **kwargs) -> None:
        super().__init__(**kwargs)
        self.fn = fn

    def call_function(
        self,
        tx: "InstructionTranslator",
        args: "list[VariableTracker]",
        kwargs: "dict[str, VariableTracker]",
    ) -> "VariableTracker":
        return self.fn(*args, **kwargs)


class GetAttrVariable(VariableTracker):
    _nonvar_fields = {
        "name",
        "py_type",
        *VariableTracker._nonvar_fields,
    }

    def __init__(self, obj, name, py_type=None, **kwargs) -> None:
        super().__init__(**kwargs)
        assert isinstance(obj, VariableTracker)
        assert isinstance(name, str)
        self.obj = obj
        self.name = name
        self.py_type = py_type  # In some cases we know the type (ex. tensor methods)

    def python_type(self):
        if self.py_type is not None:
            return self.py_type
        else:
            super().python_type()

    def __repr__(self) -> str:
        return f"{self.__class__.__name__}({self.obj}, {self.name})"

    @staticmethod
    def create_getattr_proxy(base_proxy: torch.fx.Proxy, attr):
        return getattr(base_proxy, attr)

    def as_proxy(self):
        return GetAttrVariable.create_getattr_proxy(self.obj.as_proxy(), self.name)

    def as_python_constant(self):
        constant = self.obj.as_python_constant()
        try:
            return getattr(constant, self.name)
        except AttributeError:
            raise NotImplementedError(f"{self} is not a constant") from None

    def const_getattr(self, tx: "InstructionTranslator", name):
        if not isinstance(self.obj, variables.NNModuleVariable):
            raise NotImplementedError
        step1 = tx.output.get_submodule(self.obj.module_key)
        if self.name not in step1.__dict__:
            raise NotImplementedError
        step2 = inspect.getattr_static(step1, self.name)
        if name not in step2.__dict__:
            raise NotImplementedError
        return inspect.getattr_static(step2, name)

    def reconstruct(self, codegen):
        codegen(self.obj)
        codegen.extend_output(codegen.create_load_attrs(self.name))

    def call_function(
        self,
        tx: "InstructionTranslator",
        args: "list[VariableTracker]",
        kwargs: "dict[str, VariableTracker]",
    ) -> "VariableTracker":
        return self.obj.call_method(tx, self.name, args, kwargs)

    def call_method(
        self,
        tx,
        name,
        args: list[VariableTracker],
        kwargs: dict[str, VariableTracker],
    ) -> VariableTracker:
        if (
            name in ("__getitem__", "get")
            and self.name == "__dict__"
            and not kwargs
            and args[0].is_python_constant()
            and isinstance(
                self.obj,
                (
                    variables.UserDefinedObjectVariable,
                    variables.NNModuleVariable,
                    variables.UserDefinedClassVariable,
                ),
            )
        ):
            obj = self.obj
            key = args[0].as_python_constant()
            if obj.has_key_in_generic_dict(tx, key):
                # redirect to var_getattr on the original obj
                return obj.var_getattr(tx, key)

            # Return the default value for get
            if name == "get":
                if len(args) == 2:
                    return args[1]
                else:
                    return variables.ConstantVariable(None)

        elif (
            name == "__contains__"
            and self.name == "__dict__"
            and len(args) == 1
            and args[0].is_python_constant()
            and not kwargs
            and isinstance(
                self.obj,
                (
                    variables.UserDefinedObjectVariable,
                    variables.NNModuleVariable,
                    variables.UserDefinedClassVariable,
                ),
            )
        ):
            obj = self.obj
            key = args[0].as_python_constant()
            if obj.has_key_in_generic_dict(tx, key):
                return variables.ConstantVariable(True)
            else:
                return variables.ConstantVariable(False)

        elif name == "__setitem__" and self.name == "__dict__" and not kwargs:
            if isinstance(self.obj, variables.UserDefinedObjectVariable):
                # Bypass any custom setattr as we are updating the `__dict__` itself
                return self.obj.method_setattr_standard(tx, args[0], args[1])
            if isinstance(self.obj, variables.NNModuleVariable):
                # This matches how `setattr` is handled for NNModuleVariable
                self.obj.convert_to_unspecialized(tx)

        return super().call_method(tx, name, args, kwargs)


class MethodWrapperVariable(VariableTracker):
    def __init__(self, method_wrapper, **kwargs) -> None:
        super().__init__(**kwargs)
        self.method_wrapper = method_wrapper

    def call_function(
        self,
        tx: "InstructionTranslator",
        args: "list[VariableTracker]",
        kwargs: "dict[str, VariableTracker]",
    ) -> "VariableTracker":
        if is_tensor_base_attr_getter(self.method_wrapper) and isinstance(
            args[0], variables.TensorVariable
        ):
            assert len(args) == 1 and len(kwargs) == 0

            return args[0].var_getattr(tx, self.method_wrapper.__self__.__name__)

        super().call_function(tx, args, kwargs)

    def is_python_constant(self):
        return True

    def as_python_constant(self):
        return self.method_wrapper


class GetSetDescriptorVariable(VariableTracker):
    def __init__(self, desc, **kwargs) -> None:
        super().__init__(**kwargs)
        self.desc = desc

    def var_getattr(self, tx: "InstructionTranslator", name):
        if name == "__get__" and self.source:
            source = AttrSource(self.source, "__get__")
            return VariableTracker.build(tx, self.desc.__get__, source)
        else:
            return super().var_getattr(tx, name)

    def is_python_constant(self):
        return True

    def as_python_constant(self):
        return self.desc


class PythonModuleVariable(VariableTracker):
    _nonvar_fields = {
        "value",
        "is_torch",
        *VariableTracker._nonvar_fields,
    }

    def __init__(self, value: types.ModuleType, **kwargs) -> None:
        super().__init__(**kwargs)
        self.value = value
        self.is_torch = self.value is torch or self.value.__name__.startswith("torch.")

    def python_type(self):
        return types.ModuleType

    def as_python_constant(self):
        return self.value

    def __repr__(self) -> str:
        return f"PythonModuleVariable({self.value})"

    def call_hasattr(self, tx: "InstructionTranslator", name):
        result = hasattr(self.value, name)
        return variables.ConstantVariable.create(result)

    def var_getattr(self, tx: "InstructionTranslator", name):
        if tx.output.side_effects.has_pending_mutation_of_attr(self, name):
            return tx.output.side_effects.load_attr(self, name)

        if self.is_torch or name not in self.value.__dict__:
            attr_value = getattr(self.value, name)
        else:
            attr_value = self.value.__dict__[name]

        source = self.source and AttrSource(self.source, name)
        return VariableTracker.build(tx, attr_value, source)


class TypingVariable(VariableTracker):
    def __init__(self, value, **kwargs) -> None:
        super().__init__(**kwargs)
        self.value = value

    def call_method(
        self,
        tx,
        name,
        args: "list[VariableTracker]",
        kwargs: "dict[str, VariableTracker]",
    ) -> "VariableTracker":
        # Create a new typing variable, e.g., `List[int]`
        if name == "__getitem__" and len(args) == 1:
            new_typing = self.value[args[0].as_python_constant()]
            return TypingVariable(new_typing)
        unimplemented("unsupported method call on typing variablel")

    def var_getattr(self, tx: "InstructionTranslator", name: str):
        from .builder import SourcelessBuilder, VariableBuilder

        if tx.output.side_effects.has_pending_mutation_of_attr(self, name):
            return tx.side_effects.load_attr(self, name)

        value = getattr(self.value, name)
        if self.source:
            attr_source = AttrSource(self.source, name)
            return VariableBuilder(tx, attr_source)(value)
        else:
            return SourcelessBuilder(tx, value)

    def as_python_constant(self):
        return self.value


@functools.lru_cache(maxsize=1)
def get_np_to_tnp_map():
    from ..utils import NP_TO_TNP_MODULE

    np_fn_to_tnp_fn = {}

    for np_mod, tnp_mod in NP_TO_TNP_MODULE.items():
        for fn_name, tnp_fn in tnp_mod.__dict__.items():
            if callable(tnp_fn):
                # some internal details do leak from tnp
                # which are not part of numpy API.
                if np_fn := getattr(np_mod, fn_name, None):
                    np_fn_to_tnp_fn[np_fn] = tnp_fn

    return np_fn_to_tnp_fn


class NumpyVariable(VariableTracker):
    """
    Wrapper around `numpy.*`. Currently, is able to trace a small subset of numpy functions as well as numpy dtypes.
    """

    constant_fold_functions = (tnp.issubdtype,)

    def __init__(self, value, **kwargs) -> None:
        super().__init__(**kwargs)
        self.value = value

    @classmethod
    def can_constant_fold_through(cls, fn):
        mod = fn.__module__.split(".")
        assert len(mod) >= 2 and mod[:2] == ["torch", "_numpy"]
        return fn in cls.constant_fold_functions

    @classmethod
    def get_constant_collection_for_func(cls, fn):
        mod = fn.__module__.split(".")
        assert len(mod) >= 2 and mod[:2] == ["torch", "_numpy"]
        return np_constant_collections_map.get(fn, None)

    def call_function(
        self,
        tx: "InstructionTranslator",
        args: "list[VariableTracker]",
        kwargs: "dict[str, VariableTracker]",
    ) -> "VariableTracker":
        if not config.trace_numpy:
            unimplemented(f"numpy.{self.value}()")

        from ..utils import numpy_to_tensor_wrapper
        from .tensor import NumpyNdarrayVariable

        func = get_np_to_tnp_map().get(self.value)
        if func is None:
            unimplemented(
                f"Can't find numpy function {self.value} in torch._numpy. "
                " Please file an issue to request support for this function."
            )

        # We are dealing with a function that produces a const collection type (np.dtype, np.iinfo/np.finfo)
        if (
            collection_variable_typ := self.get_constant_collection_for_func(func)
        ) is not None:
            try:
                return collection_variable_typ(
                    self.value(
                        *[x.as_python_constant() for x in args],
                        **{k: v.as_python_constant() for k, v in kwargs.items()},
                    )
                )
            except NotImplementedError:
                unimplemented(
                    f"{self.value.__name__} with non-const args: {args} {kwargs}"
                )
        else:
            if (
                func.__module__ == "torch._numpy.random"
                and config.use_numpy_random_stream
            ):
                msg = f"delegate '{func.__qualname__}' to NumPy itself via "
                msg += f"confg.use_numpy_random_stream={config.use_numpy_random_stream}"
                unimplemented(msg)

            args, kwargs = NumpyNdarrayVariable.patch_args(func.__name__, args, kwargs)

            if self.can_constant_fold_through(func) and (
                check_unspec_or_constant_args(args, kwargs)
            ):
                # constant fold
                return variables.ConstantVariable.create(
                    self.as_python_constant()(
                        *[x.as_python_constant() for x in args],
                        **{k: v.as_python_constant() for k, v in kwargs.items()},
                    ),
                )

            # TODO Add all the functions that go from constants to constants to can_constant_fold_through
            proxy = tx.output.create_proxy(
                "call_function",
                numpy_to_tensor_wrapper(func),
                *proxy_args_kwargs(args, kwargs),
            )
            return NumpyNdarrayVariable.create(tx, proxy)

    def call_method(
        self,
        tx,
        name,
        args: "list[VariableTracker]",
        kwargs: "dict[str, VariableTracker]",
    ) -> "VariableTracker":
        unimplemented("numpy")

    def as_python_constant(self):
        return self.value

    def as_proxy(self):
        if config.trace_numpy and isinstance(self.value, type):
            # This handles numpy dtype attributes such as np.float32
            # We return a string as we don't want to serialize non-PyTorch objects in the output FX graph
            # In torch/_numpy we normalize strings to their dtypes when the input is a dtype, as NumPy does
            return self.value.__name__

        return super().as_proxy()


# Used to keep track of NULLs pushed on the stack for Python 3.11 function calls
class NullVariable(VariableTracker):
    def __init__(self, **kwargs) -> None:
        super().__init__(**kwargs)

    def __repr__(self) -> str:
        return "NullVariable"

    def reconstruct(self, codegen):
        if sys.version_info < (3, 11):
            unimplemented("cannot reconstruct NullVariable in < Python 3.11")
        codegen.append_output(create_instruction("PUSH_NULL"))


class DeletedVariable(VariableTracker):
    """Marker used to implement delattr()"""


class StringFormatVariable(VariableTracker):
    """
    Represents a call to str.format(), we delay calling format until after the graph.
    """

    _nonvar_fields = {"format_string", *VariableTracker._nonvar_fields}

    @classmethod
    def create(cls, format_string, sym_args, sym_kwargs):
        if all(
            x.is_python_constant()
            for x in itertools.chain(sym_args, sym_kwargs.values())
        ):
            return variables.ConstantVariable.create(
                format_string.format(
                    *[v.as_python_constant() for v in sym_args],
                    **{k: v.as_python_constant() for k, v in sym_kwargs.items()},
                )
            )
        return cls(format_string, list(sym_args), dict(sym_kwargs))

    def __init__(self, format_string, sym_args, sym_kwargs, **kwargs) -> None:
        super().__init__(**kwargs)
        assert isinstance(format_string, str)
        self.format_string = format_string
        self.sym_args = sym_args
        self.sym_kwargs = sym_kwargs

    def __repr__(self) -> str:
        return f"{self.__class__.__name__}({self.format_string!r}, {self.sym_args!r}, {self.sym_kwargs!r})"

    def reconstruct(self, codegen):
        codegen.add_push_null(
            lambda: codegen.extend_output(
                [
                    codegen.create_load_const(self.format_string),
                    codegen.create_load_attr("format"),
                ]
            ),
            call_function_ex=True,
        )
        codegen(variables.TupleVariable(self.sym_args))
        kwargs = {
            variables.ConstantVariable.create(k): v for k, v in self.sym_kwargs.items()
        }
        codegen(variables.ConstDictVariable(kwargs))
        codegen.append_output(create_instruction("CALL_FUNCTION_EX", arg=1))


class DebuggingVariable(VariableTracker):
    """
    Represents a call to a debugging function like print(), or something
    registered to config.reorderable_logging_functions.
    """

    def __init__(self, value, **kwargs) -> None:
        super().__init__(**kwargs)
        self.value = value

    @staticmethod
    def is_reorderable_logging_function(obj):
        return (
            callable(obj)
            and isinstance(obj, (types.FunctionType, types.BuiltinFunctionType))
            and obj in torch._dynamo.config.reorderable_logging_functions
        )

    def call_function(self, tx: "InstructionTranslator", args, kwargs):
        if tx.export:
            # For export cases, we can just make debugging functions no-ops
            return

        if not self.can_reorder_logs(self.value, args, kwargs):
            unimplemented(
                f"Reordering debugging function {self.value} "
                f"with inputs {args} {kwargs} is not yet implemented."
            )

        tx.debug_locals.append((self, list(args)))

    def reconstruct(self, codegen):
        return self.source.reconstruct(codegen)

    @staticmethod
    def can_reorder_logs(fn, args, kwargs) -> True:
        """
        Run some additional checks for what sort of function calls can we
        actually reorder.
        """

        allowed_input_types = (
            variables.TensorVariable,
            variables.ConstantVariable,
            StringFormatVariable,
        )

        flat_args = pytree.tree_leaves([args, kwargs])
        for arg in flat_args:
            if not isinstance(arg, allowed_input_types):
                return False

        return True


class LoggingLoggerVariable(VariableTracker):
    """
    Represents a call to any of logging.Logger methods
    """

    def __init__(self, value, **kwargs) -> None:
        super().__init__(**kwargs)
        self.value = value

    def call_method(
        self,
        tx,
        name,
        args: "list[VariableTracker]",
        kwargs: "dict[str, VariableTracker]",
    ) -> "VariableTracker":
        if tx.export:
            # For export cases, we can just make debugging functions no-ops
            return
        method = getattr(self.value, name, None)
        function = getattr(method, "__func__", None)
        if {method, function}.intersection(torch._dynamo.config.ignore_logger_methods):
            return variables.ConstantVariable.create(None)
        unimplemented(
            "Logger not supported for non-export cases. "
            "To avoid graph breaks caused by logger in compile-mode, it is recommended to"
            " disable logging by adding logging methods to config.ignore_logger_methods"
        )


class ConstantLikeVariable(VariableTracker):
    """self.value is a compile-time constant, but not a literal"""

    _error_prefix = "ConstantLikeVariable"
    try:
        from numpy import (
            dtype as np_dtype,
            floating as np_floating,
            generic as np_generic,
        )
    except ImportError:
        np_floating = type("invalid_type", (), {})
        np_dtype = type("invalid_type", (), {})

    def __init__(self, value, **kwargs) -> None:
        super().__init__(**kwargs)
        self.value = value

    def as_python_constant(self):
        return self.value

    def call_method(
        self,
        tx,
        name,
        args: list[VariableTracker],
        kwargs: dict[str, VariableTracker],
    ) -> VariableTracker:
        try:
            # we only support constant propagation for methods
            cargs = [x.as_python_constant() for x in args]
            ckwargs = {k: v.as_python_constant() for k, v in kwargs.items()}
        except NotImplementedError:
            unimplemented(f"{self._error_prefix}.{name}(*{args}, **{kwargs})")

        result = getattr(self.value, name)(*cargs, **ckwargs)

        if variables.ConstantVariable.is_literal(result):
            return variables.ConstantVariable.create(result)
        if isinstance(result, re.Match):
            return ConstantRegexMatchVariable(result)

        unimplemented(f"{self._error_prefix}.{name}() -> {result}")

    def var_getattr(self, tx: "InstructionTranslator", name: str) -> VariableTracker:
        result = getattr(self.value, name)
        if isinstance(result, self.np_floating):
            result = float(result)
        if isinstance(result, self.np_dtype):
            return NumpyDTypeVariable(result)
        if isinstance(result, type) and issubclass(result, self.np_generic):
            # things like x.dtype.type
            return NumpyVariable(result)
        if variables.ConstantVariable.is_literal(result):
            return variables.ConstantVariable.create(result)
        return GetAttrVariable(self, name)


class RegexPatternVariable(ConstantLikeVariable):
    _error_prefix = "re.Pattern"


class ConstantRegexMatchVariable(ConstantLikeVariable):
    _error_prefix = "re.Match"


class TorchVersionVariable(ConstantLikeVariable):
    _error_prefix = "torch.__version__"

    def __init__(self, **kwargs) -> None:
        kwargs.setdefault("value", torch.__version__)
        assert kwargs["value"] is torch.__version__
        super().__init__(**kwargs)


class NumpyTypeInfoVariable(ConstantLikeVariable):
    _error_prefix = "np.iinfo/np.finfo"


class NumpyDTypeVariable(ConstantLikeVariable):
    _error_prefix = "np.dtype[...]"

    def as_proxy(self):
        """Similar to how numpy dtype descriptors (e.g. np.float32 ) are handled by NumpyVariable:

        np.dtype() objects are serialized as strings, torch._numpy wrappers will normalize to the torch dtype.
        This also handles unsupported things nicely (i.e. structured arrays and object arrays).
        """
        return self.value.type.__name__


np_constant_collections_map = {
    tnp.finfo: NumpyTypeInfoVariable,
    tnp.iinfo: NumpyTypeInfoVariable,
    tnp.dtype: NumpyDTypeVariable,
}


class RandomClassVariable(VariableTracker):
    """random.Random"""

    def __init__(self, **kwargs) -> None:
        super().__init__(**kwargs)

    def call_function(self, tx: "InstructionTranslator", args, kwargs):
        if len(args) > 1:
            unimplemented("random.Random() with > 1 arg")
        elif kwargs:
            unimplemented("random.Random() with kwargs")
        seed = variables.ConstantVariable.create(None) if len(args) == 0 else args[0]
        return RandomVariable(
            seed=seed, mutation_type=variables.base.ValueMutationNew()
        )


class RandomVariable(VariableTracker):
    """random.Random()

    Implemented by wrapping a VariableTracker around a random.Random object.
    The supported methods for the random.Random object cannot be overriden.
    Assumes that random objects behave the same given a set seed or state.
    """

    _nonvar_fields = {
        "random",
        *VariableTracker._nonvar_fields,
    }

    _supported_fn_names = {
        "random",
        "randint",
        "randrange",
        "uniform",
    }

    def __init__(
        self,
        rand: Optional[random.Random] = None,
        seed: Optional[VariableTracker] = None,
        **kwargs,
    ) -> None:
        super().__init__(**kwargs)
        if rand is not None:
            assert self.is_supported_random_obj(rand)
            self.random = random.Random()
            self.random.setstate(rand.getstate())
        else:
            seed = seed.as_python_constant() if seed is not None else None
            self.random = random.Random(seed)

    def python_type(self):
        return random.Random

    def as_python_constant(self):
        return self.random

    def const_getattr(self, tx: "InstructionTranslator", name: str) -> Any:
        raise NotImplementedError

    @staticmethod
    def is_supported_random_obj(val):
        if type(val) is not random.Random:
            return False
        for name in itertools.chain(
            RandomVariable._supported_fn_names, ("seed", "getstate", "setstate")
        ):
            if not hasattr(val, name):
                return False
            meth = getattr(val, name)
            if inspect.isbuiltin(meth):
                # e.g. random.Random.random
                if meth != getattr(random.Random, name).__get__(val):
                    return False
            else:
                if getattr(meth, "__func__", None) is not getattr(random.Random, name):
                    return False
        return True

    @staticmethod
    def check_state(state):
        assert type(state) is tuple
        assert type(state[0]) is int
        assert type(state[1]) is tuple
        assert all(type(x) is int for x in state[1])
        assert state[2] is None or type(state[2]) is float

    @staticmethod
    def wrap_state(state):
        RandomVariable.check_state(state)
        return variables.TupleVariable(
            [
                variables.ConstantVariable.create(state[0]),
                variables.TupleVariable(
                    [variables.ConstantVariable.create(x) for x in state[1]]
                ),
                variables.ConstantVariable.create(state[2]),
            ]
        )

    @staticmethod
    def unwrap_state(state):
        state_obj = state.as_python_constant()
        RandomVariable.check_state(state_obj)
        return state_obj

    def call_method(
        self,
        tx,
        name,
        args: list[VariableTracker],
        kwargs: dict[str, VariableTracker],
    ) -> VariableTracker:
        if name == "seed":
            tx.output.side_effects.mutation(self)
            self.random.seed(
                *[x.as_python_constant() for x in args],
                **{key: val.as_python_constant() for key, val in kwargs.items()},
            )
            return variables.ConstantVariable.create(None)
        elif name == "getstate":
            return self.wrap_state(self.random.getstate())
        elif name == "setstate":
            tx.output.side_effects.mutation(self)
            self.random.setstate(self.unwrap_state(args[0]))
            return variables.ConstantVariable.create(None)
        elif name in self._supported_fn_names:
            tx.output.side_effects.mutation(self)
            state = self.random.getstate()

            def call_random_meth(*args, **kwargs):
                r = random.Random()
                r.setstate(state)
                return getattr(r, name)(*args, **kwargs)

            # self.random state not actually updated by call_random_meth, so update here
            # by calling the method
            getattr(self.random, name)(
                *[x.as_python_constant() for x in args],
                **{k: v.as_python_constant() for k, v in kwargs.items()},
            )

            return call_random_fn(tx, call_random_meth, args, kwargs)
        return super().call_method(tx, name, args, kwargs)

    def reconstruct(self, codegen):
        codegen.add_push_null(
            lambda: codegen.extend_output(
                [
                    codegen.create_load_python_module(random),
                    codegen.create_load_attr("Random"),
                ]
            )
        )
        codegen.call_function(0, False)
        # NOTE using add_push_null may result in NULL being duplicated
        # so defer the push_null to call_function
        codegen.dup_top()
        codegen.load_attr("setstate")
        codegen(self.wrap_state(self.random.getstate()))
        codegen.call_function(1, True)
        codegen.pop_top()


class WeakRefVariable(VariableTracker):
    @staticmethod
    def build(tx, weakref_value, **options):
        source = options.get("source", None)
        referent = weakref_value()
        source = source and WeakRefCallSource(source)
        referent_vt = VariableTracker.build(tx, referent, source)
        options["source"] = source
        return WeakRefVariable(referent_vt, **options)

    def __init__(self, referent_vt, **options):
        super().__init__(**options)
        self.referent_vt = referent_vt

    def call_function(
        self,
        tx: "InstructionTranslator",
        args: "list[VariableTracker]",
        kwargs: "dict[str, VariableTracker]",
    ) -> "VariableTracker":
        return self.referent_vt<|MERGE_RESOLUTION|>--- conflicted
+++ resolved
@@ -8,11 +8,7 @@
 import sys
 import types
 import warnings
-<<<<<<< HEAD
-from typing import Any, Dict, List, Optional, TYPE_CHECKING
-=======
-from typing import Optional, TYPE_CHECKING
->>>>>>> 1a9c17a7
+from typing import Any, Optional, TYPE_CHECKING
 
 import torch._C
 import torch._numpy as tnp
