--- conflicted
+++ resolved
@@ -39,7 +39,9 @@
     return itertools.chain(*iterable)
 
 
-<<<<<<< HEAD
+ITERTOOLS_POLYFILLED_CLASSES.add(itertools.chain)
+
+
 # Reference: https://docs.python.org/3/library/itertools.html#itertools.count
 @substitute_in_graph(itertools.count.__new__)  # type: ignore[arg-type]
 def count___new__(
@@ -53,9 +55,9 @@
     while True:
         yield n
         n += step  # type: ignore[operator]
-=======
-ITERTOOLS_POLYFILLED_CLASSES.add(itertools.chain)
->>>>>>> 10d90f04
+
+
+ITERTOOLS_POLYFILLED_CLASSES.add(itertools.count)
 
 
 # Reference: https://docs.python.org/3/library/itertools.html#itertools.tee
