--- conflicted
+++ resolved
@@ -26,34 +26,7 @@
         return self.name
 
 
-<<<<<<< HEAD
-@lru_cache
-def uninteresting_files() -> Set[str]:
-    import torch._inductor.sizevars
-    import torch._subclasses.fake_tensor
-    import torch._subclasses.meta_utils
-
-    mods = [
-        sys.modules[__name__],
-        torch.fx.experimental.recording,
-        torch.fx.experimental.sym_node,
-        torch.fx.experimental.symbolic_shapes,
-        torch.fx.interpreter,
-        torch,
-        torch._inductor.sizevars,
-        torch._logging._internal,
-        torch._subclasses.meta_utils,
-        torch._subclasses.fake_tensor,
-    ]
-    return {inspect.getfile(m) for m in mods}
-
-
-def prettify_stack(
-    stack: List[Dict["str", "str"]], str_to_filename: Dict[str, str]
-) -> str:
-=======
 def prettify_stack(stack: List[Dict[str, str]], str_to_filename: Dict[str, str]) -> str:
->>>>>>> fcf9dc3b
     res = ""
     for frame in stack:
         if frame["filename"] not in str_to_filename:
@@ -68,12 +41,17 @@
     stack: List[Dict[str, str]], str_to_filename: Dict[str, str]
 ) -> List[Dict[str, str]]:
     for i, s in enumerate(reversed(stack)):
+        s["filename"] = str(s["filename"])
         if s["filename"] not in str_to_filename:
             continue
         torch_filepath = os.path.dirname(inspect.getfile(torch)) + os.path.sep
         if torch_filepath not in str_to_filename[s["filename"]]:
             return stack[len(stack) - i - 3 : len(stack) - i]
     return stack[-3:]
+
+
+def hash_stack(stack: List[Dict[str, str]]) -> str:
+    return ";".join(f'line: {s["line"]} filename: {s["filename"]}' for s in stack)
 
 
 class FailureReport:
@@ -260,40 +238,30 @@
             str(v): k for (k, v) in torch._logging.structured.INTERN_TABLE.items()
         }
         failures: List[FailureReport] = []
-<<<<<<< HEAD
-        custom_ops_logs: Dict[str, Dict[str, Any]] = {}  # Dedup custom ops
-=======
         custom_ops_logs: Dict[
             Any, Tuple[Dict[str, Any], FailureType]
         ] = {}  # Dedup custom ops
         data_dependent_logs: Dict[
             str, Dict[str, Any]
         ] = {}  # Dedup data dependent errors based on stacktrace
->>>>>>> fcf9dc3b
 
         for log_name, log_contents in capture_structured_log.logs:
+            failure_type = None
+
             if log_name == "propagate_real_tensors":
-                failure_type = FailureType.DATA_DEPENDENT_ERROR
-
                 log_contents["stack"] = filter_stack(
                     log_contents["stack"], str_to_filename
                 )
-<<<<<<< HEAD
-            elif log_name == "str":
-                filename, idx = log_contents
-                str_to_filename[str(idx)] = filename
-                continue
-=======
                 if hash_stack(log_contents["stack"]) in data_dependent_logs:
                     continue
 
                 data_dependent_logs[hash_stack(log_contents["stack"])] = log_contents
                 failure_type = FailureType.DATA_DEPENDENT_ERROR
 
->>>>>>> fcf9dc3b
             elif log_name == "guard_added":
                 if new_shapes is None:
                     continue
+
                 failure_type = FailureType.CONSTRAINT_VIOLATION_ERROR
                 if len(log_contents["symbol_to_sources"]) == 0:
                     # We only want to include guards added that are relevant to
@@ -305,11 +273,6 @@
                     log_contents["stack"], str_to_filename
                 )
                 log_contents["new_dynamic_shapes"] = new_shapes
-<<<<<<< HEAD
-            elif log_name == "generated_fake_kernel":
-                custom_ops_logs[log_contents["op"]] = log_contents
-                continue
-=======
             elif log_name == "missing_fake_kernel":
                 if log_contents["op"] in custom_ops_logs:
                     continue
@@ -323,10 +286,10 @@
                     log_contents,
                     failure_type,
                 )
->>>>>>> fcf9dc3b
             else:
                 raise RuntimeError(f"Unknown log name: {log_name}")
 
+            assert failure_type is not None
             failures.append(
                 FailureReport(
                     failure_type,
@@ -334,14 +297,6 @@
                 )
             )
 
-        for custom_op_log in custom_ops_logs.values():
-            failures.append(
-                FailureReport(
-                    FailureType.MISSING_FAKE_KERNEL,
-                    custom_op_log,
-                )
-            )
-
         report = DraftExportReport(failures, str_to_filename)
 
         # Add asserts around custom ops
