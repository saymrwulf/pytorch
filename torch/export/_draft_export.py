--- conflicted
+++ resolved
@@ -1,8 +1,5 @@
-<<<<<<< HEAD
 import dataclasses
-=======
 import getpass
->>>>>>> 4e194bbf
 import inspect
 import logging
 import os
