"""
Contains utility functions for working with nested python data structures.

A *pytree* is Python nested data structure. It is a tree in the sense that
nodes are Python collections (e.g., list, tuple, dict) and the leaves are
Python values. Furthermore, a pytree should not contain reference cycles.

pytrees are useful for working with nested collections of Tensors. For example,
one can use `tree_map` to map a function over all Tensors inside some nested
collection of Tensors and `tree_leaves` to get a flat list of all Tensors
inside some nested collection. pytrees are helpful for implementing nested
collection support for PyTorch APIs.
"""

import functools
import sys
import types
from typing import (
    Any,
    Callable,
    Iterable,
    List,
    Optional,
    overload,
    Tuple,
    Type,
    TypeVar,
    Union,
)
<<<<<<< HEAD
from typing_extensions import deprecated, Self
=======
from typing_extensions import deprecated, TypeGuard
>>>>>>> e57d66c6

import optree
from optree import PyTreeSpec as TreeSpec  # direct import for type annotations

import torch.utils._pytree as python_pytree
from torch.utils._pytree import KeyEntry as KeyEntry


__all__ = [
    "PyTree",
    "Context",
    "FlattenFunc",
    "UnflattenFunc",
    "DumpableContext",
    "ToDumpableContextFn",
    "FromDumpableContextFn",
    "TreeSpec",
    "LeafSpec",
    "keystr",
    "key_get",
    "register_pytree_node",
    "tree_flatten",
    "tree_flatten_with_path",
    "tree_unflatten",
    "tree_iter",
    "tree_leaves",
    "tree_leaves_with_path",
    "tree_structure",
    "tree_map",
    "tree_map_with_path",
    "tree_map_",
    "tree_map_only",
    "tree_map_only_",
    "tree_all",
    "tree_any",
    "tree_all_only",
    "tree_any_only",
    "treespec_dumps",
    "treespec_loads",
    "treespec_pprint",
]


__TORCH_DICT_SESSION = optree.dict_insertion_ordered(True, namespace="torch")
__TORCH_DICT_SESSION.__enter__()  # enable globally and permanently


T = TypeVar("T")
S = TypeVar("S")
U = TypeVar("U")
R = TypeVar("R")


Context = Any
PyTree = Any
FlattenFunc = Callable[[PyTree], Tuple[List[Any], Context]]
UnflattenFunc = Callable[[Iterable[Any], Context], PyTree]
OpTreeUnflattenFunc = Callable[[Context, Iterable[Any]], PyTree]
DumpableContext = Any  # Any json dumpable text
ToDumpableContextFn = Callable[[Context], DumpableContext]
FromDumpableContextFn = Callable[[DumpableContext], Context]
KeyPath = Tuple[KeyEntry, ...]
FlattenWithKeysFunc = Callable[[PyTree], Tuple[List[Tuple[KeyEntry, Any]], Any]]


def _reverse_args(func: UnflattenFunc) -> OpTreeUnflattenFunc:
    @functools.wraps(func)
    def wrapped(*args: Any, **kwargs: Any) -> Any:
        return func(*reversed(args), **kwargs)

    return wrapped


def register_pytree_node(
    cls: Type[Any],
    flatten_fn: FlattenFunc,
    unflatten_fn: UnflattenFunc,
    *,
    serialized_type_name: Optional[str] = None,
    to_dumpable_context: Optional[ToDumpableContextFn] = None,
    from_dumpable_context: Optional[FromDumpableContextFn] = None,
    flatten_with_keys_fn: Optional[FlattenWithKeysFunc] = None,
) -> None:
    """Register a container-like type as pytree node.

    Args:
        cls (type): A Python type to treat as an internal pytree node.
        flatten_fn (callable): A function to be used during flattening, taking an instance of
            ``cls`` and returning a pair, with (1) an iterable for the children to be flattened
            recursively, and (2) some hashable auxiliary data to be stored in the treespec and to be
            passed to the ``unflatten_fn``.
        unflatten_fn (callable): A function taking two arguments: the auxiliary data that was
            returned by ``flatten_fn`` and stored in the treespec, and the unflattened children.
            The function should return an instance of ``cls``.
        serialized_type_name (str, optional): A keyword argument used to specify the fully
            qualified name used when serializing the tree spec.
        to_dumpable_context (callable, optional): An optional keyword argument to custom specify how
            to convert the context of the pytree to a custom json dumpable representation. This is
            used for json serialization, which is being used in :mod:`torch.export` right now.
        from_dumpable_context (callable, optional): An optional keyword argument to custom specify
            how to convert the custom json dumpable representation of the context back to the
            original context. This is used for json deserialization, which is being used in
            :mod:`torch.export` right now.

    Example::

        >>> # xdoctest: +SKIP
        >>> # Registry a Python type with lambda functions
        >>> register_pytree_node(
        ...     set,
        ...     lambda s: (sorted(s), None, None),
        ...     lambda children, _: set(children),
        ... )
    """
    if flatten_with_keys_fn is not None:
        raise NotImplementedError("KeyPaths are not yet supported in cxx_pytree.")

    _private_register_pytree_node(
        cls,
        flatten_fn,
        unflatten_fn,
        serialized_type_name=serialized_type_name,
        to_dumpable_context=to_dumpable_context,
        from_dumpable_context=from_dumpable_context,
    )

    python_pytree._private_register_pytree_node(
        cls,
        flatten_fn,
        unflatten_fn,
        serialized_type_name=serialized_type_name,
        to_dumpable_context=to_dumpable_context,
        from_dumpable_context=from_dumpable_context,
    )


@deprecated(
    "`torch.utils._cxx_pytree._register_pytree_node` is deprecated. "
    "Please use `torch.utils._cxx_pytree.register_pytree_node` instead.",
    category=FutureWarning,
)
def _register_pytree_node(
    cls: Type[Any],
    flatten_fn: FlattenFunc,
    unflatten_fn: UnflattenFunc,
    *,
    serialized_type_name: Optional[str] = None,
    to_dumpable_context: Optional[ToDumpableContextFn] = None,
    from_dumpable_context: Optional[FromDumpableContextFn] = None,
) -> None:
    """Register a container-like type as pytree node for the C++ pytree only.

    The ``namespace`` argument is used to avoid collisions that occur when different libraries
    register the same Python type with different behaviors. It is recommended to add a unique prefix
    to the namespace to avoid conflicts with other libraries. Namespaces can also be used to specify
    the same class in different namespaces for different use cases.

    .. warning::
        For safety reasons, a ``namespace`` must be specified while registering a custom type. It is
        used to isolate the behavior of flattening and unflattening a pytree node type. This is to
        prevent accidental collisions between different libraries that may register the same type.

    Args:
        cls (type): A Python type to treat as an internal pytree node.
        flatten_fn (callable): A function to be used during flattening, taking an instance of
            ``cls`` and returning a pair, with (1) an iterable for the children to be flattened
            recursively, and (2) some hashable auxiliary data to be stored in the treespec and to be
            passed to the ``unflatten_fn``.
        unflatten_fn (callable): A function taking two arguments: the auxiliary data that was
            returned by ``flatten_fn`` and stored in the treespec, and the unflattened children.
            The function should return an instance of ``cls``.
        serialized_type_name (str, optional): A keyword argument used to specify the fully
            qualified name used when serializing the tree spec.
        to_dumpable_context (callable, optional): An optional keyword argument to custom specify how
            to convert the context of the pytree to a custom json dumpable representation. This is
            used for json serialization, which is being used in :mod:`torch.export` right now.
        from_dumpable_context (callable, optional): An optional keyword argument to custom specify
            how to convert the custom json dumpable representation of the context back to the
            original context. This is used for json deserialization, which is being used in
            :mod:`torch.export` right now.
    """

    _private_register_pytree_node(
        cls,
        flatten_fn,
        unflatten_fn,
        serialized_type_name=serialized_type_name,
        to_dumpable_context=to_dumpable_context,
        from_dumpable_context=from_dumpable_context,
    )


def _private_register_pytree_node(
    cls: Type[Any],
    flatten_fn: FlattenFunc,
    unflatten_fn: UnflattenFunc,
    *,
    serialized_type_name: Optional[str] = None,
    to_dumpable_context: Optional[ToDumpableContextFn] = None,
    from_dumpable_context: Optional[FromDumpableContextFn] = None,
) -> None:
    """This is an internal function that is used to register a pytree node type
    for the C++ pytree only. End-users should use :func:`register_pytree_node`
    instead.
    """
    # TODO(XuehaiPan): remove this condition when we make Python pytree out-of-box support
    # PyStructSequence types
    if not optree.is_structseq_class(cls):
        optree.register_pytree_node(
            cls,
            flatten_fn,
            _reverse_args(unflatten_fn),
            namespace="torch",
        )


def _is_pytreespec_instance(obj: Any, /) -> TypeGuard[TreeSpec]:
    return isinstance(obj, TreeSpec)


def tree_flatten(
    tree: PyTree,
    is_leaf: Optional[Callable[[PyTree], bool]] = None,
) -> Tuple[List[Any], TreeSpec]:
    """Flatten a pytree.

    See also :func:`tree_unflatten`.

    The flattening order (i.e., the order of elements in the output list) is deterministic,
    corresponding to a left-to-right depth-first tree traversal.

    >>> tree = {"b": (2, [3, 4]), "a": 1, "c": None, "d": 5}
    >>> tree_flatten(tree)
    ([2, 3, 4, 1, None, 5], PyTreeSpec({'b': (*, [*, *]), 'a': *, 'c': *, 'd': *}, NoneIsLeaf, namespace='torch'))
    >>> tree_flatten(1)
    ([1], PyTreeSpec(*, NoneIsLeaf, namespace='torch'))
    >>> tree_flatten(None)
    ([None], PyTreeSpec(*, NoneIsLeaf, namespace='torch'))
    >>> from collections import OrderedDict
    >>> tree = OrderedDict([("b", (2, [3, 4])), ("a", 1), ("c", None), ("d", 5)])
    >>> tree_flatten(tree)
    ([2, 3, 4, 1, None, 5], PyTreeSpec(OrderedDict({'b': (*, [*, *]), 'a': *, 'c': *, 'd': *}), NoneIsLeaf, namespace='torch'))

    Args:
        tree (pytree): A pytree to flatten.
        is_leaf (callable, optional): An extra leaf predicate function that will be called at each
            flattening step. The function should have a single argument with signature
            ``is_leaf(node) -> bool``. If it returns :data:`True`, the whole subtree being treated
            as a leaf. Otherwise, the default pytree registry will be used to determine a node is a
            leaf or not. If the function is not specified, the default pytree registry will be used.

    Returns:
        A pair ``(leaves, treespec)`` where the first element is a list of leaf values and the
        second element is a treespec representing the structure of the pytree.
    """
    return optree.tree_flatten(  # type: ignore[return-value]
        tree,
        is_leaf=is_leaf,
        none_is_leaf=True,
        namespace="torch",
    )


def tree_unflatten(leaves: Iterable[Any], treespec: TreeSpec) -> PyTree:
    """Reconstruct a pytree from the treespec and the leaves.

    The inverse of :func:`tree_flatten`.

    >>> tree = {"b": (2, [3, 4]), "a": 1, "c": None, "d": 5}
    >>> leaves, treespec = tree_flatten(tree)
    >>> tree == tree_unflatten(leaves, treespec)
    True

    Args:
        leaves (iterable): The list of leaves to use for reconstruction. The list must match the
            number of leaves of the treespec.
        treespec (TreeSpec): The treespec to reconstruct.

    Returns:
        The reconstructed pytree, containing the ``leaves`` placed in the structure described by
        ``treespec``.
    """
    if not _is_pytreespec_instance(treespec):
        raise TypeError(
            f"tree_unflatten(leaves, treespec): Expected `treespec` to be instance of "
            f"PyTreeSpec but got item of type {type(treespec)}."
        )
    return optree.tree_unflatten(treespec, leaves)  # type: ignore[arg-type]


def tree_iter(
    tree: PyTree,
    is_leaf: Optional[Callable[[PyTree], bool]] = None,
) -> Iterable[Any]:
    """Get an iterator over the leaves of a pytree.

    See also :func:`tree_flatten`.

    >>> tree = {"b": (2, [3, 4]), "a": 1, "c": None, "d": 5}
    >>> list(tree_iter(tree))
    [2, 3, 4, 1, None, 5]
    >>> list(tree_iter(1))
    [1]
    >>> list(tree_iter(None))
    [None]

    Args:
        tree (pytree): A pytree to flatten.
        is_leaf (callable, optional): An extra leaf predicate function that will be called at each
            flattening step. The function should have a single argument with signature
            ``is_leaf(node) -> bool``. If it returns :data:`True`, the whole subtree being treated
            as a leaf. Otherwise, the default pytree registry will be used to determine a node is a
            leaf or not. If the function is not specified, the default pytree registry will be used.

    Returns:
        An iterator over the leaf values.
    """
    return optree.tree_iter(
        tree,
        is_leaf=is_leaf,
        none_is_leaf=True,
        namespace="torch",
    )


def tree_leaves(
    tree: PyTree,
    is_leaf: Optional[Callable[[PyTree], bool]] = None,
) -> List[Any]:
    """Get the leaves of a pytree.

    See also :func:`tree_flatten`.

    >>> tree = {"b": (2, [3, 4]), "a": 1, "c": None, "d": 5}
    >>> tree_leaves(tree)
    [2, 3, 4, 1, None, 5]
    >>> tree_leaves(1)
    [1]
    >>> tree_leaves(None)
    [None]

    Args:
        tree (pytree): A pytree to flatten.
        is_leaf (callable, optional): An extra leaf predicate function that will be called at each
            flattening step. The function should have a single argument with signature
            ``is_leaf(node) -> bool``. If it returns :data:`True`, the whole subtree being treated
            as a leaf. Otherwise, the default pytree registry will be used to determine a node is a
            leaf or not. If the function is not specified, the default pytree registry will be used.

    Returns:
        A list of leaf values.
    """
    return optree.tree_leaves(
        tree,
        is_leaf=is_leaf,
        none_is_leaf=True,
        namespace="torch",
    )


def tree_structure(
    tree: PyTree,
    is_leaf: Optional[Callable[[PyTree], bool]] = None,
) -> TreeSpec:
    """Get the treespec for a pytree.

    See also :func:`tree_flatten`.

    >>> tree = {"b": (2, [3, 4]), "a": 1, "c": None, "d": 5}
    >>> tree_structure(tree)
    PyTreeSpec({'b': (*, [*, *]), 'a': *, 'c': *, 'd': *}, NoneIsLeaf, namespace='torch')
    >>> tree_structure(1)
    PyTreeSpec(*, NoneIsLeaf, namespace='torch')
    >>> tree_structure(None)
    PyTreeSpec(*, NoneIsLeaf, namespace='torch')

    Args:
        tree (pytree): A pytree to flatten.
        is_leaf (callable, optional): An extra leaf predicate function that will be called at each
            flattening step. The function should have a single argument with signature
            ``is_leaf(node) -> bool``. If it returns :data:`True`, the whole subtree being treated
            as a leaf. Otherwise, the default pytree registry will be used to determine a node is a
            leaf or not. If the function is not specified, the default pytree registry will be used.

    Returns:
        A treespec object representing the structure of the pytree.
    """
    return optree.tree_structure(  # type: ignore[return-value]
        tree,
        is_leaf=is_leaf,
        none_is_leaf=True,
        namespace="torch",
    )


def tree_map(
    func: Callable[..., Any],
    tree: PyTree,
    *rests: PyTree,
    is_leaf: Optional[Callable[[PyTree], bool]] = None,
) -> PyTree:
    """Map a multi-input function over pytree args to produce a new pytree.

    See also :func:`tree_map_`.

    >>> tree_map(lambda x: x + 1, {"x": 7, "y": (42, 64)})
    {'x': 8, 'y': (43, 65)}
    >>> tree_map(lambda x: x is None, {"x": 7, "y": (42, 64), "z": None})
    {'x': False, 'y': (False, False), 'z': True}

    If multiple inputs are given, the structure of the tree is taken from the first input;
    subsequent inputs need only have ``tree`` as a prefix:

    >>> tree_map(lambda x, y: [x] + y, [5, 6], [[7, 9], [1, 2]])
    [[5, 7, 9], [6, 1, 2]]

    Args:
        func (callable): A function that takes ``1 + len(rests)`` arguments, to be applied at the
            corresponding leaves of the pytrees.
        tree (pytree): A pytree to be mapped over, with each leaf providing the first positional
            argument to function ``func``.
        rests (tuple of pytree): A tuple of pytrees, each of which has the same structure as
            ``tree`` or has ``tree`` as a prefix.
        is_leaf (callable, optional): An extra leaf predicate function that will be called at each
            flattening step. The function should have a single argument with signature
            ``is_leaf(node) -> bool``. If it returns :data:`True`, the whole subtree being treated
            as a leaf. Otherwise, the default pytree registry will be used to determine a node is a
            leaf or not. If the function is not specified, the default pytree registry will be used.

    Returns:
        A new pytree with the same structure as ``tree`` but with the value at each leaf given by
        ``func(x, *xs)`` where ``x`` is the value at the corresponding leaf in ``tree`` and ``xs``
        is the tuple of values at corresponding nodes in ``rests``.
    """
    return optree.tree_map(
        func,
        tree,
        *rests,
        is_leaf=is_leaf,
        none_is_leaf=True,
        namespace="torch",
    )


def tree_map_(
    func: Callable[..., Any],
    tree: PyTree,
    *rests: PyTree,
    is_leaf: Optional[Callable[[PyTree], bool]] = None,
) -> PyTree:
    """Like :func:`tree_map`, but do an inplace call on each leaf and return the original tree.

    See also :func:`tree_map`.

    Args:
        func (callable): A function that takes ``1 + len(rests)`` arguments, to be applied at the
            corresponding leaves of the pytrees.
        tree (pytree): A pytree to be mapped over, with each leaf providing the first positional
            argument to function ``func``.
        rests (tuple of pytree): A tuple of pytrees, each of which has the same structure as
            ``tree`` or has ``tree`` as a prefix.
        is_leaf (callable, optional): An extra leaf predicate function that will be called at each
            flattening step. The function should have a single argument with signature
            ``is_leaf(node) -> bool``. If it returns :data:`True`, the whole subtree being treated
            as a leaf. Otherwise, the default pytree registry will be used to determine a node is a
            leaf or not. If the function is not specified, the default pytree registry will be used.

    Returns:
        The original ``tree`` with the value at each leaf is given by the side-effect of function
        ``func(x, *xs)`` (not the return value) where ``x`` is the value at the corresponding leaf
        in ``tree`` and ``xs`` is the tuple of values at values at corresponding nodes in ``rests``.
    """
    return optree.tree_map_(
        func,
        tree,
        *rests,
        is_leaf=is_leaf,
        none_is_leaf=True,
        namespace="torch",
    )


Type2 = Tuple[Type[T], Type[S]]
Type3 = Tuple[Type[T], Type[S], Type[U]]
if sys.version_info >= (3, 10):
    TypeAny = Union[Type[Any], Tuple[Type[Any], ...], types.UnionType]
else:
    TypeAny = Union[Type[Any], Tuple[Type[Any], ...]]

Fn2 = Callable[[Union[T, S]], R]
Fn3 = Callable[[Union[T, S, U]], R]
Fn = Callable[[T], R]
FnAny = Callable[[Any], R]

MapOnlyFn = Callable[[T], Callable[[Any], Any]]


# These specializations help with type inference on the lambda passed to this
# function
@overload
def map_only(__type_or_types_or_pred: Type2[T, S]) -> MapOnlyFn[Fn2[T, S, Any]]:
    ...


@overload
def map_only(
    __type_or_types_or_pred: Type3[T, S, U],
) -> MapOnlyFn[Fn3[T, S, U, Any]]:
    ...


@overload
def map_only(__type_or_types_or_pred: Type[T]) -> MapOnlyFn[Fn[T, Any]]:
    ...


# This specialization is needed for the implementations below that call
@overload
def map_only(__type_or_types_or_pred: TypeAny) -> MapOnlyFn[FnAny[Any]]:
    ...


@overload
def map_only(
    __type_or_types_or_pred: Callable[[Any], bool],
) -> MapOnlyFn[FnAny[Any]]:
    ...


def map_only(
    __type_or_types_or_pred: Union[TypeAny, Callable[[Any], bool]],
) -> MapOnlyFn[FnAny[Any]]:
    """
    Suppose you are writing a tree_map over tensors, leaving everything
    else unchanged.  Ordinarily you would have to write:

        def go(t):
            if isinstance(t, Tensor):
                return ...
            else:
                return t

    With this function, you only need to write:

        @map_only(Tensor)
        def go(t):
            return ...

    You can also directly use 'tree_map_only'
    """
    if isinstance(__type_or_types_or_pred, (type, tuple)) or (
        sys.version_info >= (3, 10)
        and isinstance(__type_or_types_or_pred, types.UnionType)
    ):

        def pred(x: Any) -> bool:
            return isinstance(x, __type_or_types_or_pred)  # type: ignore[arg-type]

    elif callable(__type_or_types_or_pred):
        pred = __type_or_types_or_pred  # type: ignore[assignment]
    else:
        raise TypeError("Argument must be a type, a tuple of types, or a callable.")

    def wrapper(func: Callable[[T], Any]) -> Callable[[Any], Any]:
        @functools.wraps(func)
        def wrapped(x: T) -> Any:
            if pred(x):
                return func(x)
            return x

        return wrapped

    return wrapper


@overload
def tree_map_only(
    __type_or_types_or_pred: Type[T],
    func: Fn[T, Any],
    tree: PyTree,
    is_leaf: Optional[Callable[[PyTree], bool]] = None,
) -> PyTree:
    ...


@overload
def tree_map_only(
    __type_or_types_or_pred: Type2[T, S],
    func: Fn2[T, S, Any],
    tree: PyTree,
    is_leaf: Optional[Callable[[PyTree], bool]] = None,
) -> PyTree:
    ...


@overload
def tree_map_only(
    __type_or_types_or_pred: Type3[T, S, U],
    func: Fn3[T, S, U, Any],
    tree: PyTree,
    is_leaf: Optional[Callable[[PyTree], bool]] = None,
) -> PyTree:
    ...


@overload
def tree_map_only(
    __type_or_types_or_pred: Callable[[Any], bool],
    func: FnAny[Any],
    tree: PyTree,
    is_leaf: Optional[Callable[[PyTree], bool]] = None,
) -> PyTree:
    ...


def tree_map_only(
    __type_or_types_or_pred: Union[TypeAny, Callable[[Any], bool]],
    func: FnAny[Any],
    tree: PyTree,
    is_leaf: Optional[Callable[[PyTree], bool]] = None,
) -> PyTree:
    return tree_map(map_only(__type_or_types_or_pred)(func), tree, is_leaf=is_leaf)


@overload
def tree_map_only_(
    __type_or_types_or_pred: Type[T],
    func: Fn[T, Any],
    tree: PyTree,
    is_leaf: Optional[Callable[[PyTree], bool]] = None,
) -> PyTree:
    ...


@overload
def tree_map_only_(
    __type_or_types_or_pred: Type2[T, S],
    func: Fn2[T, S, Any],
    tree: PyTree,
    is_leaf: Optional[Callable[[PyTree], bool]] = None,
) -> PyTree:
    ...


@overload
def tree_map_only_(
    __type_or_types_or_pred: Type3[T, S, U],
    func: Fn3[T, S, U, Any],
    tree: PyTree,
    is_leaf: Optional[Callable[[PyTree], bool]] = None,
) -> PyTree:
    ...


@overload
def tree_map_only_(
    __type_or_types_or_pred: Callable[[Any], bool],
    func: FnAny[Any],
    tree: PyTree,
    is_leaf: Optional[Callable[[PyTree], bool]] = None,
) -> PyTree:
    ...


def tree_map_only_(
    __type_or_types_or_pred: Union[TypeAny, Callable[[Any], bool]],
    func: FnAny[Any],
    tree: PyTree,
    is_leaf: Optional[Callable[[PyTree], bool]] = None,
) -> PyTree:
    return tree_map_(map_only(__type_or_types_or_pred)(func), tree, is_leaf=is_leaf)


def tree_all(
    pred: Callable[[Any], bool],
    tree: PyTree,
    is_leaf: Optional[Callable[[PyTree], bool]] = None,
) -> bool:
    flat_args = tree_iter(tree, is_leaf=is_leaf)
    return all(map(pred, flat_args))


def tree_any(
    pred: Callable[[Any], bool],
    tree: PyTree,
    is_leaf: Optional[Callable[[PyTree], bool]] = None,
) -> bool:
    flat_args = tree_iter(tree, is_leaf=is_leaf)
    return any(map(pred, flat_args))


@overload
def tree_all_only(
    __type_or_types: Type[T],
    pred: Fn[T, bool],
    tree: PyTree,
    is_leaf: Optional[Callable[[PyTree], bool]] = None,
) -> bool:
    ...


@overload
def tree_all_only(
    __type_or_types: Type2[T, S],
    pred: Fn2[T, S, bool],
    tree: PyTree,
    is_leaf: Optional[Callable[[PyTree], bool]] = None,
) -> bool:
    ...


@overload
def tree_all_only(
    __type_or_types: Type3[T, S, U],
    pred: Fn3[T, S, U, bool],
    tree: PyTree,
    is_leaf: Optional[Callable[[PyTree], bool]] = None,
) -> bool:
    ...


def tree_all_only(
    __type_or_types: TypeAny,
    pred: FnAny[bool],
    tree: PyTree,
    is_leaf: Optional[Callable[[PyTree], bool]] = None,
) -> bool:
    flat_args = tree_iter(tree, is_leaf=is_leaf)
    return all(pred(x) for x in flat_args if isinstance(x, __type_or_types))


@overload
def tree_any_only(
    __type_or_types: Type[T],
    pred: Fn[T, bool],
    tree: PyTree,
    is_leaf: Optional[Callable[[PyTree], bool]] = None,
) -> bool:
    ...


@overload
def tree_any_only(
    __type_or_types: Type2[T, S],
    pred: Fn2[T, S, bool],
    tree: PyTree,
    is_leaf: Optional[Callable[[PyTree], bool]] = None,
) -> bool:
    ...


@overload
def tree_any_only(
    __type_or_types: Type3[T, S, U],
    pred: Fn3[T, S, U, bool],
    tree: PyTree,
    is_leaf: Optional[Callable[[PyTree], bool]] = None,
) -> bool:
    ...


def tree_any_only(
    __type_or_types: TypeAny,
    pred: FnAny[bool],
    tree: PyTree,
    is_leaf: Optional[Callable[[PyTree], bool]] = None,
) -> bool:
    flat_args = tree_iter(tree, is_leaf=is_leaf)
    return any(pred(x) for x in flat_args if isinstance(x, __type_or_types))


def broadcast_prefix(
    prefix_tree: PyTree,
    full_tree: PyTree,
    is_leaf: Optional[Callable[[PyTree], bool]] = None,
) -> List[Any]:
    """Return a list of broadcasted leaves in ``prefix_tree`` to match the number of leaves in ``full_tree``.

    If a ``prefix_tree`` is a prefix of a ``full_tree``, this means the ``full_tree`` can be
    constructed by replacing the leaves of ``prefix_tree`` with appropriate **subtrees**.

    This function returns a list of leaves with the same size as ``full_tree``. The leaves are
    replicated from ``prefix_tree``. The number of replicas is determined by the corresponding
    subtree in ``full_tree``.

    >>> broadcast_prefix(1, [1, 2, 3])
    [1, 1, 1]
    >>> broadcast_prefix([1, 2, 3], [1, 2, 3])
    [1, 2, 3]
    >>> broadcast_prefix([1, 2, 3], [1, 2, 3, 4])
    Traceback (most recent call last):
        ...
    ValueError: list arity mismatch; expected: 3, got: 4; list: [1, 2, 3, 4].
    >>> broadcast_prefix([1, 2, 3], [1, 2, (3, 4)])
    [1, 2, 3, 3]
    >>> broadcast_prefix([1, 2, 3], [1, 2, {"a": 3, "b": 4, "c": (None, 5)}])
    [1, 2, 3, 3, 3, 3]

    Args:
        prefix_tree (pytree): A pytree with the same structure as a prefix of ``full_tree``.
        full_tree (pytree): A pytree with the same structure as a suffix of ``prefix_tree``.
        is_leaf (callable, optional): An extra leaf predicate function that will be called at each
            flattening step. The function should have a single argument with signature
            ``is_leaf(node) -> bool``. If it returns :data:`True`, the whole subtree being treated
            as a leaf. Otherwise, the default pytree registry will be used to determine a node is a
            leaf or not. If the function is not specified, the default pytree registry will be used.

    Returns:
        A list of leaves in ``prefix_tree`` broadcasted to match the number of leaves in ``full_tree``.
    """
    result: List[Any] = []

    def add_leaves(x: Any, subtree: PyTree) -> None:
        subtreespec = tree_structure(subtree, is_leaf=is_leaf)
        result.extend([x] * subtreespec.num_leaves)

    tree_map_(
        add_leaves,
        prefix_tree,
        full_tree,
        is_leaf=is_leaf,
    )
    return result


# Broadcasts a pytree to the provided TreeSpec and returns the flattened
# values. If this is not possible, then this function returns None.
#
# For example, given pytree=0 and spec=TreeSpec(list, None, [LeafSpec(), LeafSpec()]),
# would return [0, 0]. This is useful for part of the vmap implementation:
# a user can pass in vmap(fn, in_dims)(*inputs). `in_dims` should be
# broadcastable to the tree structure of `inputs` and we use
# _broadcast_to_and_flatten to check this.
def _broadcast_to_and_flatten(
    tree: PyTree,
    treespec: TreeSpec,
    is_leaf: Optional[Callable[[PyTree], bool]] = None,
) -> Optional[List[Any]]:
    assert _is_pytreespec_instance(treespec)
    full_tree = tree_unflatten([0] * treespec.num_leaves, treespec)
    try:
        return broadcast_prefix(tree, full_tree, is_leaf=is_leaf)
    except ValueError:
        return None


def treespec_dumps(treespec: TreeSpec, protocol: Optional[int] = None) -> str:
    """Serialize a treespec to a JSON string."""
    if not _is_pytreespec_instance(treespec):
        raise TypeError(
            f"treespec_dumps(treespec): Expected `treespec` to be instance of "
            f"PyTreeSpec but got item of type {type(treespec)}."
        )

    dummy_tree = tree_unflatten([0] * treespec.num_leaves, treespec)
    orig_treespec = python_pytree.tree_structure(dummy_tree)
    return python_pytree.treespec_dumps(orig_treespec, protocol=protocol)


def treespec_loads(serialized: str) -> TreeSpec:
    """Deserialize a treespec from a JSON string."""
    orig_treespec = python_pytree.treespec_loads(serialized)
    dummy_tree = python_pytree.tree_unflatten(
        [0] * orig_treespec.num_leaves,
        orig_treespec,
    )
    treespec = tree_structure(dummy_tree)
    return treespec


class _Asterisk(str):
    def __new__(cls) -> Self:
        return super().__new__(cls, "*")

    def __repr__(self) -> str:
        return "*"  # no quotes


_asterisk = _Asterisk()
del _Asterisk


def treespec_pprint(treespec: TreeSpec) -> str:
    dummy_tree = tree_unflatten([_asterisk] * treespec.num_leaves, treespec)
    return repr(dummy_tree)


class LeafSpecMeta(type(TreeSpec)):  # type: ignore[misc]
    def __instancecheck__(self, instance: object) -> bool:
        return _is_pytreespec_instance(instance) and instance.is_leaf()


class LeafSpec(TreeSpec, metaclass=LeafSpecMeta):
    def __new__(cls) -> "LeafSpec":
        return optree.treespec_leaf(none_is_leaf=True)  # type: ignore[return-value]


def tree_flatten_with_path(
    tree: PyTree,
    is_leaf: Optional[Callable[[PyTree], bool]] = None,
) -> Tuple[List[Tuple[KeyPath, Any]], TreeSpec]:
    """Flattens a pytree like :func:`tree_flatten`, but also returns each leaf's key path.

    Args:
        tree: a pytree to flatten. If it contains a custom type, that type must be
            registered with an appropriate `tree_flatten_with_path_fn` when registered
            with :func:`register_pytree_node`.
        is_leaf: An extra leaf predicate function that will be called at each
            flattening step. The function should have a single argument with signature
            ``is_leaf(node) -> bool``. If it returns :data:`True`, the whole subtree being treated
            as a leaf. Otherwise, the default pytree registry will be used to determine a node is a
            leaf or not. If the function is not specified, the default pytree registry will be used.
    Returns:
        A tuple where the first element is a list of (key path, leaf) pairs, and the
        second element is a :class:`TreeSpec` representing the structure of the flattened
        tree.
    """
    raise NotImplementedError("KeyPaths are not yet supported in cxx_pytree.")


def tree_leaves_with_path(
    tree: PyTree,
    is_leaf: Optional[Callable[[PyTree], bool]] = None,
) -> List[Tuple[KeyPath, Any]]:
    """Gets the leaves of a pytree like ``tree_leaves`` and returns each leaf's key path.

    Args:
        tree: a pytree. If it contains a custom type, that type must be
            registered with an appropriate `tree_flatten_with_path_fn` when registered
            with :func:`register_pytree_node`.
        is_leaf: An extra leaf predicate function that will be called at each
            flattening step. The function should have a single argument with signature
            ``is_leaf(node) -> bool``. If it returns :data:`True`, the whole subtree being treated
            as a leaf. Otherwise, the default pytree registry will be used to determine a node is a
            leaf or not. If the function is not specified, the default pytree registry will be used.
    Returns:
        A list of (key path, leaf) pairs.
    """
    raise NotImplementedError("KeyPaths are not yet supported in cxx_pytree.")


def tree_map_with_path(
    func: Callable[..., Any],
    tree: PyTree,
    *rests: PyTree,
    is_leaf: Optional[Callable[[PyTree], bool]] = None,
) -> PyTree:
    """Like :func:`tree_map`, but the provided callable takes an additional key path argument.

    Args:
        func: A function that takes ``2 + len(rests)`` arguments, to be applied at the
            corresponding leaves of the pytrees. The first positional argument
            to ``func`` is the key path of the leaf in question. The second
            positional argument is the value of the leaf.
        tree: A pytree to be mapped over, with each leaf providing the first positional
            argument to function ``func``.
        rests: A tuple of pytrees, each of which has the same structure as
            ``tree`` or has ``tree`` as a prefix.
        is_leaf: An extra leaf predicate function that will be called at each
            flattening step. The function should have a single argument with signature
            ``is_leaf(node) -> bool``. If it returns :data:`True`, the whole subtree being treated
            as a leaf. Otherwise, the default pytree registry will be used to determine a node is a
            leaf or not. If the function is not specified, the default pytree registry will be used.

    Returns
        A new pytree with the same structure as ``tree`` but with the value at each leaf given by
        ``func(keypath, x, *xs)`` where ``keypath`` is the key path at the
        corresponding leaf in ``tree``, ``x`` is the value at that leaf, and
        ``xs`` is the tuple of values at corresponding nodes in ``rests``.
    """
    raise NotImplementedError("KeyPaths are not yet supported in cxx_pytree.")


def keystr(kp: KeyPath) -> str:
    """Given a key path, return a pretty-printed representation."""
    raise NotImplementedError("KeyPaths are not yet supported in cxx_pytree.")


def key_get(obj: Any, kp: KeyPath) -> Any:
    """Given an object and a key path, return the value at the key path."""
    raise NotImplementedError("KeyPaths are not yet supported in cxx_pytree.")


with python_pytree._NODE_REGISTRY_LOCK:
    python_pytree._cxx_pytree_imported = True
    for args, kwargs in python_pytree._cxx_pytree_pending_imports:
        _private_register_pytree_node(*args, **kwargs)<|MERGE_RESOLUTION|>--- conflicted
+++ resolved
@@ -27,11 +27,7 @@
     TypeVar,
     Union,
 )
-<<<<<<< HEAD
-from typing_extensions import deprecated, Self
-=======
-from typing_extensions import deprecated, TypeGuard
->>>>>>> e57d66c6
+from typing_extensions import deprecated, Self, TypeGuard
 
 import optree
 from optree import PyTreeSpec as TreeSpec  # direct import for type annotations
