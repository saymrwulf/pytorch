# mypy: allow-untyped-defs
import contextlib
import warnings
import weakref
from abc import ABC, abstractmethod
from typing import Any, Callable, ContextManager, Dict, List, Optional, Tuple, Union

import torch
import torch.utils._pytree as pytree
from torch._C import _functionalization_reapply_views_tls as _reapply_views
from torch._ops import _get_dispatch_mode_pre_dispatch
from torch._subclasses.meta_utils import is_sparse_any
from torch.utils._python_dispatch import (
    _detect_infra_mode,
    _disable_infra_mode,
    return_and_correct_aliasing,
    TorchDispatchMode,
)


not_implemented_log = torch._logging.getArtifactLogger(__name__, "not_implemented")


# NOTE Some special handling for tensor conversion during export is needed.
# Normally, when tracing through the model with tensor.to(), the maybe-aliasing
# relationship between input and output tensors will be baked into the graph.
# For example, if we got a tensor with device cpu and call tensor.to("cpu"),
# it will become a no-op in the graph. For a whole graph capture, this is not
# sound so we need to do something different. Instead, in export we will try to
# preserve the tensor conversion by forcing a non-semantic-breaking aten::_to_copy
# operator to be traced in the graph, and subsequently banning mutations on all
# such converted tensors.
# In addition to patching .to() method call in functionalization, we will have to
# patch other similar methods like float() and cpu(), because they intentionally
# don't fall back to .to() methods, but have the same behavior as .to() according to
# pytorch document. https://pytorch.org/docs/stable/generated/torch.Tensor.float.html
# thus we simply force them to go through .to() call.
def _conversion_method_template(**extra_kwargs):
    def _(self, *args, **kwargs):
        return self.to(*args, **{**kwargs, **extra_kwargs})

    return _


class FunctionalTensor(torch.Tensor):
    """
    Functional tensors represent tensors that will remove mutations
    from a program. If you perform a mutable operation on a functional tensor,
    it will re-dispatch to the functional variant of that operation.

    Historically, functionalization is implemented in C++ in the dispatcher.
    This class is a lightweight python shim around the C++ functionalization logic.

    FunctionalTensor is required to be used with a corresponding
    FunctionalTensormode active, because it relies
    on using the mode for dispatch (which can properly handle factory functions).
    """

    elem: torch.Tensor
    # Indicates to our torch_dispatch dispatching infra that
    # this is an "infra" mode with lower dispatching precedence.
    _mode_key = torch._C._TorchDispatchModeKey.FUNCTIONAL

    # Note: The reason we add these extra keys to our FunctionalTensor subclass
    # is to mirror the behavior of C++ functionalization (we can choose to change this
    # later, as long as it doesn't break anything).
    # FunctionalTensorWrapper copies **all** dispatch keys from the inner tensor
    # to the wrapper, excluding functorch and python dispatch keys.
    # Here I'm trying to re-use the keyset the functorch wrapper subclasses copy,
    # except that they don't include ZeroTensor so I'm manually adding it in.
    _extra_dispatch_keys = torch._C._additional_keys_to_prop_for_wrapper_tensors.add(
        torch._C.DispatchKey.ZeroTensor
    )

    # These are all aten ops that correspond to metadata queries.
    # We want FunctionalTensor to be able to handle them directly.
    metadata_fns = [
        torch.ops.aten.is_contiguous.default,  # type: ignore[has-type]
        torch.ops.aten.is_contiguous.memory_format,  # type: ignore[has-type]
        torch.ops.aten.is_strides_like_format.default,  # type: ignore[has-type]
        torch.ops.aten.is_non_overlapping_and_dense.default,  # type: ignore[has-type]
        torch.ops.aten.size.default,  # type: ignore[has-type]
        torch.ops.aten.sym_size.default,  # type: ignore[has-type]
        torch.ops.aten.stride.default,  # type: ignore[has-type]
        torch.ops.aten.sym_stride.default,  # type: ignore[has-type]
        torch.ops.aten.storage_offset.default,  # type: ignore[has-type]
        torch.ops.aten.sym_storage_offset.default,  # type: ignore[has-type]
        torch.ops.aten.numel.default,  # type: ignore[has-type]
        torch.ops.aten.sym_numel.default,  # type: ignore[has-type]
        torch.ops.aten.dim.default,  # type: ignore[has-type]
        torch.ops.prim.device.default,  # type: ignore[has-type]
    ]

<<<<<<< HEAD
    def __new__(cls, elem):
=======
    # These are ops that claim to be functional, but actually are maybe-mutating/maybe-aliasing
    # TODO (tmanlaibaatar) make it a tag
    maybe_aliasing_or_mutating_ops = [
        torch.ops.aten.dropout.default,  # type: ignore[has-type]
        torch.ops.aten.batch_norm.default,  # type: ignore[has-type]
        torch.ops.aten.native_batch_norm.default,  # type: ignore[has-type]
        torch.ops.aten._batch_norm_impl_index.default,  # type: ignore[has-type]
        torch.ops.aten.cudnn_batch_norm.default,  # type: ignore[has-type]
        torch.ops.aten.miopen_batch_norm.default,  # type: ignore[has-type]
        torch.ops.aten.atleast_1d.default,  # type: ignore[has-type]
        torch.ops.aten.atleast_2d.default,  # type: ignore[has-type]
        torch.ops.aten.atleast_3d.default,  # type: ignore[has-type]
        torch.ops.aten.cartesian_prod.default,  # type: ignore[has-type]
        torch.ops.aten.conj_physical.default,  # type: ignore[has-type]
        torch.ops.aten.alpha_dropout.default,  # type: ignore[has-type]
        torch.ops.aten.feature_dropout.default,  # type: ignore[has-type]
        torch.ops.aten.feature_alpha_dropout.default,  # type: ignore[has-type]
        torch.ops.aten.unsafe_chunk.default,  # type: ignore[has-type]
    ]

    # Used by auto_functionalize to determine base of tensors during inference mode.
    _inference_mode_base: Optional["FunctionalTensor"] = None

    def __new__(cls, elem, mode):
>>>>>>> 431a2787
        assert torch._is_functional_tensor(elem)

        # In general, we'd like our functional tensor subclass to only be in charge of functionalization,
        # and defer to the inner subclass for all other functionality.
        # Example: If our inner tensor is a ZeroTensor, we would want to defer running the ZeroTensor fallback
        # until after we redispatch to our inner ZeroTensor.
        # However, there are a few keys that we need to mirror between the inner and outer tensors.
        #   Conjugate
        #   Negative
        # Why? These keys are used to test metadata queries, like `.is_conj()` and `.is_neg()`.
        # We **need** calls to is_conj() to return the same thing on the outer and inner tensors,
        # Because user code / framework code that branches like so needs to do the same thing
        # when it sees the outer FunctionalTensor:
        #     if (x.is_conj()) {
        #         return at::view_as_real(x.resolve_conj());
        #     } else {
        #         return at::view_as_real(x);
        #     }
        extra_dispatch_keys = (
            FunctionalTensor._extra_dispatch_keys & torch._C._dispatch_keys(elem)
        )

        out = torch.Tensor._make_wrapper_subclass(  # type: ignore[arg-type, attr-defined]
            # TODO: right now, _make_wrapper_subclass's dynamic shape interaction is not great.
            # Calling the overload that has kwargs causes us to go down the first overload path,
            # which will **always** specialize sizes.
            # We should probably eventually fix this so that the first overload can just handle dynamic shapes.
            cls,
            elem.shape,  # sizes
            elem.stride() if not is_sparse_any(elem) else None,  # strides
            (
                elem.storage_offset() if not is_sparse_any(elem) else None
            ),  # storage_offset
            None,  # memory_format
            elem.dtype,  # dtype
            elem.layout,  # layout
            elem.device,  # device
            False,  # pin_memory
            elem.requires_grad,  # requires_grad
            None,  # dispatch_sizes_strides_policy
            False,  # dispatch_device
            False,  # dispatch_layout
            extra_dispatch_keys,  # _extra_dispatch_keys
        )
        torch._C._set_throw_on_mutable_data_ptr(out)
        out.elem = elem

        if (
            not mode.export
            and torch.is_inference_mode_enabled()
            and torch._inductor.config.enable_auto_functionalized_v2
        ):
            if out.is_base_tensor():
                out._inference_mode_base = None
                # This assumes that the FunctionalTensor.elem does not change its storage after this point.
                # Otherwise this would be invalid.
                mode._storage_to_base[out.elem.untyped_storage()] = out
            else:
                out._inference_mode_base = mode._storage_to_base[
                    out.elem.untyped_storage()
                ]
                assert out._inference_mode_base is not None
        return out

    def __torch_dispatch__(self, func, types, args=(), kwargs=None):
        unrecognized_types = [
            t
            for t in types
            if t not in [torch.Tensor, torch._subclasses.FakeTensor, FunctionalTensor]
        ]
        if unrecognized_types:
            not_implemented_log.debug(
                "FunctionalTensor unrecognized subclass(es): %s", unrecognized_types
            )
            return NotImplemented

        if kwargs is None:
            kwargs = {}

        # FunctionalTensor needs to plumb all metadata requests to the inner tensor.
        # In theory we don't have to do this - but if we want to service metadata requests here,
        # we need to carefully make sure all metadata is accurate (including metadata mutations)
        if func in FunctionalTensor.metadata_fns:
            # All metadata accesses should be plumbed to the inner tensor, that way we don't have to worry
            # about the problem of keeping metadata in sync between the wrapper and inner tensor.
            # This also alleviates us from having to manually handle metadata mutations on the wrapper.
            assert len(kwargs) == 0
            if func in [
                torch.ops.aten.is_strides_like_format.default,
                torch.ops.aten.is_contiguous.memory_format,
            ]:
                assert len(args) == 2 and isinstance(args[0], FunctionalTensor)
                return func(torch._from_functional_tensor(args[0].elem), args[1])
            assert len(args) == 1 and isinstance(args[0], FunctionalTensor)

            return func(torch._from_functional_tensor(args[0].elem))
        # Originally I tried to implement my subclass without giving it a torch_dispatch, but I gave up:
        # - _make_wrapper_subclass requires a __torch_dispatch__
        # - If we want to use _make_subclass(), we have a problem: the subclass will share a TensorImpl with the inner tensor,
        #   which is of type FunctionalTensorWrapper! We explicitly do not want our wrapper to be a FunctionalTensorWrapper.
        # - If we use the default tensor.__new__(), we have another problem: it returns inner_tensor.alias(),
        #   which causes every subclass created above autograd to have autograd view metadata
        #   (in addition to also being a FunctionalTensorWrapper).
        raise RuntimeError(
            "Attempting to use FunctionalTensor on its own. Instead, please use it with a corresponding FunctionalTensorMode()"
        )

    def __repr__(self) -> str:  # type: ignore[override]
        return f"FunctionalTensor({repr(self.elem)})"

    @staticmethod
    def to_functional(x):
        # We will do the wrapping for the user.

        assert not torch._is_functional_tensor(x)
        # The only autograd metadata we care about on the FunctionalTensor is:
        # - requires_grad (so autograd runs)
        # - is_leaf (so that mutations on graph inputs that are not leaves are allowed by the autograd engine)
        #   this is handled by FunctionalTensor.to_functional
        x_functional = torch._to_functional_tensor(x)
        # Technically the FunctionalTensormode here is unnecessary,
        # but it avoids spurious NotImplemented logs during `ProxyTorchDispatchMode` tracing.
        # _mirror_autograd_meta_to queries tensor sizes,
        # and otherwise the sym_size() call will go to the proxy mode before hitting
        # FunctionalTensor.__torch_dispatch__

        functional_mode = _detect_infra_mode(torch._C._TorchDispatchModeKey.FUNCTIONAL)
        assert functional_mode is not None

        with functional_mode:
            torch._mirror_autograd_meta_to(x, x_functional)  # type: ignore[attr-defined]
            out = FunctionalTensor(x_functional, functional_mode)
            torch._mirror_autograd_meta_to(x_functional, out)  # type: ignore[attr-defined]
        return out

    def from_functional(self):
        torch._sync(self)
        return torch._from_functional_tensor(self.elem)

    def is_base_tensor(self) -> bool:
        return torch._is_functional_tensor_base(self.elem)

    def replace_(self, output) -> None:
        torch._functionalize_replace(self.elem, output)

    def commit_update(self) -> None:
        torch._functionalize_commit_update(self.elem)

    def sync(self) -> None:
        torch._functionalize_sync(self.elem)

    def mark_mutation_hidden_from_autograd(self) -> None:
        torch._functionalize_mark_mutation_hidden_from_autograd(self.elem)

    def tolist(self) -> Any:
        if self.elem.dim() == 0:
            return self.elem.item()
        elif self.elem.dim() == 1:
            return [elem.item() for elem in self.elem]
        else:
            return [elem.tolist() for elem in self.elem]

    def to(self, *args, **kwargs):
        if _detect_infra_mode(torch._C._TorchDispatchModeKey.FUNCTIONAL).export:
            # If copy is specified as pos arg, it's always the second one.
            if len([arg for arg in args if isinstance(arg, bool)]) <= 1:
                return super().to(*args, **{**kwargs, "copy": True})
        return super().to(*args, **kwargs)

    def cuda(self, device=None, *args, **kwargs):
        device = device or torch.cuda.current_device()
        if len(args) > 0:
            return self.to(device, *args, **kwargs)
        else:
            return self.to(device=device, **kwargs)

    char = _conversion_method_template(dtype=torch.int8)
    cpu = _conversion_method_template(device=torch.device("cpu"))
    bfloat16 = _conversion_method_template(dtype=torch.bfloat16)
    byte = _conversion_method_template(dtype=torch.uint8)
    double = _conversion_method_template(dtype=torch.float64)
    float = _conversion_method_template(dtype=torch.float32)
    bool = _conversion_method_template(dtype=torch.bool)
    half = _conversion_method_template(dtype=torch.float16)
    int = _conversion_method_template(dtype=torch.int32)
    long = _conversion_method_template(dtype=torch.int64)

    # TODO(sparse-team): fixes #133174 but can we do without the relay?
    def to_dense(self):  # type: ignore[override]
        return self.elem.to_dense()

    @property
    def layout(self):
        return self.elem.layout

    def __bool__(self):
        return bool(self.item())


class FunctionalTensorMode(TorchDispatchMode):
    def __init__(self, pre_dispatch=False, export=False, _allow_token_discovery=False):
        super().__init__()
        self.export = export
        self.is_on_stack = False
        self.enter_stack = []
        # Indicates to our torch_dispatch dispatching infra that
        # this is an "infra" mode with lower dispatching precedence.
        self._mode_key = torch._C._TorchDispatchModeKey.FUNCTIONAL
        self.pre_dispatch = pre_dispatch
        # This will be turned off later for pre-dispatch functionalization
        self._dispatch_key = torch._C.DispatchKey.PreDispatch if pre_dispatch else None  # type: ignore[attr-defined]
        # Map of effect type (ex. _EffectType.ORDERED) to a token. The tokens help keep
        # track of the ordering between side effectful operations.
        self._tokens: Dict[Any, torch.Tensor] = {}

        # Filled after forward tracing.
        self._tokens_forward_output: Dict[Any, torch.Tensor] = {}

        # Functionalization runs twice in AOTAutograd, once in
        # `run_functionalized_fw_and_collect_metadata` to collect metadata to
        # see which tensors need to be functionalized and discover how many
        # tokens we need, and another time in `make_fx` which does the actual
        # tracing to replace ops with their functional variants and handling
        # side-effectful ops. In the second stage there should be no token
        # discovery. This flag distinguishes between the two stages.
        self._allow_token_discovery = _allow_token_discovery

        self._storage_to_base: weakref.WeakKeyDictionary[
            torch.storage.UntypedStorage, Optional[FunctionalTensor]
        ] = weakref.WeakKeyDictionary()

    # No-op if FunctionalTensorMode is already in use
    def __enter__(self):
        def _get_prev_mode():
            if self._dispatch_key == torch._C.DispatchKey.PreDispatch:
                return _get_dispatch_mode_pre_dispatch(
                    torch._C._TorchDispatchModeKey.FUNCTIONAL
                )
            return torch._C._get_dispatch_mode(
                torch._C._TorchDispatchModeKey.FUNCTIONAL
            )

        if _get_prev_mode() is None:
            self.enter_stack.append(True)
            return super().__enter__()
        else:
            self.enter_stack.append(False)
            return self

    def __exit__(self, a, b, c):
        is_on_stack = self.enter_stack.pop()
        if is_on_stack:
            super().__exit__(a, b, c)

    def __torch_dispatch__(self, func, types, args=(), kwargs=None):
        if kwargs is None:
            kwargs = {}

        if self.export:
            # We need to make sure that we don't decompose to() as usual in export mode,
            # because it can get optimized away. Instead we always replace it with _to_copy().
            if func == torch.ops.aten.to.dtype_layout:
                kwargs.pop("copy", None)
                return self.__torch_dispatch__(
                    torch.ops.aten._to_copy.default, types, args, kwargs
                )
            if func == torch.ops.aten.to.dtype:
                schema = tuple(arg.name for arg in func._schema.arguments)
                for arg, name in zip(args[1:], schema[1:]):
                    kwargs[name] = arg
                kwargs.pop("copy", None)
                return self.__torch_dispatch__(
                    torch.ops.aten._to_copy.default, types, args[:1], kwargs
                )

        unrecognized_types = [
            t
            for t in types
            if not issubclass(t, torch._subclasses.FakeTensor)
            and t not in [torch.Tensor, FunctionalTensor]
        ]

        if unrecognized_types:
            not_implemented_log.debug(
                "FunctionalTensor unrecognized subclass(es): %s", unrecognized_types
            )
            return NotImplemented

        def _can_decompose(func):
            # See https://github.com/pytorch/pytorch/pull/115258#issuecomment-1900755832
            # Never decompose dropout in export
            if self.export and func == torch.ops.aten.dropout.default:
                return False

            # We unconditionally decompose ops that are maybe aliasing or mutating ops
            if torch.Tag.maybe_aliasing_or_mutating in func.tags:
                return True

            # (1) we unconditionally decompose maybe-aliasing or maybe-mutating ops,
            # because we must know statically of an op mutates or aliasing in order to functionalize it properly
            # (2) for mutating ops that have CompositeImplicit decomps, we choose to decompose them today.
            # In theory, we could walk this back and avoid decomposing them later if we need to.
            alias_info_present = any(arg.alias_info for arg in func._schema.arguments)
            if alias_info_present or func._schema.is_mutable:
                return True

            # If we are here, it means we are seeing functional composite op.
            # For pre-dispatch IR, we don't want to decompose this op
            # For post-dispatch IR, we do want to decompose this op. it is fine
            # to decompose here even if you want to preserve a CIA in post-dispatch export
            # because we already override decompose behaviour so it will do the
            # right thing.
            if self.export:
                if self.pre_dispatch:
                    # If it is CIA custom op, we warn that we are assuming this op is indeed functional.
                    if func.namespace not in ["aten", "prim"] and func._can_decompose():
                        warnings.warn(
                            f"At pre-dispatch tracing, we assume that any custom op marked with "
                            f"CompositeImplicitAutograd and have functional schema are safe to not decompose. "
                            f"Found {func} to be one such op."
                        )
                    return False
                return True

            # in normal torch.compile IR, we decompose functional composite ops
            return True

        if (
            func not in FunctionalTensor.metadata_fns
            and _can_decompose(func)
            # Not all funcs from __torch_dispatch__ are actual dispatcher ops,
            # e.g. prim.device
            and torch._C._dispatch_has_kernel(func.name())
        ):
            with self:
                r = func.decompose(*args, **kwargs)
                if r is not NotImplemented:
                    return r

        def wrap(x):
            # Only wrap our outputs in subclasses if the inner functionalization call
            # also wrapped outputs into FunctionalTensorWrappers.
            # When can this happen? e.g. `torch.div(2, 2)`
            assert not isinstance(x, FunctionalTensor)
            if isinstance(x, torch.Tensor) and torch._is_functional_tensor(x):
                return FunctionalTensor(x, self)
            return x

        def unwrap(x):
            return x.elem

        from torch._higher_order_ops.auto_functionalize import (
            can_auto_functionalize,
            do_auto_functionalize,
            do_auto_functionalize_v2,
        )

        if can_auto_functionalize(
            func
        ) and not torch._C._dispatch_has_kernel_for_dispatch_key(
            func.name(), torch._C.DispatchKey.Functionalize
        ):
            # it doesn't matter what mode we use here because
            # the implementation of do_auto_functionalize doesn't
            # interact with FunctionalTensorMode at all
            import torch._inductor.config as inductor_config

            if self.export or not inductor_config.enable_auto_functionalized_v2:
                return do_auto_functionalize(func, args, kwargs)
            else:
                return do_auto_functionalize_v2(func, args, kwargs)

        from torch._higher_order_ops.effects import handle_effects, has_effects

        if has_effects(func, args, kwargs):
            assert not torch._C._dispatch_has_kernel_for_dispatch_key(
                func.name(), torch._C.DispatchKey.Functionalize
            )
            return handle_effects(
                self._allow_token_discovery, self._tokens, func, args, kwargs
            )

        args_unwrapped, kwargs_unwrapped = pytree.tree_map_only(
            FunctionalTensor, unwrap, (args, kwargs)
        )

        # Expectation: functionalization should not **already** be enabled above our mode.
        # Why would that be bad? when we return a FunctionalTensor here, we don't want functionalization
        # to run above this mode and further wrap that output in **another** C++ FunctionalTensorWrapper.
        is_included = torch._C._dispatch_tls_is_dispatch_key_included(
            torch._C.DispatchKey.Functionalize
        )
        is_excluded = torch._C._dispatch_tls_is_dispatch_key_excluded(
            torch._C.DispatchKey.Functionalize
        )
        assert is_excluded or not is_included
        include_to_set = (
            torch._C._dispatch_tls_local_include_set()
            | torch._C.DispatchKeySet(torch._C.DispatchKey.Functionalize)
        )
        exclude_to_set = (
            torch._C._dispatch_tls_local_exclude_set().remove(
                torch._C.DispatchKey.Functionalize
            )
            - FunctionalTensor._extra_dispatch_keys
        )

        # All we want to do here is re-use the existing C++ functionalization logic.
        # This requires swizzling our TLS dispatch keys so that the Functionalize key is active.
        with torch._C._ForceDispatchKeyGuard(include_to_set, exclude_to_set):
            try:
                # By default for python functionalization (for AOTAutograd), we reapply views.
                old_apply_views = torch._functionalize_enable_reapply_views(True)  # type: ignore[attr-defined]

                # Sometimes these functions cannot be directly dispatched to functionalize key
                # because args are sometimes not functional tensors for some reason?
                if func in FunctionalTensor.metadata_fns:
                    outs_unwrapped = func(*args_unwrapped, **kwargs_unwrapped)
                    outs_wrapped = pytree.tree_map_only(
                        torch.Tensor, wrap, outs_unwrapped
                    )
                else:
                    # When we dispatch to the C++ functionalization kernel, we might need to jump back to the
                    # PreDispatch mode stack afterwards, to handle any other PreDispatch modes underneath
                    # FunctionalTensorMode. If we call func() directly, we would need to exclude PreDispatch
                    # from the TLS in order to avoid infinite looping, but this would prevent us from coming
                    # back to PreDispatch later
                    outs_unwrapped = func._op_dk(
                        torch._C.DispatchKey.Functionalize,
                        *args_unwrapped,
                        **kwargs_unwrapped,
                    )
                    # We don't allow any mutation on result of dropout or _to_copy
                    if self.export:
                        if func in (
                            torch.ops.aten.dropout.default,
                            torch.ops.aten._to_copy.default,
                        ):
                            torch._freeze_functional_tensor(outs_unwrapped)  # type: ignore[attr-defined]
                    outs_wrapped = pytree.tree_map_only(
                        torch.Tensor, wrap, outs_unwrapped
                    )
            finally:
                torch._disable_functionalization()
                torch._functionalize_enable_reapply_views(old_apply_views)  # type: ignore[attr-defined]

        is_included = torch._C._dispatch_tls_is_dispatch_key_included(
            torch._C.DispatchKey.Functionalize
        )
        is_excluded = torch._C._dispatch_tls_is_dispatch_key_excluded(
            torch._C.DispatchKey.Functionalize
        )
        assert is_excluded or not is_included

        if (
            # If no outputs are our functional subclass, then don't try to fix up aliasing
            not any(
                isinstance(x, FunctionalTensor)
                for x in pytree.tree_leaves(outs_wrapped)
            )
            # Since lift_fresh lifts its argument into a functional tensor, we can skip the
            # aliasing correction step. Otherwise, we would be setting the storage of a
            # lifted tensor to that of an unlifted tensor.
            # Ref: https://github.com/pytorch/pytorch/issues/111506
            or func == torch.ops.aten.lift_fresh.default
        ):
            return outs_wrapped
        # for metadata mutations, need to manually mutate the metadata of the FunctionalTensor wrapper
        if (
            torch.Tag.inplace_view in func.tags
            and func is not torch.ops.aten.set_.source_Tensor
        ):
            with torch.utils._mode_utils.no_dispatch():
                func(*args, **kwargs)
        # Wrapper tensor subclasses do not have correct aliasing info! Use this util to manually correct the output aliasing.
        # inplace ops like `aten.add_()` are expected to return inputs **directly**, instead of creating fresh tensor objects.
        # Use this util to figure out the right thing to return.
        # If none of our inputs were wrapped, then we have no FunctionalTensor outputs that we need to fix up storages for.
        return return_and_correct_aliasing(func, args, kwargs, outs_wrapped)

    @classmethod
    def is_infra_mode(cls) -> bool:
        return True


@contextlib.contextmanager
def disable_functional_mode():
    return _disable_infra_mode(torch._C._TorchDispatchModeKey.FUNCTIONAL)


# This is similar to torch.func.functionalize, but:
# - It uses FunctionalTensorMode, and FunctionalTensor (a python subclass).
#   One important advantage to using this mode is that it will let us
#   run functionalization underneath __torch_dispatch__,
#   which we need in AOTAutograd.
# - Doing so means that it does not automatically compose with other
#   functorch transforms, since these transforms always run above __torch_dispatch__.
#   That's why this util lives here, and not in functorch.
def dispatch_functionalize(func, mode: FunctionalTensorMode = FunctionalTensorMode()):
    # TODO: pull these from aot autograd
    def to_fun(t):
        if isinstance(t, torch.Tensor):
            return FunctionalTensor.to_functional(t)
        return t

    def from_fun(t):
        if not isinstance(t, FunctionalTensor):
            # quick sanity assert
            if isinstance(t, torch.Tensor):
                assert not torch._is_functional_tensor(t)
            return t
        torch._sync(t)
        return torch._from_functional_tensor(t.elem)

    def inner(*args, **kwargs):
        disable_above = torch._C._ExcludeDispatchKeyGuard(
            torch._C.DispatchKeySet(torch._C.DispatchKey.Functionalize)
        )
        with disable_above, mode:
            func_args = pytree.tree_map_only(torch.Tensor, to_fun, args)
            func_kwargs = pytree.tree_map_only(torch.Tensor, to_fun, kwargs)
            func_outputs = func(*func_args, **func_kwargs)
            outputs = pytree.tree_map_only(FunctionalTensor, from_fun, func_outputs)

            return outputs

    return inner


class BaseFunctionalizeAPI(ABC):
    @abstractmethod
    def wrap_tensors(self, args: Tuple[Any]) -> Tuple[Any]:
        pass

    @abstractmethod
    def unwrap_tensors(
        self, args: Union[torch.Tensor, Tuple[torch.Tensor, ...]]
    ) -> Any:
        pass

    @abstractmethod
    def functionalize(self, inner_f: Callable) -> Callable:
        pass

    @abstractmethod
    def redispatch_to_next(self) -> ContextManager:
        pass

    @abstractmethod
    def replace(self, input_tensor, output_tensor) -> None:
        pass

    @abstractmethod
    def commit_update(self, tensor) -> None:
        pass

    @abstractmethod
    def sync(self, tensor) -> None:
        pass

    @abstractmethod
    def mark_mutation_hidden_from_autograd(self, tensor) -> None:
        pass


class PythonFunctionalizeAPI(BaseFunctionalizeAPI):
    def __init__(
        self, mode: Optional[FunctionalTensorMode] = None, pre_dispatch: bool = False
    ) -> None:
        super().__init__()
        self.mode = mode if mode else FunctionalTensorMode()
        self.pre_dispatch = pre_dispatch

    def wrap_tensors(self, args: Tuple[Any]) -> Tuple[Any]:
        with self.mode:
            return torch.utils._pytree.tree_map_only(
                torch.Tensor, FunctionalTensor.to_functional, args
            )

    def unwrap_tensors(
        self, args: Union[torch.Tensor, Tuple[torch.Tensor, ...], List[torch.Tensor]]
    ) -> Any:
        return torch.utils._pytree.tree_map_only(
            FunctionalTensor, FunctionalTensor.from_functional, args
        )

    def functionalize(self, inner_f: Callable) -> Callable:
        return dispatch_functionalize(inner_f, self.mode)

    def redispatch_to_next(self) -> ContextManager:
        # [NOTE] We don't do anything here because at the time
        # we exercise this path, we would have already popped the
        # FunctionalTensorMode from mode stack. Since FunctionalTensorMode
        # is now stateful, it is better to explicitly pass in correct mode
        # directly instead of globally setting it.
        return contextlib.nullcontext()

    def replace(self, input_tensor, output_tensor) -> None:
        assert isinstance(input_tensor, FunctionalTensor)
        assert not isinstance(output_tensor, FunctionalTensor)
        input_tensor.replace_(output_tensor)

    def commit_update(self, tensor) -> None:
        assert isinstance(tensor, FunctionalTensor)
        tensor.commit_update()

    def sync(self, tensor) -> None:
        assert isinstance(tensor, FunctionalTensor)
        tensor.sync()

    def mark_mutation_hidden_from_autograd(self, tensor) -> None:
        assert isinstance(tensor, FunctionalTensor)
        tensor.mark_mutation_hidden_from_autograd()


class CppFunctionalizeAPI(BaseFunctionalizeAPI):
    def wrap_tensors(self, args: Tuple[Any]) -> Tuple[Any]:
        from torch._functorch.eager_transforms import _wrap_all_tensors_to_functional

        return _wrap_all_tensors_to_functional(args, level=0)

    def unwrap_tensors(
        self, args: Union[torch.Tensor, Tuple[torch.Tensor, ...]]
    ) -> Union[torch.Tensor, Tuple[torch.Tensor, ...]]:
        from torch._functorch.eager_transforms import (
            _unwrap_all_tensors_from_functional,
        )

        return _unwrap_all_tensors_from_functional(args, reapply_views=_reapply_views())

    def functionalize(self, inner_f: Callable) -> Callable:
        return torch.func.functionalize(inner_f)

    def redispatch_to_next(self) -> ContextManager:
        return torch._C._ExcludeDispatchKeyGuard(
            torch._C.DispatchKeySet(torch._C.DispatchKey.Functionalize)
        )

    def replace(self, input_tensor, output_tensor) -> None:
        torch._functionalize_replace(input_tensor, output_tensor)

    def commit_update(self, tensor) -> None:
        torch._functionalize_commit_update(tensor)

    def sync(self, tensor) -> None:
        torch._functionalize_sync(tensor)

    def mark_mutation_hidden_from_autograd(self, tensor) -> None:
        torch._functionalize_mark_mutation_hidden_from_autograd(tensor)


class FunctorchFunctionalizeAPI(BaseFunctionalizeAPI):
    def __init__(self, interpreter):
        self.interpreter = interpreter

    def wrap_tensors(self, args: Tuple[Any]) -> Tuple[Any]:
        from torch._functorch.eager_transforms import _wrap_all_tensors_to_functional

        return _wrap_all_tensors_to_functional(args, level=self.interpreter.level())

    def unwrap_tensors(
        self, args: Union[torch.Tensor, Tuple[torch.Tensor, ...]]
    ) -> Union[torch.Tensor, Tuple[torch.Tensor, ...]]:
        from torch._functorch.eager_transforms import (
            _unwrap_all_tensors_from_functional,
        )

        return _unwrap_all_tensors_from_functional(
            args, reapply_views=self.interpreter.functionalize_add_back_views()
        )

    def functionalize(self, inner_f: Callable) -> Callable:
        return torch.func.functionalize(
            inner_f,
            remove=(
                "mutations_and_views"
                if self.interpreter.functionalize_add_back_views()
                else "mutations"
            ),
        )

    def redispatch_to_next(self) -> ContextManager:
        return self.interpreter.lower()

    def replace(self, input_tensor, output_tensor) -> None:
        torch._functionalize_replace(input_tensor, output_tensor)

    def commit_update(self, tensor) -> None:
        torch._functionalize_commit_update(tensor)

    def sync(self, tensor) -> None:
        torch._functionalize_sync(tensor)

    def mark_mutation_hidden_from_autograd(self, tensor) -> None:
        torch._functionalize_mark_mutation_hidden_from_autograd(tensor)


def mb_unwrap_functional_tensor(tensor: torch.Tensor):
    if isinstance(tensor, FunctionalTensor):
        return torch._from_functional_tensor(tensor.elem)
    return tensor<|MERGE_RESOLUTION|>--- conflicted
+++ resolved
@@ -91,34 +91,10 @@
         torch.ops.prim.device.default,  # type: ignore[has-type]
     ]
 
-<<<<<<< HEAD
-    def __new__(cls, elem):
-=======
-    # These are ops that claim to be functional, but actually are maybe-mutating/maybe-aliasing
-    # TODO (tmanlaibaatar) make it a tag
-    maybe_aliasing_or_mutating_ops = [
-        torch.ops.aten.dropout.default,  # type: ignore[has-type]
-        torch.ops.aten.batch_norm.default,  # type: ignore[has-type]
-        torch.ops.aten.native_batch_norm.default,  # type: ignore[has-type]
-        torch.ops.aten._batch_norm_impl_index.default,  # type: ignore[has-type]
-        torch.ops.aten.cudnn_batch_norm.default,  # type: ignore[has-type]
-        torch.ops.aten.miopen_batch_norm.default,  # type: ignore[has-type]
-        torch.ops.aten.atleast_1d.default,  # type: ignore[has-type]
-        torch.ops.aten.atleast_2d.default,  # type: ignore[has-type]
-        torch.ops.aten.atleast_3d.default,  # type: ignore[has-type]
-        torch.ops.aten.cartesian_prod.default,  # type: ignore[has-type]
-        torch.ops.aten.conj_physical.default,  # type: ignore[has-type]
-        torch.ops.aten.alpha_dropout.default,  # type: ignore[has-type]
-        torch.ops.aten.feature_dropout.default,  # type: ignore[has-type]
-        torch.ops.aten.feature_alpha_dropout.default,  # type: ignore[has-type]
-        torch.ops.aten.unsafe_chunk.default,  # type: ignore[has-type]
-    ]
-
     # Used by auto_functionalize to determine base of tensors during inference mode.
     _inference_mode_base: Optional["FunctionalTensor"] = None
 
     def __new__(cls, elem, mode):
->>>>>>> 431a2787
         assert torch._is_functional_tensor(elem)
 
         # In general, we'd like our functional tensor subclass to only be in charge of functionalization,
@@ -414,7 +390,9 @@
                 return False
 
             # We unconditionally decompose ops that are maybe aliasing or mutating ops
-            if torch.Tag.maybe_aliasing_or_mutating in func.tags:
+            from torch._decomp import _should_decompose_because_unsafe_op
+
+            if _should_decompose_because_unsafe_op(func):
                 return True
 
             # (1) we unconditionally decompose maybe-aliasing or maybe-mutating ops,
