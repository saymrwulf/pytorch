import collections
import copy
import dataclasses
import inspect
import logging
import threading
from collections import defaultdict
from typing import (
    Any,
    Callable,
    Dict,
    List,
    Optional,
    Sequence,
    Tuple,
    TYPE_CHECKING,
    Union,
)
from typing_extensions import Never

import sympy

import torch.fx as fx
import torch.utils._pytree as pytree
from torch import SymInt, Tensor
from torch._C import DispatchKey
from torch._ops import HigherOrderOperator
from torch._prims_common import clone_preserve_strides
from torch._subclasses.fake_tensor import FakeTensorMode
from torch.fx.experimental.proxy_tensor import (
    disable_proxy_modes_tracing,
    ProxyTorchDispatchMode,
    track_tensor_tree,
)
from torch.fx.experimental.symbolic_shapes import guard_scalar


if TYPE_CHECKING:
    from triton._C.libtriton.ir import (
        module as TritonIRModule,
        operation as TritonIROperation,
    )

    from torch._dynamo.symbolic_convert import InstructionTranslator
    from torch._dynamo.variables.constant import ConstantVariable
    from torch._dynamo.variables.functions import TritonKernelVariable
    from torch._subclasses.functional_tensor import BaseFunctionalizeAPI
    from torch.fx.proxy import Proxy
    from torch.utils._triton import has_triton

    TritonMetaParamsType = Dict[str, int]
    TritonGridTupleType = Tuple[Union[int, sympy.Expr, SymInt], ...]
    TritonGridCallableType = Callable[[TritonMetaParamsType], Tuple[int, ...]]
    TritonGridType = Union[TritonGridTupleType, TritonGridCallableType]

    if has_triton():
        from triton.runtime.autotuner import Autotuner, Config as TritonConfig
        from triton.runtime.jit import JITFunction
    else:

        class Autotuner:  # type: ignore[no-redef]
            pass

        class JITFunction:  # type: ignore[no-redef]
            pass

    TritonKernelType = Union[Autotuner, JITFunction]
    # mypy specifically complains that TritonAutotunerType is not a valid type if Autotuner is not inside of a Union.
    TritonAutotunerType = Union[Autotuner]

log = logging.getLogger("torch._dynamo")

# TMADescriptorMetadata maps kernel parameter names to the metadata that allows
# reconstructing TMA descriptors from the underlying tensors (passed as kernel
# arguments in the fx graph, instead of the TMA descriptors). Namely: a tuple
# conisting of list of dims, list of block dims, and element size. E.g., for this
# call in host-side Triton TMA API ``create_2d_tma_descriptor(ptr, 50, 60, 32, 15, 4)``,
# the metadata will look like ``([50, 60], [32, 15], 4)``. All ints can be SymInts.
TMADescriptorMetadata = Dict[
    str,  # kernel parameter name
    Tuple[
        List[Union[int, SymInt]],  # dims
        List[Union[int, SymInt]],  # block_dims
        Union[int, SymInt],  # element_size
    ],
]


###############################################################################
# Kernel Side Table


# We cannot put Triton Kernels into the FX graph as the graph nodes
# do not support arbitrary functions.
# Use a side table.
# We use two dicts so that fetching both the kernel and id are O(1)
class KernelSideTable:
    id_to_kernel: Dict[int, "TritonKernelType"] = {}
    kernel_to_id: Dict["TritonKernelType", int] = {}
    constant_args: Dict[int, Dict[str, Any]] = {}
    lock = threading.Lock()

    # Returns index on the table
    def add_kernel(self, kernel: "TritonKernelType") -> int:
        with self.lock:
            if kernel in self.kernel_to_id:
                return self.kernel_to_id[kernel]

            idx = len(self.id_to_kernel)
            self.id_to_kernel[idx] = kernel
            self.kernel_to_id[kernel] = idx
            return idx

    # Returns the triton kernel at the given index
    def get_kernel(self, idx: int) -> "TritonKernelType":
        # No need to lock here as fetching from dict is atomic
        assert idx in self.id_to_kernel
        return self.id_to_kernel[idx]

    # Not every constant arg can be added to the graph. Use this side table
    # for constant args.
    def add_constant_args(self, args: Dict[str, Any]) -> int:
        with self.lock:
            idx = len(self.constant_args)
            self.constant_args[idx] = args
            return idx

    # Returns the constant args
    def get_constant_args(self, idx: int) -> Dict[str, Any]:
        # No need to lock here as fetching from dict is atomic
        assert idx in self.constant_args
        return self.constant_args[idx]

    # Resets the table (only meant to be used in unit tests)
    # This is only safe assuming single threaded execution
    def reset_table(self) -> None:
        self.id_to_kernel = {}
        self.kernel_to_id = {}
        self.constant_args = {}


kernel_side_table = KernelSideTable()


###############################################################################
# Mutation Tracker


@dataclasses.dataclass(frozen=True)
class Param:
    idx: int


@dataclasses.dataclass(frozen=True)
class Intermediate:
    idx: int

    def fake(self) -> bool:
        return self.idx < 0


@dataclasses.dataclass(frozen=True)
class Op:
    name: str
    fn_call_name: Optional[str]
    args: List[Union[Param, Intermediate]]
    ret: Intermediate = dataclasses.field(repr=False)

    def __post_init__(self) -> None:
        if self.name == "tt.call":
            assert self.fn_call_name is not None
        else:
            assert self.fn_call_name is None


def generate_ttir(
    kernel: "TritonKernelType", kwargs: Dict[str, Any]
) -> Tuple["TritonIRModule", List[str]]:
    """
    Uses Triton's internal code generation to create TTIR
    """
    import sympy
    import triton
    from triton.compiler.compiler import ASTSource
    from triton.runtime.autotuner import Autotuner
    from triton.runtime.jit import JITFunction

    import torch._inductor.ir
    from torch._subclasses.fake_tensor import FakeTensor

    if isinstance(kernel, Autotuner):
        if len(kernel.configs) > 0:
            # If we are autotuning, then it doesn't matter which version gets
            # picked for tracing purposes, so lets pick the first one
            kwargs = {**kwargs, **kernel.configs[0].kwargs}
        kernel = kernel.fn

    assert isinstance(kernel, JITFunction)

    context = triton._C.libtriton.ir.context()
    target = triton.runtime.driver.active.get_current_target()
    backend = triton.compiler.compiler.make_backend(target)
    options = backend.parse_options({})

    # ignore backend-specific kwargs same way as in the native Triton code
    # https://github.com/triton-lang/triton/blob/a6bb57d6285e723c58e87dd7cba263db6efff789/python/triton/runtime/jit.py#L594-L596
    # why this is important for user-defined Triton kernels on AMD: https://github.com/pytorch/pytorch/issues/140800
    for name in list(kwargs):
        if name not in kernel.arg_names and name in options.__dict__:
            kwargs.pop(name)

    if len(kwargs) != len(kernel.arg_names):
        raise ValueError(
            "Incorrect number of arguments passed to kernel: "
            f"passed {list(kwargs.keys())}, expected {kernel.arg_names}."
        )

    # Replace all SymExprs with a regular value for TTIR generation
    # Replace all FakeTensor/TensorBox with real tensors
    # These replacements are needed for triton's type, key and config functions
    ordered_args: Dict[str, Any] = {}
    for name in kernel.arg_names:
        a = kwargs[name]
        if isinstance(a, (torch.SymInt, torch.SymFloat, torch.SymBool, sympy.Expr)):
            ordered_args[name] = 2
        elif isinstance(a, (FakeTensor, torch._inductor.ir.TensorBox)):
            with torch._C._DisableTorchDispatch():
                ordered_args[name] = torch.empty(2, dtype=a.dtype)
        else:
            ordered_args[name] = a

    ordered_tensor_names = [
        name for name, arg in ordered_args.items() if isinstance(arg, Tensor)
    ]

    def _get_specialization(args):  # type: ignore[no-untyped-def]
        try:
            from triton.backends.compiler import AttrsDescriptor  # noqa: F401

            target = triton.runtime.driver.active.get_current_target()
            backend = triton.compiler.compiler.make_backend(target)
            return backend.get_attrs_descriptor(args, kernel.params)
        except ImportError:
            return kernel._get_config(*args)

    specialization = _get_specialization(ordered_args.values())
    constants = {
        name: arg for name, arg in ordered_args.items() if not isinstance(arg, Tensor)
    }

    # Build kernel signature -- doesn't include constexpr arguments.
    signature = {
        name: kernel._type_of(kernel._key_of(arg))
        for i, (name, arg) in enumerate(ordered_args.items())
        if i not in kernel.constexprs
    }

    triton._C.libtriton.ir.load_dialects(context)
    backend.load_dialects(context)

    src = ASTSource(kernel, signature, constants, specialization)

    # Triton changes ASTSource.make_ir to take 3/4 arguments. Handle
    # backward compatibility here.
    make_ir_sig_params = len(inspect.signature(src.make_ir).parameters)
    if make_ir_sig_params == 2:
        ttir_module = src.make_ir(options, context)
    elif make_ir_sig_params == 3:
        codegen_fns = backend.get_codegen_implementation()
        ttir_module = src.make_ir(options, codegen_fns, context)
    else:
        codegen_fns = backend.get_codegen_implementation()
        module_map = backend.get_module_map()
        ttir_module = src.make_ir(options, codegen_fns, module_map, context)
    if not ttir_module.verify():
        raise RuntimeError("Verification for TTIR module has failed")

    return ttir_module, ordered_tensor_names


def ttir_to_functions(
    ttir_module: "TritonIRModule",
) -> Dict[str, Dict[Intermediate, List[Op]]]:
    """
    Walk the `ttir_module` bottom up to mine the `functions` from
    the structured MLIR entities representing the Triton kernel
    (mlir::Operation, mlir::Block, mlir::Region).
    """
    functions: Dict[str, Dict[Intermediate, List[Op]]] = {}

    # block id --> op result (Intermediate) --> one or more ops
    op_stack: Dict[int, Dict[Intermediate, List[Op]]] = defaultdict(
        lambda: defaultdict(list)
    )
    region_id_to_block_ids: Dict[int, List[int]] = defaultdict(list)
    block_id_to_block_arg_ids: Dict[int, List[int]] = {}
    replacements: Dict[int, Union[Intermediate, Param]] = {}
    reindex_map: Dict[int, int] = {}
    next_fake_intermediate = 0

    def reindex(idx: int) -> int:
        if idx not in reindex_map:
            reindex_map[idx] = len(reindex_map)
        return reindex_map[idx]

    def mlir_to_functions(op: "TritonIROperation") -> None:
        name: str = op.get_name()
        if name == "builtin.module":
            # this wraps all tt.func ops
            return

        operand_ids: List[int] = [
            reindex(op.get_operand(i).id()) for i in range(op.get_num_operands())
        ]
        result_ids: List[int] = [
            reindex(op.get_result(i).id()) for i in range(op.get_num_results())
        ]

        child_block_ids: List[int] = []
        for i in [op.get_region(i).id() for i in range(op.get_num_regions())]:
            # as the walk is bottom-up, the region_id_to_block_ids[i]
            # must be populated by the time we process the enclosing op
            child_block_ids.extend(region_id_to_block_ids[i])

        parent_block_id = -1
        parent_block = op.get_block()
        if parent_block is not None:
            parent_block_id = parent_block.id()
            if parent_block_id not in block_id_to_block_arg_ids:
                block_id_to_block_arg_ids[parent_block_id] = []
                for i in range(parent_block.get_num_arguments()):
                    block_id_to_block_arg_ids[parent_block_id].append(
                        reindex(parent_block.get_argument(i).id()),
                    )
                # the region info is collected via ops' parent blocks to be
                # used later when the region's encloding op is traversed
                parent_region = parent_block.get_parent()
                if parent_region is not None:
                    region_id_to_block_ids[parent_region.id()].append(parent_block_id)

        nonlocal next_fake_intermediate

        if name == "tt.func":
            # for function ops: gather and inline
            # the ops from all child blocks
            fn_ops = defaultdict(list)
            for child_block_id in child_block_ids:
                for result, block_fn_ops in op_stack.pop(child_block_id).items():
                    for block_fn_op in block_fn_ops:
                        fn_ops[result].append(block_fn_op)

            # replace the corresponding Intermediates in the
            # child op args with the function args (Params)
            for i, idx in enumerate(block_id_to_block_arg_ids[child_block_ids[0]]):
                replacements[idx] = Param(i)

            for fn_op_list in fn_ops.values():
                for fn_op in fn_op_list:
                    for i in range(len(fn_op.args)):
                        arg = fn_op.args[i]
                        seen = set()  # to break cycles
                        # there can be transitive replacements, but likely
                        # no cycles (we keep the `seen` set just in case)
                        while (
                            isinstance(arg, Intermediate)
                            and arg.idx in replacements
                            and arg.idx not in seen
                        ):
                            seen.add(arg.idx)
                            arg = fn_op.args[i] = replacements[arg.idx]

            # next function capture starts
            # with empty replacements
            replacements.clear()

            fn_name = op.get_str_attr("sym_name")
            functions[fn_name] = fn_ops
        elif child_block_ids:
            if name in {"scf.if", "scf.for", "scf.while", "tt.reduce", "tt.scan"}:
                # for blocked ops: inline the enclosed ops into
                # the parent block + rewire the last op in each
                # child block to return the block result
                return_ops = []
                for block_id in child_block_ids:
                    if name == "scf.for":
                        # example:
                        # %result = scf.for %iv = %lb to %ub step %step iter_args(%arg = %init) -> (i32) ...
                        # block args: 2 (%iv, %arg)
                        # op operands: 4 (%lb, %ub, %step, %init)
                        # `%arg` is mapping to `%init`
                        for i, idx in enumerate(block_id_to_block_arg_ids[block_id]):
                            if i == 0:
                                next_fake_intermediate -= 1
                                replacements[idx] = Intermediate(next_fake_intermediate)
                            else:
                                replacements[idx] = Intermediate(operand_ids[i + 2])
                    elif name == "scf.while":
                        # example:
                        # %3:3 = scf.while (%arg2 = %1, %arg3 = %2, %arg4 = %c0_i32_8) ...
                        # block args: 3 (%arg2, %arg3, %arg4)
                        # op operands: 3 (%1, %2, %c0_i32_8)
                        # `%arg2` is mapping to `%1`, `%arg3` is mapping to `%2`, ...
                        for i, idx in enumerate(block_id_to_block_arg_ids[block_id]):
                            replacements[idx] = Intermediate(operand_ids[i])
                    elif name == "scf.if":
                        # the scf block args are ignored by the pass. but, as they
                        # may be used as operands of the ops inside the block
                        # (and nested blocks inlined in the current block by now),
                        # they are replaced by new fake Intermediates to avoid "this
                        # operand is not returned by any other op in the fn" error
                        # in the downstream analysis
                        for idx in block_id_to_block_arg_ids[block_id]:
                            next_fake_intermediate -= 1
                            replacements[idx] = Intermediate(next_fake_intermediate)
                    else:
                        assert name in ("tt.reduce", "tt.scan")
                        # wire the block arguments to the op arguments
                        num_operands = len(operand_ids)
                        block_arg_ids = block_id_to_block_arg_ids[block_id]
                        assert len(block_arg_ids) == 2 * num_operands, (
                            f"{name} is expected to have twice as "
                            "many block arguments as op arguments: "
                            f"{operand_ids=}, {block_arg_ids=}."
                        )
                        for i, idx in enumerate(block_arg_ids):
                            # for a tt.reduce/tt.scan op with N arguments, the block
                            # arguments comprise N reduced values followed by
                            # N current values corresponding to the N op args
                            replacements[idx] = Intermediate(
                                operand_ids[i % num_operands]
                            )

                    if block_id in op_stack:
                        block_ops = op_stack.pop(block_id)
                        if not block_ops:
                            continue
                        last_ret, last_ops = block_ops.popitem()
                        if all(
                            op.name
                            in ("scf.yield", "tt.reduce.return", "tt.scan.return")
                            for op in last_ops
                        ):
                            # if last_ops are all return ops, treat them separately
                            return_ops.extend(last_ops)
                        else:
                            # otherwise, return last_ops to the block
                            block_ops[last_ret] = last_ops
                        for op_result, child_ops in block_ops.items():
                            op_stack[parent_block_id][op_result].extend(child_ops)

                scf_results = [Intermediate(idx) for idx in result_ids]
                for scf_result in scf_results:
                    for return_op in return_ops:
                        op_stack[parent_block_id][scf_result].append(return_op)
            else:
                raise RuntimeError(
                    f"Unknown blocked function: {name}. Can't capture the TTIR."
                )
        else:
            callee = None
            if name == "tt.call":
                callee = op.get_flat_symbol_ref_attr("callee")
            args: List[Union[Param, Intermediate]] = [
                Intermediate(operand) for operand in operand_ids
            ]
            block_ops = op_stack[parent_block_id]
            if result_ids:
                for result_id in result_ids:
                    res = Intermediate(result_id)
                    block_ops[res].append(Op(name, callee, args, res))
            else:
                next_fake_intermediate -= 1
                fake_res = Intermediate(next_fake_intermediate)
                block_ops[fake_res].append(Op(name, callee, args, fake_res))

    ttir_module.walk(mlir_to_functions)

    return functions


class MemoizeWithCycleCheck:
    fn: Callable[..., Any]
    cache: Dict[Tuple[str, int], Any]

    def __init__(self, fn: Callable[..., Any]) -> None:
        self.fn = fn
        self.reset()

    def __call__(
        self,
        functions: Dict[str, Dict[Intermediate, List[Op]]],
        fn_name: str,
        num_args: int,
    ) -> List[bool]:
        key = (fn_name, num_args)
        if key not in self.cache:
            self.cache[key] = None
            self.cache[key] = self.fn(functions, fn_name, num_args)
        if self.cache[key] is None:
            raise RuntimeError("Recursion is not supported")
        return self.cache[key]

    def reset(self) -> None:
        self.cache = {}


@MemoizeWithCycleCheck
def analyze_kernel_mutations(
    functions: Dict[str, Dict[Intermediate, List[Op]]], fn_name: str, num_args: int
) -> List[bool]:
    """
    Analyzes the graph to detect all sinks from a predefined list of sinks
    by using triton's MemWrite trait list. NOTE: What if triton exposed this?
    From each sink, it traverses the CFG backwards to identify all the input
    pointers that are mutated.
    """
    # Name of mutation op to mutated parameter indices
    # List from Triton Github include/triton/Dialect/Triton/IR/TritonOps.td
    # All the OPs that have MemWrite trait.
    # What if Triton exposed this?
    MUTATION_OPS = {
        "tt.store": [0],
        "tt.atomic_cas": [0],
        "tt.atomic_rmw": [0],
        "tt.experimental_descriptor_store": [0],
    }
    # Ops that we want to bail out on
    UNKNOWN_OPS = {"tt.elementwise_inline_asm"}

    stack: List[Union[Param, Intermediate]] = []
    visited = set()
    ops = functions[fn_name]
    for op_list in ops.values():
        for op in op_list:
            if op.name in UNKNOWN_OPS:
                raise RuntimeError(
                    f"ttir analysis hit an op we do not know how to analyze: {op.name}"
                )

            if op.name == "tt.call":
                assert op.fn_call_name in functions
                mutations = analyze_kernel_mutations(
                    functions, op.fn_call_name, len(op.args)
                )
                stack.extend(arg for arg, mutated in zip(op.args, mutations) if mutated)
            else:
                stack.extend(op.args[idx] for idx in MUTATION_OPS.get(op.name, []))

    # The following is an iterative DFS algorithm
    mutated = [False] * num_args
    while stack:
        arg = stack.pop()
        if arg in visited:
            continue

        visited.add(arg)

        if isinstance(arg, Param):
            if arg.idx >= num_args:
                # This is an argument defined in the kernel, not passed in
                continue
            mutated[arg.idx] = True
        elif isinstance(arg, Intermediate) and not arg.fake():
            for op in ops[arg]:
                # Skip arguments to load
                if op.name != "tt.load":
                    stack.extend(op.args)
    return mutated


def identify_mutated_tensors(
    kernel: "TritonKernelType", kwargs: Dict[str, Any]
) -> List[str]:
    """
    Given a triton kernel and the arguments for this kernel, this function
    1) Retrieves the TTIR converted version of the kernel from Triton's API.
    2) Parses the TTIR and creates a control flow graph
    3) Analyzes the graph to detect all input tensor mutations
    """

    ttir_module = None
    functions = None
    try:
        ttir_module, ordered_tensor_names = generate_ttir(kernel, kwargs)

        # extract functions from TTIR using MLIR bindings exposed by Triton code
        functions = ttir_to_functions(ttir_module)

        assert functions is not None
        kernel_name = next(iter(functions.keys()))
        # Triton codegen modifies the name
        assert kernel.fn.__name__ in kernel_name
        # Reset the cache between top level invocations
        # The cache for analyze kernel mutations is mainly used for cycle
        # detection, so each top level invocation needs a clean cache
        analyze_kernel_mutations.reset()
        mutations = analyze_kernel_mutations(
            functions, kernel_name, len(ordered_tensor_names)
        )

        return [
            ordered_tensor_names[i] for i, mutated in enumerate(mutations) if mutated
        ]
    except Exception:
        log.warning(
            "Encountered an exception in identify_mutated_tensors, assuming every input is mutated",
            exc_info=True,
        )
        if ttir_module is not None:
            log.debug("TTIR:\n%s", str(ttir_module))
        if functions is not None:
            log.debug("functions:")
            for name, fn in functions.items():
                log.debug("===\t%s\t===", name)
                for ret, ops in fn.items():
                    log.debug("%s\t=>\t%s", ret, ops)
        return [key for key, value in kwargs.items() if isinstance(value, Tensor)]


###############################################################################
# Triton Kernel Wrappers


# Used for wrapping a Triton Kernel
class TritonKernelWrapperMutation(HigherOrderOperator):
    def __init__(self) -> None:
        super().__init__("triton_kernel_wrapper_mutation", cacheable=True)

    def __call__(
        self,
        kernel_idx: int,
        constant_args_idx: int,
        grid: List["TritonGridType"],
        tma_descriptor_metadata: TMADescriptorMetadata,
        kwargs: Dict[str, Any],
    ) -> Any:
        return super().__call__(
            kernel_idx=kernel_idx,
            constant_args_idx=constant_args_idx,
            grid=grid,
            tma_descriptor_metadata=tma_descriptor_metadata,
            kwargs=kwargs,
        )


triton_kernel_wrapper_mutation = TritonKernelWrapperMutation()


# Used for wrapping a Triton Kernel in a functional manner
class TritonKernelWrapperFunctional(HigherOrderOperator):
    def __init__(self) -> None:
        super().__init__("triton_kernel_wrapper_functional", cacheable=True)

    def __call__(
        self,
        kernel_idx: int,
        constant_args_idx: int,
        grid: List["TritonGridType"],
        tma_descriptor_metadata: TMADescriptorMetadata,
        kwargs: Dict[str, Any],
        tensors_to_clone: List[str],
    ) -> Dict[str, Any]:
        return super().__call__(
            kernel_idx=kernel_idx,
            constant_args_idx=constant_args_idx,
            grid=grid,
            tma_descriptor_metadata=tma_descriptor_metadata,
            kwargs=kwargs,
            tensors_to_clone=tensors_to_clone,
        )


triton_kernel_wrapper_functional = TritonKernelWrapperFunctional()


@triton_kernel_wrapper_mutation.py_impl(DispatchKey.CompositeExplicitAutograd)
def triton_kernel_wrapper_mutation_dense(
    *,
    kernel_idx: int,
    constant_args_idx: int,
    grid: List["TritonGridType"],
    tma_descriptor_metadata: TMADescriptorMetadata,
    kwargs: Dict[str, Any],
) -> None:
    from torch._inductor.codegen.wrapper import user_defined_kernel_grid_fn_code

    kernel = kernel_side_table.get_kernel(kernel_idx)
    constant_args = kernel_side_table.get_constant_args(constant_args_idx)

    if len(grid) == 1:
        grid_fn = grid[0]
    else:
        fn_name, code = user_defined_kernel_grid_fn_code(
            kernel.fn.__name__, kernel.configs, grid
        )
        namespace: Dict[str, Any] = {}
        exec(code, namespace)
        grid_fn = namespace[fn_name]

    if tma_descriptor_metadata:
        from triton.tools.experimental_descriptor import (  # noqa: F401
            create_1d_tma_descriptor,
            create_2d_tma_descriptor,
        )

        # as we need to launch the kernel here, we "unwrap" the
        # tma_descriptor_metadata, create the TMA descriptors
        # from it, and replace the tensors in the kwargs by the
        # correspoinding TMA descriptors before launching
        kwargs = kwargs.copy()
        for k, v in tma_descriptor_metadata.items():
            tensor = kwargs[k]
            dims, block_dims, element_size = v
            create_tma_descriptor = (
                create_1d_tma_descriptor if len(dims) == 1 else create_2d_tma_descriptor
            )
            kwargs[k] = create_tma_descriptor(
                tensor.data_ptr(),
                *dims,
                *block_dims,
                element_size,
            )
    # move as many positional arguments from dicts to args as we
    # can to circumvent the bug with the kwargs and pre_/post_hook:
    # https://github.com/triton-lang/triton/issues/5082
    # TODO: remove this when the Triton issue above is fixed
    args = []
    # copy kwargs and constant_args here to
    # avoid mutating the original inputs
    kwargs = kwargs.copy()
    constant_args = constant_args.copy()
    for name in kernel.arg_names:
        if name in kwargs:
            args.append(kwargs.pop(name))
        elif name in constant_args:
            args.append(constant_args.pop(name))
        else:
            break

    kernel[grid_fn](*args, **kwargs, **constant_args)


@triton_kernel_wrapper_mutation.py_impl(FakeTensorMode)
def triton_kernel_wrapper_mutation_fake_tensor_mode(
    mode: FakeTensorMode,
    *,
    kernel_idx: int,
    constant_args_idx: int,
    grid: List["TritonGridType"],
    tma_descriptor_metadata: TMADescriptorMetadata,
    kwargs: Dict[str, Any],
) -> None:
    with mode:
        return None


@triton_kernel_wrapper_mutation.py_impl(DispatchKey.Meta)
def _(
    *,
    kernel_idx: int,
    constant_args_idx: int,
    grid: List["TritonGridType"],
    tma_descriptor_metadata: TMADescriptorMetadata,
    kwargs: Dict[str, Any],
) -> None:
    return None


def trace_triton_kernel_wrapper(
    proxy_mode: ProxyTorchDispatchMode,
    func_overload: Callable[..., Any],
    node_args: Dict[str, Any],
) -> Optional[Dict[str, Any]]:
    with disable_proxy_modes_tracing():
        out = func_overload(**node_args)

    proxy_args = pytree.tree_map(
        proxy_mode.tracer.unwrap_proxy, node_args  # type: ignore[union-attr]
    )
    out_proxy = proxy_mode.tracer.create_proxy(
        "call_function",
        func_overload,
        (),
        proxy_args,
        name=func_overload.__name__ + "_proxy",
    )

    ret = track_tensor_tree(out, out_proxy, constant=None, tracer=proxy_mode.tracer)
    return ret


@triton_kernel_wrapper_mutation.py_impl(ProxyTorchDispatchMode)
def triton_kernel_wrapper_mutation_proxy_torch_dispatch_mode(
    mode: ProxyTorchDispatchMode,
    *,
    kernel_idx: int,
    constant_args_idx: int,
    grid: List["TritonGridType"],
    tma_descriptor_metadata: TMADescriptorMetadata,
    kwargs: Dict[str, Any],
) -> None:
    trace_triton_kernel_wrapper(
        mode,
        triton_kernel_wrapper_mutation,
        {
            "kernel_idx": kernel_idx,
            "constant_args_idx": constant_args_idx,
            "grid": grid,
            "tma_descriptor_metadata": tma_descriptor_metadata,
            "kwargs": kwargs,
        },
    )

    return None


def get_mutated_tensors(
    kernel_idx: int, constant_args_idx: int, kwargs: Dict[str, Any]
) -> List[str]:
    kernel = kernel_side_table.get_kernel(kernel_idx)
    constant_args = kernel_side_table.get_constant_args(constant_args_idx)
    return identify_mutated_tensors(kernel, {**kwargs, **constant_args})


@triton_kernel_wrapper_mutation.py_functionalize_impl
def triton_kernel_wrapper_mutation_functionalize(
    ctx: "BaseFunctionalizeAPI",
    kernel_idx: int,
    constant_args_idx: int,
    grid: List["TritonGridType"],
    tma_descriptor_metadata: TMADescriptorMetadata,
    kwargs: Dict[str, Any],
) -> None:
    unwrapped_kwargs = ctx.unwrap_tensors(kwargs)  # type: ignore[arg-type]
    # TODO(oulgen): Preexisting bug, if two kernel inputs are views of each
    # other, and one gets mutated in kernel, and later another gets mutated,
    # they are no longer equal. Fix this by graph breaking on this condition
    # earlier in dynamo.
    tensors_to_clone = get_mutated_tensors(
        kernel_idx, constant_args_idx, unwrapped_kwargs
    )
    with ctx.redispatch_to_next():
        unwrapped_outputs = triton_kernel_wrapper_functional(
            kernel_idx=kernel_idx,
            constant_args_idx=constant_args_idx,
            grid=grid,
            tma_descriptor_metadata=tma_descriptor_metadata,
            kwargs=unwrapped_kwargs,
            tensors_to_clone=tensors_to_clone,
        )

    assert set(unwrapped_outputs.keys()).issubset(set(kwargs.keys()))
    for key, output_arg in unwrapped_outputs.items():
        if not isinstance(output_arg, Tensor):
            continue
        input_arg = kwargs[key]
        assert isinstance(input_arg, Tensor)

        ctx.replace(input_arg, output_arg)
        # indicate that above replace is hidden from autograd
        ctx.mark_mutation_hidden_from_autograd(input_arg)
        ctx.commit_update(input_arg)
        ctx.sync(input_arg)
    return None


@triton_kernel_wrapper_functional.py_impl(DispatchKey.CompositeExplicitAutograd)
def triton_kernel_wrapper_functional_dense(
    *,
    kernel_idx: int,
    constant_args_idx: int,
    grid: List["TritonGridType"],
    tma_descriptor_metadata: TMADescriptorMetadata,
    kwargs: Dict[str, Any],
    tensors_to_clone: List[str],
) -> Dict[str, Any]:
    # TODO(oulgen): For performance reasons, we want to ensure that these
    # `clone_preserve_strides` calls are never executed at runtime
    # (inductor should always optimize them away).
    # Requires https://github.com/pytorch/pytorch/issues/109240
    kwargs = {
        key: (clone_preserve_strides(val) if key in tensors_to_clone else val)
        for key, val in kwargs.items()
    }
    triton_kernel_wrapper_mutation(
        kernel_idx=kernel_idx,
        constant_args_idx=constant_args_idx,
        grid=grid,
        tma_descriptor_metadata=tma_descriptor_metadata,
        kwargs=kwargs,
    )
    return {key: val for key, val in kwargs.items() if key in tensors_to_clone}


@triton_kernel_wrapper_functional.py_impl(FakeTensorMode)
def triton_kernel_wrapper_functional_fake_tensor_mode(
    mode: FakeTensorMode,
    *,
    kernel_idx: int,
    constant_args_idx: int,
    grid: List["TritonGridType"],
    tma_descriptor_metadata: TMADescriptorMetadata,
    kwargs: Dict[str, Any],
    tensors_to_clone: List[str],
) -> Dict[str, Any]:
    # TODO(oulgen): For performance reasons, we want to ensure that these
    # `clone_preserve_strides` calls are never executed at runtime
    # (inductor should always optimize them away).
    # Requires https://github.com/pytorch/pytorch/issues/109240
    with mode:
        return {
            key: clone_preserve_strides(val)
            for key, val in kwargs.items()
            if key in tensors_to_clone
        }


@triton_kernel_wrapper_functional.py_impl(ProxyTorchDispatchMode)
def triton_kernel_wrapper_functional_proxy_torch_dispatch_mode(
    mode: ProxyTorchDispatchMode,
    *,
    kernel_idx: int,
    constant_args_idx: int,
    grid: List["TritonGridType"],
    tma_descriptor_metadata: TMADescriptorMetadata,
    kwargs: Dict[str, Any],
    tensors_to_clone: List[str],
) -> Dict[str, Any]:
    ret = trace_triton_kernel_wrapper(
        mode,
        triton_kernel_wrapper_functional,
        {
            "kernel_idx": kernel_idx,
            "constant_args_idx": constant_args_idx,
            "grid": grid,
            "tma_descriptor_metadata": tma_descriptor_metadata,
            "kwargs": kwargs,
            "tensors_to_clone": tensors_to_clone,
        },
    )
    assert ret is not None
    return ret


@triton_kernel_wrapper_functional.py_functionalize_impl
def triton_kernel_wrapper_functional_functionalize(
    ctx: "BaseFunctionalizeAPI",
    kernel_idx: int,
    constant_args_idx: int,
    grid: List["TritonGridType"],
    tma_descriptor_metadata: TMADescriptorMetadata,
    kwargs: Dict[str, Any],
    tensors_to_clone: List[str],
) -> Dict[str, Any]:
    unwrapped_kwargs = ctx.unwrap_tensors(kwargs)  # type: ignore[arg-type]
    with ctx.redispatch_to_next():
        outputs = triton_kernel_wrapper_functional(
            kernel_idx=kernel_idx,
            constant_args_idx=constant_args_idx,
            grid=grid,
            tma_descriptor_metadata=tma_descriptor_metadata,
            kwargs=unwrapped_kwargs,
            tensors_to_clone=tensors_to_clone,
        )
        return ctx.wrap_tensors(outputs)  # type: ignore[return-value,arg-type]


triton_kernel_wrapper_mutation.fallthrough(DispatchKey.PythonDispatcher)  # type: ignore[attr-defined]
triton_kernel_wrapper_mutation.fallthrough(DispatchKey.PythonTLSSnapshot)  # type: ignore[attr-defined]
triton_kernel_wrapper_mutation.fallthrough(DispatchKey.ADInplaceOrView)
triton_kernel_wrapper_mutation.fallthrough(DispatchKey.BackendSelect)
triton_kernel_wrapper_mutation.fallthrough(DispatchKey.AutocastCPU)  # type: ignore[attr-defined]
triton_kernel_wrapper_mutation.fallthrough(DispatchKey.AutocastCUDA)  # type: ignore[attr-defined]
triton_kernel_wrapper_mutation.fallthrough(DispatchKey.AutogradCUDA)
triton_kernel_wrapper_mutation.fallthrough(DispatchKey.AutogradCPU)

triton_kernel_wrapper_functional.fallthrough(DispatchKey.PythonDispatcher)  # type: ignore[attr-defined]
triton_kernel_wrapper_functional.fallthrough(DispatchKey.PythonTLSSnapshot)  # type: ignore[attr-defined]
triton_kernel_wrapper_functional.fallthrough(DispatchKey.ADInplaceOrView)
triton_kernel_wrapper_functional.fallthrough(DispatchKey.BackendSelect)
triton_kernel_wrapper_functional.fallthrough(DispatchKey.AutocastCPU)  # type: ignore[attr-defined]
triton_kernel_wrapper_functional.fallthrough(DispatchKey.AutocastCUDA)  # type: ignore[attr-defined]
triton_kernel_wrapper_functional.fallthrough(DispatchKey.AutogradCUDA)
triton_kernel_wrapper_functional.fallthrough(DispatchKey.AutogradCUDA)
triton_kernel_wrapper_functional.fallthrough(DispatchKey.AutogradCPU)


###############################################################################
# The "TritonHOPifier": a class that transforms a call to a triton kernel into
# a call to the triton_kernel_wrapper_mutation HOP.


class TritonHOPifier:
    """Orchestrator for converting a user-defined triton kernel into a call
    to the triton_kernel_wrapper_mutation HOP.

    It has two main use cases.

    1. When Dynamo sees a triton kernel, it wraps it into a TritonKernelVariable
    and uses the TritonHOPifier to convert calls to the TritonKernelVariable
    into a call to the HOP.

    2. In order to capture a user-defined triton kernel while performing
    tracing (via make_fx or non-strict export), a user must annotate their
    triton kernel with the `wrap_triton` decorator. The decorator uses
    TritonHOPifier to convert calls to the triton kernel into a call
    to the HOP (which can then be traced).

    Because Dynamo has its own calling conventions for e.g. invoking a user-defined function
    TritonHOPifier is an abstract class that can be overriden by its subclasses.
    """

    def raise_unsupported(self, msg: str) -> Never:
        raise NotImplementedError("abstract method")

    def is_callable(self, maybe_callable: Any) -> bool:
        raise NotImplementedError("abstract method")

    def get_value(self, val: Any) -> Any:
        raise NotImplementedError("abstract method")

    def call_grid(  # type: ignore[no-untyped-def]
        self,
        grid,
        meta,
        tx,
    ) -> Union[Tuple[Union[int, sympy.Expr, SymInt], ...], Tuple["Proxy", ...]]:
        raise NotImplementedError("abstract method")

<<<<<<< HEAD
    def call_user_defined_fn(
        self, user_fn: Callable[..., Any], args: List, kwargs: Dict
    ) -> Any:
        raise NotImplementedError("abstract method")

    def apply_heuristic(  # type: ignore[no-untyped-def]
        self,
        kwarg_key: str,
        heuristic: Callable[..., Any],
        args: Dict,
        kwargs: Dict,
        tx,
    ) -> Dict:
        raise NotImplementedError("abstract method")

    def call_prune_configs_if_required(  # type: ignore[no-untyped-def]
        self,
        autotuner,
        args,
        kwargs,
        configs,
        tx,
    ) -> Any:
        raise NotImplementedError("abstract method")

=======
    def wrap_user_defined_obj(
        self,
        user_obj: Any,
        tx: Optional["InstructionTranslator"],
        variable: Optional[
            Union["TritonKernelVariable", "TraceableTritonKernelWrapper"]
        ],
        name: str,
    ) -> Any:
        raise NotImplementedError("abstract method")

    def call_user_defined_fn(
        self,
        user_fn: Callable[..., Any],
        args: List,
        kwargs: Dict,
        tx: Optional["InstructionTranslator"],
        variable: Optional[
            Union["TritonKernelVariable", "TraceableTritonKernelWrapper"]
        ],
    ) -> Any:
        raise NotImplementedError("abstract method")

    def maybe_unpack_configs(
        self, configs: List["TritonConfig"], tx: Optional["InstructionTranslator"]
    ) -> List["TritonConfig"]:
        raise NotImplementedError("abstract method")

    @staticmethod
    def do_prune_configs(  # type: ignore[no-untyped-def]
        autotuner: "TritonAutotunerType",
        early_config_prune: Optional[Callable],
        perf_model: Optional[Callable],
        top_k: float,
        configs: List,
        named_args: Dict,
        kwargs: Dict,
    ) -> List["TritonConfig"]:
        # Reimplement autotuner.prune_configs(...) here
        # see: https://github.com/triton-lang/triton/blob/e57b46897191b3b3061c78d0d60e58e94be565b6/python/triton/runtime/autotuner.py   # noqa: E501,B950
        # We do this to avoid calling prune_configs, which in turn calls early_config_prune and perf_model
        # These are both user-defined functions which can contain side effects, so we want to sandbox them in Dynamo

        if early_config_prune:
            configs = early_config_prune(configs, named_args, **kwargs)

        if perf_model:
            # we assert top_k is a float before calling this
            if isinstance(top_k, float) and top_k <= 1.0:
                top_k = int(len(configs) * top_k)
            elif not isinstance(top_k, int):
                """
                Slice index must be an integer, SupportsIndex or None
                """
                raise TypeError(
                    "Error while pruning configs, top_k must be either 1) a float <= 1.0 or 2) an int"
                )
            if len(configs) > top_k:
                est_timing = [
                    (
                        config,
                        float(
                            perf_model(**named_args, **kwargs, **config.all_kwargs())
                        ),
                    )
                    for config in configs
                ]
                configs = [
                    config[0]
                    for config in sorted(est_timing, key=lambda x: x[1])[:top_k]
                ]
        return configs

>>>>>>> f6dd5d26
    def call_HOP(  # type: ignore[no-untyped-def]
        self,
        variable,
        grids,
        combined_args: Dict[str, Any],
        tx,
    ) -> Optional["ConstantVariable"]:
        raise NotImplementedError("abstract method")

    def check_grid(  # type: ignore[no-untyped-def]
        self, grid
    ) -> Union[Tuple[Union[int, sympy.Expr, SymInt], ...], Tuple["Proxy", ...]]:
        raise NotImplementedError("abstract method")

    def init_variable(
        self,
        variable: Union["TraceableTritonKernelWrapper", "TritonKernelVariable"],
        kernel: "TritonKernelType",
        kernel_idx: Optional[int],
        grid: Optional["TritonGridType"],
    ) -> None:
        from triton.runtime.autotuner import Autotuner

        assert kernel is not None

        variable.kernel = kernel
        variable.kernel_idx = kernel_side_table.add_kernel(kernel)

        assert kernel_idx is None or variable.kernel_idx == kernel_idx

        variable.grid = grid

        if isinstance(kernel, Autotuner):
            import torch
            import torch._dynamo

            # We only support configs, keys, and restore_value arguments
            # of triton.autotune. Make sure other arguments are defaulted.
            defaults = inspect.signature(Autotuner.__init__).parameters
            # Newer version of triton change attribute name from warmup to num_warmup and rep to num_rep.
            # The call to get_first_attr is to maintain backward-compatibility.
            if (
                not torch._inductor.config.unsafe_ignore_unsupported_triton_autotune_args
                and (
                    (
                        "warmup" in defaults
                        and defaults["warmup"].default
                        != torch._dynamo.utils.get_first_attr(
                            kernel, "num_warmups", "warmup"
                        )
                    )
                    or (
                        "rep" in defaults
                        and defaults["rep"].default
                        != torch._dynamo.utils.get_first_attr(kernel, "num_reps", "rep")
                    )
                    or (
                        "use_cuda_graph" in defaults
                        and defaults["use_cuda_graph"].default != kernel.use_cuda_graph
                    )
                )
            ):
                self.raise_unsupported(
                    "Only configs, keys, restore_value, and reset_to_zero are supported for triton.autotune"
                )
            if (
                not torch._inductor.config.unsafe_ignore_unsupported_triton_autotune_args
                and (
                    # pre_hook requires running arbitrary code at runtime, which we cannot handle at this time
                    # https://github.com/pytorch/pytorch/issues/139059
                    # we can't support pre_hook or post_hook in user defined triton kernels at the moment,
                    # as they require the ability to execute code at runtime (AOTI can't support this)
                    (
                        hasattr(kernel, "user_defined_pre_hook")
                        and kernel.user_defined_pre_hook is not False
                    )
                    or (
                        hasattr(kernel, "user_defined_post_hook")
                        and kernel.user_defined_post_hook is not False
                    )
                    or (
                        # Check Config passed to autotuner in configs
                        any(cfg.pre_hook is not None for cfg in kernel.configs)
                    )
                )
            ):
                self.raise_unsupported(
                    "pre_hook and post_hook are not supported in triton.Autotune or triton.Config"
                )

    def call_getitem(
        self,
        variable: Union["TritonKernelVariable", "TraceableTritonKernelWrapper"],
        args: Sequence[Any],
    ) -> Union["TritonKernelVariable", "TraceableTritonKernelWrapper"]:
        # __getitem__ should only be called if we don't already have a grid
        # Only grid needs to be passed
        if variable.grid is not None or len(args) != 1:
            self.raise_unsupported(
                "Triton kernels should be called with only a single grid"
            )

        return type(variable)(
            kernel=variable.kernel,
            kernel_idx=variable.kernel_idx,
            grid=args[0],
        )

    def call_run(
        self,
        variable: Union["TritonKernelVariable", "TraceableTritonKernelWrapper"],
        args: Sequence[Any],
        kwargs: Dict[str, Any],
        tx: Optional["InstructionTranslator"],
    ) -> Optional["ConstantVariable"]:
        if "grid" not in kwargs:
            self.raise_unsupported("Triton kernel requires to be called with a grid")
        grid = kwargs.pop("grid")
        kwargs.pop("warmup", None)
        # rewrite kernel.run(*args, grid=grid) to kernel[grid](*args)
        return self.call_triton_kernel(
            type(variable)(
                kernel=variable.kernel, kernel_idx=variable.kernel_idx, grid=grid
            ),
            args,
            kwargs,
            tx,
        )

    def call_triton_kernel(
        self,
        variable: Union["TritonKernelVariable", "TraceableTritonKernelWrapper"],
        args: Sequence[Any],
        kwargs: Dict[str, Any],
        tx: Optional["InstructionTranslator"],
    ) -> Optional["ConstantVariable"]:
        from triton import JITFunction
        from triton.runtime.autotuner import autotune, Autotuner, Config, Heuristics
<<<<<<< HEAD

        SPECIAL_CONFIG_NAMES = {"num_warps", "num_stages", "num_ctas"}
=======
>>>>>>> f6dd5d26

        # Check if num_ctas is in kwargs
        if "num_ctas" in kwargs:
            self.raise_unsupported(
                "Passing num_ctas directly to the Triton kernel is not supported. "
                "Please use a Config in @triton.autotune instead."
            )

<<<<<<< HEAD
        # We support running a single Autotuner for each Triton kernel
        # Currently, if there are multiple autotuning decorators, the subsequent ones will be silently ignored
        # We raise an error here to avoid silent incorrectness
=======
        # Make sure the kernel has a grid
        if variable.grid is None:
            self.raise_unsupported("Triton kernels should always be called with a grid")

        """
        We also don't support the @triton.heuristics wrapper yet.
        We raise an error here to avoid silent incorrectness in these cases
        """
>>>>>>> f6dd5d26
        iter_kernel = variable.kernel
        autotuner_count = 0
        while not isinstance(iter_kernel, JITFunction):
            if isinstance(iter_kernel, Autotuner):
                autotuner_count += 1
<<<<<<< HEAD
=======
            if isinstance(iter_kernel, Heuristics):
                self.raise_unsupported(
                    "Passing @triton.heuristics decorator after @triton.autotune decorator is not supported. is not supported."
                )
>>>>>>> f6dd5d26
            if autotuner_count > 1:
                self.raise_unsupported(
                    "Passing multiple @triton.autotune decorators is not supported. "
                    "Please use a single @triton.autotune decorator instead."
                )
            iter_kernel = iter_kernel.fn

<<<<<<< HEAD
        # Let's process the @triton.heuristics decorator:
        # - We know there is only 1 autotuner decorator here
        # - We can apply the heuristic to all triton.Configs in the order that the decorators appear
        #   This way, when the config is selected, the heuristics have already been applied.
        # - Decorators that appear *before* the autotuner are already processed correctly
        if isinstance(variable.kernel, Autotuner) and isinstance(
            variable.kernel.fn, Heuristics
        ):
            # unwrap the heuristics decorator, we don't need it anymore
            # variable.kernel ==> Autotuner
            # variable.kernel.fn ==> Heuristics
            # ...
            # There can be arbitrarily many heuristics wrappers here!
            # ...
            # variable.kernel.fn ==> JITFunction

            assert tx is not None

            # One way of doing this is iterating over configs, adding each config to the kwargs, running heuristics on the args / kwargs
            # and augmenting the config with the result of the heuristics.
            # We should also bail out if heuristics returns non-constant values, as we can't put them into configs.

            # Copy the configs, we are going to be modifying them
            new_configs = copy.deepcopy(variable.kernel.configs)

            named_args = dict(zip(variable.kernel.arg_names, args))

            # Iterate through all of the heuristics wrappers that come after the autotune wrapper
            iter_kernel = variable.kernel.fn
            while isinstance(iter_kernel, Heuristics):
                # For each config, apply the heuristic fn
                for config_idx in range(len(new_configs)):
                    for kwarg_key, heuristic_fn in iter_kernel.values.items():
                        # Run heuristics on the combined configs + kwargs
                        # We define a apply_heuristic wrapper because we want to assert that the results are constants values
                        configs_kwargs = self.apply_heuristic(
                            kwarg_key,
                            heuristic_fn,
                            named_args,
                            {**kwargs, **new_configs[config_idx].__dict__["kwargs"]},
                            tx,
                        )
                        # Update the kwargs in each config
                        for k, v in configs_kwargs.items():
                            new_configs[config_idx].__dict__["kwargs"][k] = v

                iter_kernel = iter_kernel.fn
            assert isinstance(iter_kernel, JITFunction)
            new_kernel = autotune(configs=new_configs, key=[])(iter_kernel)
            # create a new variable to contain the new (wrapped) kernel;
            # skip kernel_idx to get a new record in the kernel side table
            new_var = type(variable)(new_kernel, None, variable.grid)
            return self.call_triton_kernel(new_var, args, kwargs, tx)

        # These are the default values in upstream Triton
        # see: triton/runtime/autotuner.py
        default_perf_model = None
        default_configs_top_k = 1.0
        default_early_config_prune = None

        # Save the arguments length for prune_configs_by
        # We need this to get the args from kwargs later in get_kernel_and_metadata
        if isinstance(variable.kernel, Autotuner) and (
            variable.kernel.perf_model != default_perf_model
            or variable.kernel.early_config_prune != default_early_config_prune
        ):
            # Prune the configs
            named_args = dict(zip(variable.kernel.arg_names, args))

            assert tx is not None
            pruned_configs = self.call_prune_configs_if_required(
                variable, named_args, kwargs, variable.kernel.configs, tx
            )
            new_kernel = autotune(configs=pruned_configs, key=[])(variable.kernel.fn)
            # create a new variable to contain the new (wrapped) kernel;
            # skip kernel_idx to get a new record in the kernel side table
            new_var = type(variable)(new_kernel, None, variable.grid)
            return self.call_triton_kernel(new_var, args, kwargs, tx)

=======
        SPECIAL_CONFIG_NAMES = {"num_warps", "num_stages", "num_ctas"}

        # move special config names to configs out of kwargs
>>>>>>> f6dd5d26
        special_kwargs = {}
        for name in SPECIAL_CONFIG_NAMES:
            if name in kwargs:
                # remove special kwargs from `kwargs`
                val = kwargs.pop(name)
                special_kwargs[name] = self.get_value(val)

        if special_kwargs:
            if isinstance(variable.kernel, Autotuner):
                # if there is Autotuner already, set
                # special kwargs to each of its configs
                new_configs = copy.deepcopy(variable.kernel.configs)
                for config in new_configs:
                    config.__dict__.update(special_kwargs)
                prune_configs_by = {
                    "perf_model": variable.kernel.perf_model,
                    "early_config_prune": variable.kernel.early_config_prune,
                    "configs_top_k": variable.kernel.configs_top_k,
                }

                new_kernel = autotune(
                    configs=new_configs, key=[], prune_configs_by=prune_configs_by
                )(variable.kernel.fn)
            else:
                # if there is no Autotuner, wrap the kernel into a
                # new one with a single config with special kwargs
                new_config = Config(kwargs={}, **special_kwargs)

                new_kernel = autotune(configs=[new_config], key=[])(variable.kernel)

            # create a new variable to contain the new (wrapped) kernel;
            # skip kernel_idx to get a new record in the kernel side table
            new_var = type(variable)(new_kernel, None, variable.grid)
            return self.call_triton_kernel(new_var, args, kwargs, tx)

        if isinstance(variable.kernel, Autotuner):
            special_param_names = []
            for name in SPECIAL_CONFIG_NAMES:
                if name in variable.kernel.fn.arg_names:
                    special_param_names.append(name)

            if special_param_names:
                # If the Triton kernel has SPECIAL_CONFIG_NAMES in parameters, those should
                # be passed from the kernel configs: the behavior of Triton runtime is that
                # those values get folded into the kernel arguments iff there are parameters
                # with the same name. Normally the values of those parameters are defined
                # outside the `kwargs` part of the autotuning configs. Here we move them to
                # the `kwargs` part (if they're absent there) to facilitate passing them as
                # arguments to the kernel downstream.
                updated = False
                new_configs = copy.deepcopy(variable.kernel.configs)
                for config in new_configs:
                    for name in special_param_names:
                        if name not in config.__dict__["kwargs"]:
                            assert (
                                name in config.__dict__
                            ), f"{name} must be in autotuning configs to be used as a kernel parameter"
                            config.__dict__["kwargs"][name] = config.__dict__[name]
                            updated = True

                if updated:
                    prune_configs_by = {
                        "perf_model": variable.kernel.perf_model,
                        "early_config_prune": variable.kernel.early_config_prune,
                        "configs_top_k": variable.kernel.configs_top_k,
                    }

                    new_kernel = autotune(
                        configs=new_configs, prune_configs_by=prune_configs_by, key=[]
                    )(variable.kernel.fn)
                    new_var = type(variable)(new_kernel, None, variable.grid)
                    return self.call_triton_kernel(new_var, args, kwargs, tx)

        # These are the default values in upstream Triton
        # see: https://github.com/triton-lang/triton/blob/e57b46897191b3b3061c78d0d60e58e94be565b6/python/triton/runtime/autotuner.py # noqa: E501,B950
        default_perf_model = None
        default_early_config_prune = None

        # run prune_configs_by
        if isinstance(variable.kernel, Autotuner) and (
            variable.kernel.perf_model != default_perf_model
            or variable.kernel.early_config_prune != default_early_config_prune
        ):
            # Prune the configs
            named_args = dict(zip(variable.kernel.arg_names, args))

            # The source information is important here so the guards are installed correctly

            wrapped_early_configs_prune = self.wrap_user_defined_obj(
                variable.kernel.early_config_prune,
                tx,
                variable,
                "early_config_prune",
            )

            wrapped_perf_model = self.wrap_user_defined_obj(
                variable.kernel.perf_model, tx, variable, "perf_model"
            )

            wrapped_configs_top_k = self.wrap_user_defined_obj(
                variable.kernel.configs_top_k, tx, variable, "configs_top_k"
            )

            wrapped_configs = self.wrap_user_defined_obj(
                variable.kernel.configs, tx, variable, "configs"
            )

            pruned_configs = self.call_user_defined_fn(
                self.do_prune_configs,
                [
                    variable,
                    wrapped_early_configs_prune,
                    wrapped_perf_model,
                    wrapped_configs_top_k,
                    wrapped_configs,
                    named_args,
                    kwargs,
                ],
                {},
                tx,
                variable,
            )

            pruned_configs = self.maybe_unpack_configs(pruned_configs, tx)

            # after pruning the configs, create a new autotuner object with
            # these configs and recurse.
            new_kernel = autotune(configs=pruned_configs, key=[])(variable.kernel.fn)
            # create a new variable to contain the new (wrapped) kernel;
            # skip kernel_idx to get a new record in the kernel side table
            new_var = type(variable)(new_kernel, None, variable.grid)
            return self.call_triton_kernel(new_var, args, kwargs, tx)

        # Both for grid's meta as well as for the kernel, we need combined
        # args and kwargs combined and normalized
        combined_args_raw = {**dict(zip(variable.kernel.arg_names, args)), **kwargs}

        # precompute the grid for the kernel
        configs = (
            [config.kwargs for config in variable.kernel.configs]
            if isinstance(variable.kernel, Autotuner)
            else [{}]
        )
        grids = []
        for config_args in configs:
            # If the grid is a function, then lets execute it and convert it to
            # a list
            grid = variable.grid
            assert grid is not None
            if self.is_callable(grid):
                # Populate the special "meta" argument to call the grid function
                meta = {**combined_args_raw, **config_args}
                grid = self.call_grid(grid, meta, tx)  # type: ignore[arg-type]
            grids.append(self.check_grid(grid))

        for i in range(len(grids)):
            if not isinstance(grids[i], tuple):
                self.raise_unsupported("Only tuple grids are supported")
            # inductor expects all grids to be 3-tuple so lets make it
            if len(grids[i]) == 1:
                grids[i] = (grids[i][0], 1, 1)
            elif len(grids[i]) == 2:
                grids[i] = (grids[i][0], grids[i][1], 1)
            elif len(grids[i]) > 3:
                self.raise_unsupported("Grid can have at most rank 3")

        assert len(grids) != 0
        if isinstance(variable.kernel, JITFunction):
            constexprs = variable.kernel.constexprs
        else:
            # If we are looking at an @triton.autotune decorator, the nested function should be a JITFunction
            # This is because we don't support @triton.heuristics or nested @triton.autotune decorators yet
            assert isinstance(variable.kernel, Autotuner)
            constexprs = variable.kernel.fn.constexprs

        for idx, arg_name in enumerate(variable.kernel.arg_names):
            if idx in constexprs:
                if arg_name in combined_args_raw:
                    # [Note: Specialize tl.constexpr args in user-defined triton kernels]
                    # This arg is marked as tl.constexpr. That means that triton will recompile every time
                    # this value changes.
                    # https://github.com/pytorch/pytorch/issues/136504
                    # One option is to correctly pass the symints in so that the symbolic expressions are defined
                    # when the triton code is being executed.
                    # But since triton will have to recompile either way, we instead just specialize on the value.
                    #
                    # Depending on the type of `variable` we might expect different types for the symbolic args:
                    # either SymNodeVariables (for TritonKernelVariables) or SymInts (TracingTritonKernelWrapper)
                    combined_args_raw[arg_name] = variable.specialize_symbolic(
                        combined_args_raw[arg_name]
                    )
        return self.call_HOP(variable, grids, combined_args_raw, tx)


###############################################################################
# Helpers for wrap_triton API that makes a user-defined triton kernel traceable into
# a graph via make_fx or non-strict export (coming soon)


class TracingTritonHOPifier(TritonHOPifier):
    def raise_unsupported(self, msg: str) -> Never:
        raise RuntimeError(msg)

    def is_callable(self, maybe_callable: Any) -> bool:
        return callable(maybe_callable)

    def get_value(self, val: Any) -> Any:
        return val

    def call_grid(
        self,
        grid: "TritonGridCallableType",
        meta: "TritonMetaParamsType",
        tx: None,
    ) -> Tuple[Union[int, sympy.Expr, SymInt], ...]:
        assert tx is None
        assert isinstance(meta, dict)
        assert callable(grid)
        return grid(meta)

<<<<<<< HEAD
    def call_user_defined_fn(
        self, user_fn: Callable[..., Any], args: List, kwargs: Dict
=======
    def wrap_user_defined_obj(
        self,
        user_obj: Any,
        tx: Optional["InstructionTranslator"],
        variable: Optional[
            Union["TritonKernelVariable", "TraceableTritonKernelWrapper"]
        ],
        name: str,
    ) -> Any:
        assert tx is None
        return user_obj

    def call_user_defined_fn(
        self,
        user_fn: Callable[..., Any],
        args: List,
        kwargs: Dict,
        tx: Optional["InstructionTranslator"],
        variable: Optional[
            Union["TritonKernelVariable", "TraceableTritonKernelWrapper"]
        ],
>>>>>>> f6dd5d26
    ) -> Any:
        assert isinstance(args, list)
        assert isinstance(kwargs, dict)
        assert callable(user_fn)
        return user_fn(*args, **kwargs)

<<<<<<< HEAD
    def apply_heuristic(  # type: ignore[no-untyped-def]
        self,
        kwarg_key: str,
        heuristic: Callable[..., Any],
        args: Dict,
        kwargs: Dict,
        tx,
    ) -> Dict:
        assert isinstance(args, dict)
        assert isinstance(kwargs, dict)
        assert isinstance(config, "TritonConfigType")
        assert isinstance(kwarg_key, str)
        assert isinstance(heuristic, callable)
        return {
            kwarg_key: self.call_user_defined_fn(
                heuristic, [{**args, **kwargs}], {}, tx
            )
        }

    def call_prune_configs_if_required(  # type: ignore[no-untyped-def]
        self,
        autotuner: "TritonAutotunerType",
        args: Dict,
        kwargs: Dict,
        configs: List["TritonConfigType"],
        tx: None,
    ):
        assert tx is None
        assert isinstance(args, dict)
        assert isinstance(kwargs, dict)
        assert isinstance(autotuner, Autotuner)
        assert isinstance(configs, list)

        # save the prev nargs
        prev_nargs = autotuner.nargs
        autotuner.nargs = args

        # prune_configs does not modify the state of the autotuner
        pruned_configs = autotuner.prune_configs(kwargs)

        # restore prev nargs
        autotuner.nargs = prev_nargs

        return pruned_configs
=======
    def maybe_unpack_configs(
        self, configs: List["TritonConfig"], tx: Optional["InstructionTranslator"]
    ) -> List["TritonConfig"]:
        assert isinstance(configs, list)
        return configs
>>>>>>> f6dd5d26

    def check_grid(
        self,
        grid: "TritonGridType",
    ) -> Tuple[Union[int, sympy.Expr, SymInt], ...]:
        if not isinstance(grid, collections.abc.Sequence):
            raise RuntimeError(
                "wrap_triton can only handle grids that resolve to Sequence[int]."
            )
        # normalize to tuple
        return tuple(grid)

    def call_HOP(
        self,
        variable: "TraceableTritonKernelWrapper",
        grids: List["TritonGridTupleType"],
        combined_args: Dict[str, Any],
        tx: None,
    ) -> None:
        assert tx is None
        assert isinstance(variable, TraceableTritonKernelWrapper)

        def is_graphable(val: Any) -> bool:
            return isinstance(val, fx.node.base_types)

        non_graphable_args = {
            k: v for k, v in combined_args.items() if not is_graphable(v)
        }
        graphable_args = {k: v for k, v in combined_args.items() if is_graphable(v)}

        constant_args_idx = kernel_side_table.add_constant_args(non_graphable_args)
        assert isinstance(variable.kernel_idx, int)
        return triton_kernel_wrapper_mutation(
            kernel_idx=variable.kernel_idx,
            constant_args_idx=constant_args_idx,
            grid=grids,  # type: ignore[arg-type]
            # TMA descriptor capturing not yet
            # supported in non-dynamo tracing
            tma_descriptor_metadata={},
            kwargs=graphable_args,
        )


tracing_triton_hopifier_singleton = TracingTritonHOPifier()


class TraceableTritonKernelWrapper:
    kernel: "TritonKernelType"
    kernel_idx: Optional[int]
    grid: Optional["TritonGridType"]

    def __init__(
        self,
        kernel: "TritonKernelType",
        kernel_idx: Optional[int],
        grid: Optional["TritonGridType"],
    ) -> None:
        self.kernel = None
        self.grid = None
        tracing_triton_hopifier_singleton.init_variable(self, kernel, kernel_idx, grid)
        assert self.kernel is not None

    def __getitem__(self, *args: Sequence[Any]) -> "TraceableTritonKernelWrapper":
        return tracing_triton_hopifier_singleton.call_getitem(self, args)  # type: ignore[return-value]

    def run(self, *args: Sequence[Any], **kwargs: Dict[str, Any]) -> Any:
        from torch._library.triton import is_wrap_triton_enabled

        if is_wrap_triton_enabled():
            return tracing_triton_hopifier_singleton.call_run(self, args, kwargs, None)
        else:
            assert self.kernel is not None
            return self.kernel.run(*args, **kwargs)

    def __call__(self, *args: Sequence[Any], **kwargs: Dict[str, Any]) -> Any:
        from torch._library.triton import is_wrap_triton_enabled

        if is_wrap_triton_enabled():
            return tracing_triton_hopifier_singleton.call_triton_kernel(
                self, args, kwargs, None
            )
        else:
            assert self.kernel is not None
            return self.kernel[self.grid](*args, **kwargs)

    def specialize_symbolic(self, arg: Sequence[Any]) -> Any:
        import torch

        # See [Note: Specialize tl.constexpr args in user-defined triton kernels]
        if isinstance(arg, (torch.SymInt, torch.SymBool, torch.SymFloat)):
            return guard_scalar(arg)
        return arg<|MERGE_RESOLUTION|>--- conflicted
+++ resolved
@@ -1027,33 +1027,6 @@
     ) -> Union[Tuple[Union[int, sympy.Expr, SymInt], ...], Tuple["Proxy", ...]]:
         raise NotImplementedError("abstract method")
 
-<<<<<<< HEAD
-    def call_user_defined_fn(
-        self, user_fn: Callable[..., Any], args: List, kwargs: Dict
-    ) -> Any:
-        raise NotImplementedError("abstract method")
-
-    def apply_heuristic(  # type: ignore[no-untyped-def]
-        self,
-        kwarg_key: str,
-        heuristic: Callable[..., Any],
-        args: Dict,
-        kwargs: Dict,
-        tx,
-    ) -> Dict:
-        raise NotImplementedError("abstract method")
-
-    def call_prune_configs_if_required(  # type: ignore[no-untyped-def]
-        self,
-        autotuner,
-        args,
-        kwargs,
-        configs,
-        tx,
-    ) -> Any:
-        raise NotImplementedError("abstract method")
-
-=======
     def wrap_user_defined_obj(
         self,
         user_obj: Any,
@@ -1080,6 +1053,9 @@
     def maybe_unpack_configs(
         self, configs: List["TritonConfig"], tx: Optional["InstructionTranslator"]
     ) -> List["TritonConfig"]:
+        raise NotImplementedError("abstract method")
+
+    def maybe_unpack_heuristic_result(self, result: Any) -> Any:
         raise NotImplementedError("abstract method")
 
     @staticmethod
@@ -1127,7 +1103,6 @@
                 ]
         return configs
 
->>>>>>> f6dd5d26
     def call_HOP(  # type: ignore[no-untyped-def]
         self,
         variable,
@@ -1266,11 +1241,6 @@
     ) -> Optional["ConstantVariable"]:
         from triton import JITFunction
         from triton.runtime.autotuner import autotune, Autotuner, Config, Heuristics
-<<<<<<< HEAD
-
-        SPECIAL_CONFIG_NAMES = {"num_warps", "num_stages", "num_ctas"}
-=======
->>>>>>> f6dd5d26
 
         # Check if num_ctas is in kwargs
         if "num_ctas" in kwargs:
@@ -1279,32 +1249,16 @@
                 "Please use a Config in @triton.autotune instead."
             )
 
-<<<<<<< HEAD
-        # We support running a single Autotuner for each Triton kernel
-        # Currently, if there are multiple autotuning decorators, the subsequent ones will be silently ignored
-        # We raise an error here to avoid silent incorrectness
-=======
         # Make sure the kernel has a grid
         if variable.grid is None:
             self.raise_unsupported("Triton kernels should always be called with a grid")
 
-        """
-        We also don't support the @triton.heuristics wrapper yet.
-        We raise an error here to avoid silent incorrectness in these cases
-        """
->>>>>>> f6dd5d26
+        # raise an exception if there are multuple @triton.autotune decorators
         iter_kernel = variable.kernel
         autotuner_count = 0
         while not isinstance(iter_kernel, JITFunction):
             if isinstance(iter_kernel, Autotuner):
                 autotuner_count += 1
-<<<<<<< HEAD
-=======
-            if isinstance(iter_kernel, Heuristics):
-                self.raise_unsupported(
-                    "Passing @triton.heuristics decorator after @triton.autotune decorator is not supported. is not supported."
-                )
->>>>>>> f6dd5d26
             if autotuner_count > 1:
                 self.raise_unsupported(
                     "Passing multiple @triton.autotune decorators is not supported. "
@@ -1312,8 +1266,7 @@
                 )
             iter_kernel = iter_kernel.fn
 
-<<<<<<< HEAD
-        # Let's process the @triton.heuristics decorator:
+        # Process the @triton.heuristics decorator:
         # - We know there is only 1 autotuner decorator here
         # - We can apply the heuristic to all triton.Configs in the order that the decorators appear
         #   This way, when the config is selected, the heuristics have already been applied.
@@ -1329,9 +1282,8 @@
             # ...
             # variable.kernel.fn ==> JITFunction
 
-            assert tx is not None
-
-            # One way of doing this is iterating over configs, adding each config to the kwargs, running heuristics on the args / kwargs
+            # One way of doing this is iterating over configs, adding each config to the kwargs,
+            # running heuristics on the args / kwargs
             # and augmenting the config with the result of the heuristics.
             # We should also bail out if heuristics returns non-constant values, as we can't put them into configs.
 
@@ -1347,17 +1299,23 @@
                 for config_idx in range(len(new_configs)):
                     for kwarg_key, heuristic_fn in iter_kernel.values.items():
                         # Run heuristics on the combined configs + kwargs
-                        # We define a apply_heuristic wrapper because we want to assert that the results are constants values
-                        configs_kwargs = self.apply_heuristic(
-                            kwarg_key,
+                        heuristic_result = self.call_user_defined_fn(
                             heuristic_fn,
-                            named_args,
-                            {**kwargs, **new_configs[config_idx].__dict__["kwargs"]},
+                            [
+                                {
+                                    **named_args,
+                                    **kwargs,
+                                    **new_configs[config_idx].__dict__["kwargs"],
+                                },
+                            ],
+                            {},
                             tx,
+                            variable,
                         )
                         # Update the kwargs in each config
-                        for k, v in configs_kwargs.items():
-                            new_configs[config_idx].__dict__["kwargs"][k] = v
+                        new_configs[config_idx].__dict__["kwargs"][
+                            kwarg_key
+                        ] = self.maybe_unpack_heuristic_result(heuristic_result)
 
                 iter_kernel = iter_kernel.fn
             assert isinstance(iter_kernel, JITFunction)
@@ -1367,36 +1325,9 @@
             new_var = type(variable)(new_kernel, None, variable.grid)
             return self.call_triton_kernel(new_var, args, kwargs, tx)
 
-        # These are the default values in upstream Triton
-        # see: triton/runtime/autotuner.py
-        default_perf_model = None
-        default_configs_top_k = 1.0
-        default_early_config_prune = None
-
-        # Save the arguments length for prune_configs_by
-        # We need this to get the args from kwargs later in get_kernel_and_metadata
-        if isinstance(variable.kernel, Autotuner) and (
-            variable.kernel.perf_model != default_perf_model
-            or variable.kernel.early_config_prune != default_early_config_prune
-        ):
-            # Prune the configs
-            named_args = dict(zip(variable.kernel.arg_names, args))
-
-            assert tx is not None
-            pruned_configs = self.call_prune_configs_if_required(
-                variable, named_args, kwargs, variable.kernel.configs, tx
-            )
-            new_kernel = autotune(configs=pruned_configs, key=[])(variable.kernel.fn)
-            # create a new variable to contain the new (wrapped) kernel;
-            # skip kernel_idx to get a new record in the kernel side table
-            new_var = type(variable)(new_kernel, None, variable.grid)
-            return self.call_triton_kernel(new_var, args, kwargs, tx)
-
-=======
         SPECIAL_CONFIG_NAMES = {"num_warps", "num_stages", "num_ctas"}
 
         # move special config names to configs out of kwargs
->>>>>>> f6dd5d26
         special_kwargs = {}
         for name in SPECIAL_CONFIG_NAMES:
             if name in kwargs:
@@ -1617,10 +1548,6 @@
         assert callable(grid)
         return grid(meta)
 
-<<<<<<< HEAD
-    def call_user_defined_fn(
-        self, user_fn: Callable[..., Any], args: List, kwargs: Dict
-=======
     def wrap_user_defined_obj(
         self,
         user_obj: Any,
@@ -1642,65 +1569,20 @@
         variable: Optional[
             Union["TritonKernelVariable", "TraceableTritonKernelWrapper"]
         ],
->>>>>>> f6dd5d26
     ) -> Any:
         assert isinstance(args, list)
         assert isinstance(kwargs, dict)
         assert callable(user_fn)
         return user_fn(*args, **kwargs)
 
-<<<<<<< HEAD
-    def apply_heuristic(  # type: ignore[no-untyped-def]
-        self,
-        kwarg_key: str,
-        heuristic: Callable[..., Any],
-        args: Dict,
-        kwargs: Dict,
-        tx,
-    ) -> Dict:
-        assert isinstance(args, dict)
-        assert isinstance(kwargs, dict)
-        assert isinstance(config, "TritonConfigType")
-        assert isinstance(kwarg_key, str)
-        assert isinstance(heuristic, callable)
-        return {
-            kwarg_key: self.call_user_defined_fn(
-                heuristic, [{**args, **kwargs}], {}, tx
-            )
-        }
-
-    def call_prune_configs_if_required(  # type: ignore[no-untyped-def]
-        self,
-        autotuner: "TritonAutotunerType",
-        args: Dict,
-        kwargs: Dict,
-        configs: List["TritonConfigType"],
-        tx: None,
-    ):
-        assert tx is None
-        assert isinstance(args, dict)
-        assert isinstance(kwargs, dict)
-        assert isinstance(autotuner, Autotuner)
-        assert isinstance(configs, list)
-
-        # save the prev nargs
-        prev_nargs = autotuner.nargs
-        autotuner.nargs = args
-
-        # prune_configs does not modify the state of the autotuner
-        pruned_configs = autotuner.prune_configs(kwargs)
-
-        # restore prev nargs
-        autotuner.nargs = prev_nargs
-
-        return pruned_configs
-=======
     def maybe_unpack_configs(
         self, configs: List["TritonConfig"], tx: Optional["InstructionTranslator"]
     ) -> List["TritonConfig"]:
         assert isinstance(configs, list)
         return configs
->>>>>>> f6dd5d26
+
+    def maybe_unpack_heuristic_result(self, result: Any) -> Any:
+        return result
 
     def check_grid(
         self,
