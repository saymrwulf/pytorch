--- conflicted
+++ resolved
@@ -1,14 +1,12 @@
-<<<<<<< HEAD
 from torch._higher_order_ops._invoke_quant import (
     invoke_quant,
     invoke_quant_packed,
     InvokeQuant,
-=======
+)
 from torch._higher_order_ops.associative_scan import associative_scan
 from torch._higher_order_ops.auto_functionalize import (
     auto_functionalized,
     auto_functionalized_v2,
->>>>>>> 12b5042b
 )
 from torch._higher_order_ops.cond import cond
 from torch._higher_order_ops.effects import with_effects
@@ -46,11 +44,6 @@
     "PrimHOPBase",
     "foreach_map",
     "_foreach_map",
-<<<<<<< HEAD
-    "InvokeQuant",
-    "invoke_quant",
-    "invoke_quant_packed",
-=======
     "with_effects",
     "tag_activation_checkpoint",
     "auto_functionalized",
@@ -64,5 +57,7 @@
     "wrap_with_autocast",
     "wrap_activation_checkpoint",
     "strict_mode",
->>>>>>> 12b5042b
+    "InvokeQuant",
+    "invoke_quant",
+    "invoke_quant_packed",
 ]