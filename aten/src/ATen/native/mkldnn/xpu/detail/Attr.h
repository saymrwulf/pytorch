--- conflicted
+++ resolved
@@ -410,7 +410,6 @@
     double binary_alpha,
     double input1_scale,
     int64_t input1_zero_point,
-<<<<<<< HEAD
     c10::optional<at::Tensor> accum,
     const c10::string_view& unary_post_op,
     const torch::List<std::optional<at::Scalar>>& unary_post_op_args,
@@ -418,13 +417,6 @@
     at::native::onednn::Attr& attr
 ){
    bool is_none_post_op =
-=======
-    const std::string_view& unary_post_op,
-    const torch::List<std::optional<at::Scalar>>& unary_post_op_args,
-    const std::string_view& unary_post_op_algorithm,
-    at::native::onednn::Attr& attr) {
-  bool is_none_post_op =
->>>>>>> 2ed4d65a
       (binary_post_op == "none" && unary_post_op == "none"); // not post-ops
   bool is_unary_post_op_only =
       (binary_post_op == "none" && unary_post_op != "none"); // ex., conv + relu
