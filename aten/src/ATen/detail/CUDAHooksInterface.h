--- conflicted
+++ resolved
@@ -66,18 +66,12 @@
     TORCH_CHECK(false, "Cannot initialize CUDA without ATen_cuda library. ", CUDA_HELP);
   }
 
-<<<<<<< HEAD
   const Generator& getDefaultGenerator(
-      C10_UNUSED DeviceIndex device_index = -1) const override {
-=======
-  virtual const Generator& getDefaultCUDAGenerator(
-      [[maybe_unused]] DeviceIndex device_index = -1) const {
->>>>>>> 2d3455e7
+      [[maybe_unused]] DeviceIndex device_index = -1) const override {
     TORCH_CHECK(
         false,
         "Cannot get default CUDA generator without ATen_cuda library. ",
         CUDA_HELP);
-<<<<<<< HEAD
   }
 
   Generator getNewGenerator(
@@ -86,8 +80,6 @@
         false,
         "Cannot get CUDA generator without ATen_cuda library. ",
         CUDA_HELP);
-=======
->>>>>>> 2d3455e7
   }
 
   Device getDeviceFromPtr(void* /*data*/) const override {
